--- conflicted
+++ resolved
@@ -1,12 +1,9 @@
 1.13.1dev (6 June 2023)
 ------------------------
 
-<<<<<<< HEAD
 - Add support for Gemini/GNIRS (IFU)
 - Added a script to convert a wavelength solution into something that can be placed in the reid archive.
-=======
 - Hotfix for metadata (correctly set config_independent frames when multiple configurations are being setup)
->>>>>>> 9a038d21
 - Hotfix for rebin (speed-up and conserves flux)
 - Hotfix for skysub regions GUI that used np.bool
 - Hotfix to stop pypeit_setup from crashing on data from lbt_luci1, lbt_luci2, magellan_fire,

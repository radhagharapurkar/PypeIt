
1.12.3dev
---------

- Implemented a resample algorithm when generating datacubes
- Hotfix to docs to ensure pypeit_loaders api doc is generated
- Allow user control of the local sky subtraction window
- Deprecate use of python 3.8 with PypeIt, allow python 3.11
- Make pypeit_show_2dspec (somewhat) backwards compatible.
- Added the option to disable strict version checking for 1d coadds.
- Hotfix for KCWI when using alignment (aka ContBars) frames for the astrometric correction.
- Sensitivity function masking and output updates
<<<<<<< HEAD
- Calibration group numbers can now be anything, as long as there are no more
  than 63 unique integers.
- Removed use of the term "master", renamed to calibration frames/files.
  Default output directory for calibration frames is now ``Calibrations``.
  Calibration frames renamed; e.g., ``MasterArc`` is now ``Arc``.
- Calibration frame naming now done via ``calibframe.CalibFrame`` class.
- Start to deprecate use of ``os.path`` in favor of ``pathlib``
- Deprecated ``pypeit_parse_calib_id`` script, but improved the ``.calib`` file
  provided by ``pypeit_setup``.  The ``.calib`` file is now always written, and
  provides a direct association between input raw files and output calibration
  files.  Discussed in new docs.
- The ``'calib'`` column is now always added to the pypeit file, regardless of
  whether or not you also request the ``'comb_id'`` and ``'bkg_id'`` columns.
- Names of associated calibration frames now written to ``spec2d`` file headers.
- Added the option to disable strict version checking for 1d coadds.
- Major quicklook updates.  ql_multislit.py temporarily deprecated.

=======
- Fixed a bug in the `variance_model` calculation for combined images.
- Added the possibility to use dither offsets saved in the header of the science frames for
  coadding 2D spectra (``dithoff`` must be part of the spectrograph metadata).
>>>>>>> 7d5b1d41

1.12.2 (29 Mar 2023)
--------------------

- Gemini/GMOS mask design slurping and usage
- New GMOS wavelength solution
- Added NIRES tutorial doc
- reid_arxiv templates for all MMTO Blue Channel gratings and for MMTO Binospec G600 and G1000
- Various bug fixes and enhancements to mmt_bluechannel and mmt_binospec support
- Include the S/N of extracted spectra in the SpecObj datamodel
- Added new specutils interface
- Fixed bugs when only performing calibrations and (1) calib groups are all set
  to 'all' or (2) anything other than '0'.
- Added `MASKDEF_OBJMAG` and `MASKDEF_OBJMAG_BAND` in spec1d datamodel.
- Improved NIRES dither pattern parsing and automatic assignment of `comb_id` and `bkg_id`.

1.12.1 (21 Feb 2023)
--------------------

- (Hotfix) Specify sphinx versions to correctly work with
  sphinx_rtd_theme
- (Hotfix) Fixed bug that caused crash of sensfunc routines using
  telluric grids in offline processing
- (Hotfix) Fixed error when showing flats in Ginga when the fine correction is not performed
- Implemented the upgraded GTC/OSIRIS+
- (Hotfix) keymap error when displaying GUIs
- Added support for more NOT/ALFOSC grisms as well as NOT recommended standards
- Implemented the SOAR/Goodman blue 400 grating (setup M1)
- Added support for SOAR/Goodman red 600 grating (setup RED)
- Implemented the SOAR/Goodman (blue) M1 only
- New docs on OneSpec
- Modify install notes to allow python 3.10; python3.8 no longer explicitly supported
- Allow for bad orders during extraction  (without crashing)

1.12.0 (31 Jan 2023)
--------------------

- (Hotfix) Fixed bug that allowed science frames to be assigned to multiple
  instrument configurations
- (Hotfix) Fixed typo related to GitHub download for offline processing
- Started modifications and support for JWST.
- Limit LRISr header crashes
- Added spectral flexure and reference frame corrections for IFU data
- Allow separate sky frame to be used for sky subtraction with IFU data
- Limit the images written to the MasterEdges file to only the trace
  image, mask, and detector.
- Refactor quicklook scripts
- OpenMP link fix
- Enable boxcar_radius for manual extraction
- Prevent flexure crash
- Fixed error with deprecated numpy types
- Improved optimization of bspline c code
- Parse Keck/NIRES dither patterns, similar to MOSFIRE
- Introduce BitMaskArray class to ease use of bitmasks
- Fixed memory hogging by matplotlib when using version >= 3.6.1

1.11.0 (21 Oct 2022)
--------------------

- Add ability for users to specify custom arc line lists for
  wavelength calibration, saved in the user's PypeIt cache
- Added Keck/NIRES frame-typing development doc.
- Now more than one setup can be assigned to the same calibration frame,
  allowing to associate the same calibration frames to different science/standard
  frames, if desired.
- Correctly associate calibrations with science data for MOSFIRE longslit and long2pos masks.
- Automatically assign `comb_id` and `bkg_id` to MOSFIRE science data,
  using the information on the dither pattern.
- Allow verbosity specification for various post-processing command-line scripts.
- Allow for the specification of a specific UVIS extinction file for sensitivity
  function computation and flux calibration.
- Adding Keck/HIRES functionality.
- Restructred coadd2d in order to work with images that have different
sizes.
- Restructured extraction and find_objects classes to work
better with 2d coadds.
- Refactor and general update of documentation

1.10.0 (11 July 2022)
---------------------

- Modify tweak_standard for Mosfire/J2
- Apply find_min_max when clipping the image for object finding
- Mask bad detector regions for global sky flexure calculation
- Detector structure correction included in flatfield calibration
- Apply find_min_max when clipping the image for object finding
- Mask bad detector regions for global sky flexure calculation
- Fixed a bug associated with 2d interpolation of waveimg in extraction.
- Refactor PypeIt input files
- Added wavelength diagnostics to the spec2d output


1.9.1 (13 June 2022)
--------------------

- Hotfix for bug related to downloading from the `reid_arxiv` when using
  the `reidentify` wavelength calibration method.


1.9.0 (31 May 2022)
-------------------

- When using glob to get files in pypeit_setup, added automatic sorting
  so that the default `comb_id` ordering matches the sorted file name.
- Improve Keck/KCWI automatic frame typing.
- Implemented Keck/KCWI flux calibration
- Wavelength templates (OH lines and arc lamps) created for Keck/MOSFIRE
- Mosaic is now available for Keck/DEIMOS too.
- Various package data (e.g., reid_arxiv, sensfunc) are no longer
  distributed via PyPI to reduce package size; introduce mechanisms for
  downloading/caching needed data either at runtime or on demand.
- Save output wavelength calibration from `pypeit_identify` to the cache
  for direct reuse in data reduction.
- The `pypeit_identify` GUI can now toggle between linear and log
  scaling of the arc spectrum flux.
- Improved wavelength solution for Gemini-Nort E2V detector
- Keck/DEIMOS now uses gain/RN values measured periodically by WMKO
- Add bok_bc 300 grating template
- Added more flexible quicklook that can handle dithering.
- Expose exposure time scaling for dark frames as an image processing
  parameter, and set the default behavior to ignore any difference in
  exposure time.  Also fixes a bug in the variance calculation.
- Refactored object finding
- Bug fixes in local sky subtraction and extraction
- Fixed pypeit setup issues due to bad LRIS headers.
- Added support for VLT FORS2 600z grism.
- Added enhancements and fixes for Keck lris red Mark4.
- Fixed a bug in 2d coadding when objects were not being identified.
  Refactored 2d extraction.
- Added code to better parse Gemini/GNIRS dither sequences
- Add spectrograph child for VLT X-SHOOTER UVB arm
- Minor enhancements to `pypeit_identify` GUI
- Refactoring of `pypeit_show_wvcalib` GUI


1.8.1 (23 Feb 2022)
-------------------

- various hotfixes
- Include preliminary support for fluxing with archived SensFunc files
  for DEIMOS.


1.8.0 (12 Feb 2022)
-------------------

- Fixed a bug about how `maskdef_offset` is assigned to each detector
- Changed default behavior for how PypeIt computes `maskdef_offset` for
  DEIMOS.  It now uses by default the stars in the alignment boxes.
- Introduces pypeit_parse_calib_id script
- Refactor manual extraction
- Fixed 2Dcoadd spec bugs for central wavelength dithers.
- GMOS doc updates
- Add 2D wavelength calibration image to MasterFlat output; include
  wavelength calibration in pypeit_chk_flat ginga display.
- Introduce mosaicing
    - `det` arguments can now be tuples with a list of detectors to
      combine into a mosaic.  Mosaics can now be defined in the pypeit
      file using `detnum`; e.g., `detnum=(1,2)` creates a mosaic of
      detectors 1 and 2.
    - The tuples must be one among an allowed set defined by each
      spectrograph class; see `gemini_gmos.py`.
    - `DETECTOR` extensions in output files can now be either a
      `DetectorContainer` object or a `Mosaic` object.  Both are now
      written using `astropy.table.Table` instances.  `Mosaic` objects
      just have more columns.
    - The `otype` of `DataContainer` data-model components can now be a
      tuple of `DataContainer` subclasses indicating that the component
      has an optional type.
    - Added the `one_row_table` class attribute to `DataContainer`,
      which will try to force all the elements of a datamodel into a
      binary table extension with a single row.
    - Started propagation of name changes from, e.g., `DET01` to
      `MSC01`, where the latter indicates the reduction uses the first
      mosaic option for the spectrograph.  Keys for master calibration
      frames are now, e.g., `A_1_DET01` instead of `A_1_01`.
    - Currently only implemented for `gemini_gmos`.
    - During processing, bias and dark images are left as separate
      detector images, whereas all other images are mosaiced for further
      processing.  This means that `RawImage` is now *always* 3D, where
      `PypeItImage` can be either 2D or 3D.
    - Added a `det_img` to `PypeItImage` datamodel to keep track of the
      parent detector for each pixel in a mosaic.
    - Added a `amp_img` to `PypeItImage` datamodel to keep track of the
      parent amplifier for each pixel in a mosaic; this is the result of
      mosaicing the `datasec_img` objects for each detector.
- Improve performance of L.A.Cosmic algorithm:
    - Switch to using ndimage.binary_dilation for growing masked regions
    - Switch to astropy convolution for Laplace convolution
    - Added faster block replication algorithm
    - Fix iteration logic
- Intermediate update to BPM.  Preference given to pulling this from the
  relevant `PypeItImage` calibration image instead of always building it
  from scratch.  That latter complicated things for mosaics.
- First steps toward more robust treatment of saturation.
- Dark counts used for calculating the shot noise now includes measured
  dark images if provided
- `PypeIt` file parameters can now parse sets of tuples; e.g.,
  `detnum=(1,2),(3,4)` should get parsed as `par['detnum'] = [(1,2),
  (3,4)]`.
- `PypeIt.select_detectors` has been moved to `Spectrograph`.
- Update for `LDT/DeVeny` including support for binned data,
  `use_header` for reading arc lamps used from frames, and `reid_arxiv`
  templates for three additional gratings.
- Slurps in and uses slitmask design for Keck/LRIS (limited usage)
- Hotfix for `gemini_gmos` mosaic tracing parameters
- Include sky model in 2nd pass of global sky subtraction (not for IR
  redux).
- Skymask is now computed also for the maskdef_extract objects.
- Added dedicated fwhm and boxcar_radius for maskdef_extract objects.
- Added pypeit_version to the pypeit file header.
- Set DEIMOS `find_fwhm` default to 0.8" in binned pixels.
- Added row-dependent pattern-noise calculation
- Improvements in `pypeit_coadd_2dspec`:
    - `maskdef_id` assigned to each slit
    - Assigning object's name, ra and dec to detected objects is now
      available
    - Force extract of undetected objects is now available
    - `maskdef_offset` can be use as offsets in the coadd
    - Coadding only a specific sets of slits is now possible with the
      parset `--only_slits`
    - If the user inputs a list of offsets, the weights can still be
      computed if a bright object is found, otherwise uniform weigths
      will be used
    - Fixed manual extraction bug
    - Various improvements in the flow of the code
    - spec1d*.txt is now produced also for coadd2d
- Scripts to explore the noise residuals in PypeIt
- Added Coadd2D HOWTO docs
    - Fixes a  bug in echelle object finding
    - Attempt to make the threshold computation for object finding more robust.
    - Fixed a bug in extraction for echelle spectrographs for IR reductions.
    - Tuned up preivious refactor of object finding and extraction classes.
    - Fixed a bug that was introduced in skymask definition.
    - Fixed a bug where negative objects were not being found for IR reductions of standard stars.
- Add template wavelength solution for soar_goodman_red 400_SYZY

1.7.0 (19 Nov 2021)
-------------------

- Introduces pypeit_parse_calib_id script
- Throw a warning if the chosen spectrograph has a header which does not
  match expectation
- Pypeit can now read (currently for Keck DEIMOS only) the list of arc
  lamps from the header and use it for wavelength calibration.
- Allow one to restrict the wavelength range of the arxiv template
- Fixed a bug in HolyGrail that did not allow for sigdetect and rms_wavelength to be
  slit dependent lists.
- Set DEIMOS FWHM default to 10 pixels
- Fixed a bug in HolyGrail that did not allow for sigdetect and
  rms_wavelength to be slit dependent lists.
- Improvements for MOSFIRE:
    - uses slitmask info in the slit edge tracing
    - associates RA, Dec and Object name to each extracted object
    - extracts undetected objects using the predicted position from
      slitmask info
    - uses dither offeset recorded in the header as default
      slitmask_offset, but the user can provide the maskdef_id of a slit
      with a bright object that can trace the offset.
    - improvements in the frame typing
- Implements new Mark4 detector for Keck/LRISr  (aka keck_lris_red_mark4)
- QL script for Keck/DEIMOS
- Implemented flux calibration and grating correction for datacubes.


1.6.0 (1 Oct 2021)
------------------

- Modifications to reduce header crashes
- Added `image_proc.rst` doc, which includes a table with the primary parameters
  that affect the control flow of the image processing.
- Added exptime and units to the PypeItImage data model.
- Made bias subtraction available to the dark image processing (i.e., if people
  request bias subtraction for darks, the bias needs to be passed).  Similarly,
  added dark to the buildimage calls in get_arc and get_tiltimage.
- Streamlining of the operations in pypeit.core.flat.flatfield.
- Digitization noise no longer added to readnoise calculation by default.
- Include "processing error" in error budget.  Accounts for, e.g., readnoise in
  dark image, etc.
- Include error calculation in overscan subtraction.  The error estimate is the
  standard error in the median, which will be an overestimate for the savgol
  method.
- Allow for pinhole and sky frames in buildimage_fromlist.
- In pypeit.images.rawimage.RawImage:
    - Conversion from ADU to counts is now the first step for all processing.
    - Added an `empirical_rn` parameter that allows the users to use the
      overscan region to estimate the detector readnoise for each image
      processed, and this estimation of the readnoise is now in its own method.
    - Subtraction of the dark is now done after the conversion of the image to
      counts.
    - Dark subtraction is now always performed using the tabulated values for
      each detector.  A warning is thrown if the dark frames are provided and
      the measured dark-current from a dark image is more than 50% different
      from the tabulated value.
    - Whether or not you add the shot noise and a noise floor to the variance
      image are now optional and controlled by parameters in ProcessImagesPar.
    - Changes to default ProcessImagesPar parameters: use_specillum = False for
      all frame types; shot_noise = False and noise_floor = 0 for biases; and
      use_overscan=True, use_biasimage=True, noise_floor=0., and mask_cr=True
      for darks.  Adjustments propagated to individual spectrographs.
    - BPM is not recalculated after applying the flat-field correction because
      it is not longer changed by that function.
    - The code keeps track of the image scaling via the flat-field correction,
      and propagates this to the noise model.
    - Compute and save a "base-level variance" that includes readnoise, dark
      current, and processing error as part of the PypeItImage datamodel.
    - Added `base_var` and `img_scale` to the datamodel of PypeItImage, as well
      as the noise_floor and shot_noise booleans.  All of these are used by
      pypeit.core.procimg.variance_model to construct the error model.
    - Added BADSCALE bit to ImageBitMask to track when flat-field corrections
      are <=0.
- Added `update_mask` and `select_flag` methods to PypeItImage as convenience
  methods used to update and extract information from the fullmask bitmask
  attribute.
- CombineImage now re-calculates the variance model using the stacked estimate
  of the counts instead of propagating the estimates from the individual
  exposures.
- CombineImage performs a masked median when combine_method = 'median', and the
  error is the standard error in the median.
- Simplifies stacking of bits in CombineImage.
- Calculation of the variance in processed images separated into two functions,
  pypeit.core.procimg.base_variance and pypeit.core.procimg.variance_model.
  These replace variance_frame.
- Added a "detectors" doc, and an automatically generated table with relevant
  detector parameters (including the dark current) used for instrument.
- Improved fidelity of bspline timing tests using timeit.
- Added inverse variance images to MasterBias and MasterDark frames so that they
  are available for re-use.

1.5.0 (11 Aug 2021)
-------------------

- Doc updates, including reorganization of the installation doc, fluxing and
  telluric docs, and automatic construction of the package dependencies.
- Add new pixelflat_min_wave parameter below which the mspixelflat is set to 1.
- Add `pypeit_install_telluric` and `pypeit_install_ql_masters` scripts.  The
  latter creates a symlink to the directory with the QL masters that will be
  used if the QL_MASTERS environmental variable does not exist.
- Improved `edgetrace.maskdesign_matching` to always return syncronized traces.
- Pypeit can now deal with dithered observations (only for DEIMOS for now), by
  finding the offset of the observed slitmask from the expected position in the design file.
- There are three options the user can use to find the slitmask offset: bright objects,
  selected slit, or alignment boxes.
- Pypeit run object finding for the alignment boxes but it does not extract them.
- `reduce.run` is now split in two methods: `run_objfind` and `run_extraction`.
- There are now 2 loops over the detectors in `pypeit.reduce_exposure`: the first
  one runs calibrations and object finding for all the detectors and the second one
  runs the extraction. In between the two loops, the slitmask offset is computed.
- A script (`get_telescope_offset`) to determine the telescope pointing offsets is
  added to `pypeit/spectrographs/keck_deimos.py`
- Improve SOAR Goodman fluxing


1.4.2 (06 Jul 2021)
-------------------

- Added a common base class for all scripts
- Script methods now included in Sphinx documentation
- Updated `pypeit.scripts.scriptbase.SmartFormatter` to enable wrapping
  long lines and specify lines with a fixed format using `F|`.
- Made `pypeit.core.telluric.Telluric` subclass from
  `pypeit.datamodel.DataContainer`, and added some basic unit tests.
  This led to some changes in the existing datamodel.
- Made `pypeit.sensfunc.SensFunc` subclass from
  `pypeit.datamodel.DataContainer`, and added some basic unit tests.
  This led to some changes in the existing datamodel.
- Allowed `pypeit.datamodel.DataContainer` parsing methods to used
  pseudonyms for HDU extension names and base classes to read the
  datamodels of subclasses.  Both added new keywords that default to
  previous behavior.
- Moved some functions to avoid circular imports
    - `pypeit.coadd1d.OneSpec` -> `pypeit.onespec.OneSpec`
    - `pypeit.core.coadd.get_wave_grid` ->
      `pypeit.core.wavecal.wvutils.get_wave_grid`
    - `pypeit.core.coadd.sensfunc_weights` ->
      `pypeit.sensfunc.sensfunc_weights`
- Add LDT/DeVeny spectrograph
- Add 6440.25A CdI line (LDT/DeVeny)
- Modify SOAR to read their (truly) raw files
- GMOS doc updates


1.4.1 (11 Jun 2021)
-------------------

- Adds SOAR/Goodman red camera
- Update to Gemini-S telescope info
- Make PypeIt ISO 8160 (more) compliant
- Address an Identify bug
- Add blocking filter to DEIMOS config
- NOT/Alfosc updates
- A pair of fixes for shane_kast_red
- Add NTT EFOSC2 spectrograph
- Add standard stars CD-34241 and CD-329927 to esofil
- Add wavelength solution for keck_lris_red 600/10000
- `pypeit_show_2dspec` shows traces of forced extraction and manual
  extraction with different colors
- Updated docs about extraction and DEIMOS
- Implement multi-detector flexure estimates
- Fix error in variance for numpy fitting routines
- Introduce HOWTO for DEIMOS
- Method for slupring in a standard observed and reduced by WMKO


1.4.0 (23 Apr 2021)
-------------------

- Include a fix for when no edges are detected in `EdgeTraceSet` by
  adding the `bound_detector` parameter.  Most instruments have a
  default of `bound_detector = False` meaning that the code will skip
  processing any detector where no slit edges are found.  Some
  instuments set the default to be `bound_detector = True` because the
  slit edges always or often fall off the edge of the detector (i.e.,
  the detector is fully illuminated).  These instruments are currently
  `mmt_mmirs`, `mmt_bluechannel`, `not_alfosc`, and `shane_kast`; note
  that some `gemini_gmos` data in the DevSuite require
  `bound_detector=True`, as well.
- Improved wavelength template for DEIMOS gratings: 600ZD, 830G.
- Added new ArI, KrI, NeI, XeI arc lines.
- PypeIt can now compute arc line FWHM from the lines themselves. This
  is controlled by a new parset, ``fwhm_fromlines``, which is set to
  False by default, except for DEIMOS.
- Added a development document about the DEIMOS wavelength calibration.
- Limit reduction to detectors 3 and 7 when DEIMOS LVM mask is used
  (other detectors are empty)
- Add `pypeit_obslog` script that simple compiles and prints metadata
  from a set of fits files needed by pypeit to run.
- Change `PypeItSetup.from_file_root` to *require* the output path to
  write the vanilla pypeit file.  If no path is provided, the object is
  instatiated without creating any output.
- Fixed bug in sensitivity function code adressing issue #747. Revamped
  sensitivity function completely to compute zeropoints and throughput.
  Enhanced sensfunc.py QA.
- Added MOSFIRE QL script.
- Added support for VLT/SINFONI K 25mas (0.8x0.8 arcsec FOV) platescale
- Updated docs for differencing imaging sky subtraction.
- Added "sky" frametype for difference imaging sky subtraction
  addressing issue # 1068
- Improved and sped up sensitivity function telluric codes.
- Fixed bugs in ArchiveReid automatic wavelength identification.
- Removed numba dependency.
- Improved pypeit_view_fits script.
- Fixed ginga bugs in display.py and added automatic cuts to show_2dspec
- Added latin hypercube sampler to pypeit.utils which is required for
  differential evolution optimizations.
- Improved GMOS R400 wavelength solution
- Turned off GMOS-S binning restriction
- Add GTC OSIRIS spectrograph
- Updates for docs on adding new spectrographs.  And a bok test
- Added a new ``pypeit_collate_1d`` tool to automatically group 1D
  Spectra from multiple files by group and coadd them.
- PypeIt will now add HISTORY keyword entries to FITS files.
- `use_maskdesign` is turned off for DEIMOS LVM masks
- a new parameter `use_user_fwhm` is added in `ExtractionPar` to allow
  the user to set their preferred fwhm
- Improved `slittrace.assign_maskinfo`
- PypeIt can now force extractions of DEIMOS non detected objects at the
  location expected from slitmask design.
- SpecObj and SlitTrace datamodel versions updated

1.3.3 (24 Feb 2021)
-------------------

- (Hotfix) Command-line argument bug in `pypeit_coadd_1dspec` script.
- (Hotfix) Bug fix in `pypeit_obslog` script.
- (Hotfix) X-Shooter bits


1.3.2 (08 Feb 2021)
-------------------

- (Hotfix) Bug in content type of README file that prevented upload to
  PyPI

1.3.1 (01 Feb 2021)
-------------------

- pypeit_chk_wavecalib script
- Option to limit channels shown for pypeit_show_2dspec
- sigdetect on in full_template
- Added new ArI, ArII lines
- Improved 1Dfit QA
- Final wavelength template for DEIMOS 900ZD
- Fix a bug in `pypeit/core/arc.py` and `pypeit/core/wavecal/autoid.py` due
  to the padding to the arc frames
- Added a new XeI line
- Turn off sigma clipping for DEIMOS arc frames.
- Refactor setup.py to use setup.cfg to define package configuration
- Refactor version handling to use setuptools_scm to grab version info from git tags
- Add support for testing within isolated environments via tox
- Refactor CI to use tox to run tests
- Add cron-scheduled tests to CI
- Add tests to CI to cover macos, windows, and conda installations
- Refactor wrapper scripts in bin/ to be entry_points defined in setup.cfg
- Deprecate check_requirements now that dependencies are handled by the installation



1.3.0 (13 Dec 2020)
-------------------

- DATE-OBS, UTC, AMPMODE, and MOSMODE added to metadata for DEIMOS, and
  the first three are now included in the auto-generated pypeit files.
- DEIMOS AMPMODE is now included in the list of metadata used to
  determine the DEIMOS configuration (setup).
- Frames ignored by
  `pypeit.metadata.PypeItMetaData.unique_configurations` used to
  establish the unique configurations are now set by
  `pypeit.spectrographs.spectrograph.Spectrograph.config_independent_frames`.
  These default to 'bias' and 'dark' frames.
- `pypeit.spectrographs.spectrograph.Spectrograph.config_independent_frames`
  can also return a *single* keyword selecting the metadata column used
  to match these frames to a given configuration.  For DEIMOS, this is
  used to match bias and dark frames to a configuration observed on the
  same date.  Currently these frames can only be set to a single
  configuration.
- Added `pypeit.metadata.PypeItMetaData.clean_configurations` that
  ignores frames that cannot be reduced by pypeit, as set by
  `pypeit.spectrographs.spectrograph.Spectrograph.valid_configuration_values`.
  For DEIMOS, this is used to ignore frames that are taken in
  direct-imaging mode or using anything except the B amplifier to read
  the data.  The ignored frames are removed from the metadata table
  (`fitstbl`).
- `update_docs` script now builds the html as well as the api rst files.
  It also prints a pass/fail comment.
- Added tests to `pypeit/tests/test_setups.py` to test that PypeIt
  correctly and automatically identifies frames from multiple DEIMOS
  configurations and that `pypeit.pypeitsetup.PypeItSetup` correctly
  produces separate pypeit files for each configuration.
- Added a development document reporting that PypeIt now satisfies the
  `PD-3` requirement Keck outlined for the DEIMOS PypeIt pipeline.
- Building the docs now dynamically generates an example pypeit and
  sorted file for inclusion in the PypeIt documentation.
- The setup block is now a simple listing of the keywords and values
  used to identify the instrument configuration.
- Refactor identify GUI and improve its docs
- Modest refactoring of templates.py
- Construction of wavelength arxiv files for DEIMOS 1200B and blue 1200G
- Pypeit now adds DEIMOS slits that are expected from the slitmask design
  but not found in the tracing process.
- PypeIt now flags as “BOXSLT” DEIMOS slits that are expected to be
  alignment boxes from slitmask design.
- Added a table with DEIMOS slitmask design and objects info to the
  SlitTraceSet datamodel
- Add support for MMTO Blue Channel Spectrograph
- Add GitHub Actions CI workflow
- Incorporates a procedure to enable GMOS Nod and Shuffle observations
- New GMOS wavelength solutions
- Remove Travis CI config
- General housecleaning of spectrographs
    - Documentation improvements
    - Dynamically builds table of available spectrographs; see
      `pypeit.spectrographs.available_spectrographs`
    - `pypeit.defs` is now deprecated
    - Removed usage from `pypeit.pypmsgs` and moved it to `run_pypeit.py`
    - Many Spectrograph instance attributes are now class attributes; in
      particular, previous instance attribute `spectrograph` is now `name`.
    - Added class attributes that set if the spectrograph is supported and any
      comments for the summary table.
    - `default_pypeit_par` is now a class method, which allows the name of the
      spectrograph to be defined in a single place
    - Valid spectrographs are no longer checked by
      `pypeit.par.pypeitpar.ReduxPar`.  This caused a circular import in the
      new strucuture.  The parameter `par['rdx']['spectrograph']` is virtually
      always checked by `load_spectrograph`, so I don't think this is a
      problem.
- Kastr 300 grating solutions
- Hotfix to include the solutions!
- Improved DEIMOS slitmask design matching
- Assign RA/DEC to DEIMOS extractions
- DEIMOS object RA, Dec, and name returned when running `pypeit_show_1d --list` and saved in
  the .txt file with the list of 1d spectra.
- DEIMOS object name and `maskdef_id` visible in ginga when running `pypeit_show_2d`
- Fix sigma clipping bug!

1.2.0 (15 Oct 2020)
-------------------

- Frame-typing tweaks for DEIMOS
    - Exposure-time ranges removed
    - All frame types now key off OBSTYPE
- Added more detail on citation policy to main page on readthedocs
- Added docs for BitMasks
- Altered scripts interface to allow for dynamically making the help doc
  files
- full spatial/spectral flexure and heliocentric corrections implemented
  for IFU reductions
- optimal weights in datacube generation
- Docs for skysub, extraction, flat fielding
- New skysub options for masking and suppressing local
- Added `pypeit/core/convert_DEIMOSsavfiles.py` to convert .sav files
  into fits files
- Added "amap" and "bmap" fits files in
  `pypeit/data/static_calibs/keck_deimos/` for DEIMOS optical model
- Added `pypeit/core/slitdesign_matching.py` and `maskdesign_matching`
  to `EdgeTraceSet`
- Added ParSet for switching ON the slit-mask design matching. Default
  is ON for `keck_deimos`
- Pypeit registers `maskdef_id` in SlitTraceSet if instrument is
  `keck_deimos`
- Fix assignment bug in fitting bspline

1.1.1 (10 Sep 2020)
-------------------

- (Hotfix) Fluxing doc edits
- (Hotfix) Fix sdist pip installation

1.1.0 (8 Sep 2020)
------------------

- Fixed a bug for IR reductions for cases where only negative object
  traces are identified.  These were accidentally being written to the
  spec1d file.
- Fixed a bug fixes a bug in full_template wavelength reidentification
  for situations where extreme wavelength coverage slits results in
  reidentification with a purely zero-padded array.
- Fixed a bug fixes a bug in full_template wavelength reidentification
  for situations where extreme wavelength coverage slits results in
  reidentification with a purely zero-padded array.
- Fixed another such bug arising from these zero-padded arrays.
- (Hotfix) Deal with chk_calibs test
- Script to generate combined datacubes for IFU data.
- Changed numpy (> 1.18.0) and scipy (> 1.4.0) version requirements
- Allow show2d_spec, chk_edges, chk_flats to load older Spec2DObj
  datamodel versions
- Implemented a plugin kindly provided by the ginga developers to
  display images with a secondary wavelength image WCS.
    - Removes dependency on @profxj's ginga fork, and avoids a bug when
      using WCS image registration in that fork.
    - `pypeit/ginga.py` moved to `pypeit/display/display.py` and ginga
      plugin added to `pypeit/diplay` directory.
    - ginga plugin registered as an entry point in `setup.py`
    - Added a script to check that the plugins are all available.
    - Installation docs updated.  Both `ginga` and `linetools` are now
      installed via pip.
- Deprecated `pypeit/debugger.py` and `pypeit/data/settings`
- Removed h5py as a dependency
- `linetools` is now listed in `pypeit/requirements.txt` until I can
  check if it still causes readthedocs to fail...
- Modify Spec2DObj 2D model for float32 images
- `pypeit.tracepca.TracePCA` and `pypeit.edgetrace.EdgeTraceSet` now
  subclass from `pypeit.datamodel.DataContainer`
- Refactor WaveCalib into a DataContainer
- Refactor fitting + PypeItFit DataContainer
- Coadd2D bug fixes
- Coadd2D without spec1d files
- Coadd2D offsets
- Some Coadd2D docs
- Manual extraction
- Improve LBT/LUCI
- Add MMT/MMIRS
- QL script for Keck/MOSFIRE (beta version)
- Correct det bug in keck_lris
- Modifications to allow for flailing LRISr detector
- Modifications for parse LRIS LAMPS prior to 2010 upgrade
- Added support for P200/DBSP and P200/TripleSpec

1.0.6 (22 Jul 2020)
-------------------

- (Hotfix) Deal with wavecalib crash
- Fix class and version check for DataContainer objects.
- Script to check for calibration files
- No longer require bias frames as default for DEIMOS
- Implement grism19 for NOT/ALFOSC
- Introduced another parameter used to identify box slits, as opposed to
  erroneous "slits" found by the edge tracing algorithms.  Any slit that
  has `minimum_slit_length < length < minimum_slit_length_sci` is
  considered a `BOXSLIT`, any slit with `length < minimum_slit_length`
  is considered a `SHORTSLIT`; the latter are always ignored.
- Introduced order matching code into EdgeTraceSet.
    - This helps fix an issue for GNIRS_10L caused by the orders
      shifting.
    - Introduces two paramters in `EdgeTraceSetPar` to assist the
      matching: `order_match` and `order_offset`
    - Echelle spectrographs should now always have `ech_order` defined
      in the SlitTraceSet object.
    - Removes the need for `Spectrograph.slit2order` and
      `Spectrograph.order_vec`.  Changes propagated, primarily in
      `wavecalib.py`, `autoid.py`, and `reduce.py`.
- Adds in Keck/LRISr with the original detector
- Adds in Keck/LRISb with the FITS format

1.0.5 (23 Jun 2020)
-------------------

- Add median combining code
- Make biasframes median combine by default
- Implemented IFU reduction hooks
- KCWI reduction complete up to spec2D frames
- Implemented new flatfield DataContainer to separate pixelflat and
  illumflat

1.0.4 (27 May 2020)
-------------------

- Add a script (pypeit_flux_setup) for creating fluxing, coadd1d and
  tellfit pypeit files
- Add telluric fitting script, pypeit_tellfit

1.0.3 (04 May 2020)
-------------------

- Add illumflat frametype
- Enable dark image subtraction
- Refactor of Calibrations (remove cache, add get_dark)
- Enable calibration-only run
- Clean up flat, bias handling
- Make re-use masters the default mode of run_pypeit
- Require Python 3.7
- Fixed a bug in NIRES order finding.
- Add NOT/ALFOSC
- Fluxing docs
- Fix flexure and heliocentric bugs
- Identify GUI updates

1.0.2 (30 Apr 2020)
-------------------

- Various doc hotfixes
- wavelength algorithm hotfix, such that they must now generate an entry
  for every slit, bad or good.

1.0.1 (13 Apr 2020)
-------------------

- Various hot fixes

1.0.0 (07 Apr 2020)
-------------------

- Replaces usage of the `tslits_dict` dictionary with
  `pypeit.slittrace.SlitTraceSet` everywhere.  This `SlitTraceSet`
  object is now the main master file used for passing around the slit
  edges once the edges are determined by `EdgeTraceSet`.
- Removes usage of `pypeit.pixels.tslits2mask` and replaces it with
  `pypeit.slittrace.SlitTraceSet.slit_img`.
- Significant changes to flat-fielding control flow.
    - Added `rej_sticky`, `slit_trim`, `slit_pad`, `illum_iter`,
      `illum_rej`, `twod_fit_npoly` parameters to FlatFieldPar.
    - Illumination flat no longer removed if the user doesn't want to
      apply it to the data.  The flat was always created, but all that
      work was lost if the illumination correction wasn't requested.
    - Replaced tweak edges method with a more direct algorithm.
    - `pypeit.core.flat.fit_flat` moved to
      `pypeit.flatfield.FlatField.fit`.
- Reoriented trace images in the `EdgeTraceSet` QA plots.  Added the
  sobel image to the ginga display.
- Added `bspline_profile_qa` for generic QA of a bspline fit.
- Eliminate MasterFrame class
- Masks handled by a DataContainer
- Move DetectorPar into a DataContainer (named DetectorContainer) which
  enables frame-level construction
- Advances to DataContainer (array type checking; nested DataContainers;
  to_master_file)
- Dynamic docs for calibration images
- Every calibration output to disk is help within a DataContainer,
  separate from previous classes.  Exception is WaveCalib (this needsd a
  fit DataContainer first)
- Substantial refactoring of Calibrations
- Add MDM OSMOS spectrograph
- Moved pypeit.core.pydl.bspline into its own module, `pypeit.bspline`
- Introduced C backend functions to speed up bspline fitting
    - now require `extension_helpers` package to build pypeit and
      necessary files/code in `setup.py` to build the C code
    - C functions will be used by default, but code will revert to pure
      python, if there's some problem importing the C module
    - Added tests and pre-cooked data to ensure identical behavior
      between the pure python and C functions.
- Moved some basis function builders to pypeit.core.basis
- Release 1.0 doc
- Lots of new docs
- pypeit_chk_2dslits script
- DataContainer's for specobj, bspline
- Introduction of Spec2DObj, AllSpec2DObj, and OneSpec (for Coadd1D)
- Added bitmask to SlitTraceSet
- Introduced SlitTraceSet.spat_id and its usage throughout the code
- Spatial flexure corrections
    - Significant refactor of flatfield.BuildFlatField.fit()
    - Spatial flexure measuring code
    - PypeItPar control
    - Modifications to SlitTraceSet methods
    - Illumflat generated dynamically with different PypeIt control
    - waveimage generated dynamicall and WaveImage deprecated
- Moved RawImage into ProcessRawImage and renamed the latter to the
  former
- Continued refactoring of Calibrations
- Initial code for syncing SpecObjs across exposures
- Option to ignore profile masking during extraction
- Additional code in DataContainer related to MasterFrames
- Eliminated WaveImage
- Updates to QL scripts
- Lots of new tests



0.13.2 (17 Mar 2020)
--------------------

- Added PypeIt identify GUI script for manual wavelength calibration
- Add bitmask tests and print bitmask names that are invalid when
  exception raised.
- Parameter set keywords now sorted when exported to an rst table.
- Enable user to scale flux of coadded 1D spectrum to a filter magnitude
- Hold RA/DEC as float (decimal degrees) in PypeIt and knock-on effects
- Add more cards to spec1d header output
- Fixes a few sensfunc bugs
- Added template for LRIS 600/7500
- Deal with non-extracted Standard
- docs docs and more docs
- A QA fix too

0.13.1 (07 Mar 2020)
--------------------

- Missed a required merge with master before tagging 0.13.0.

0.13.0 (07 Mar 2020)
--------------------

- Refactored sensitivity function, fluxing, and coadding scripts and
  algorithms.
- Added support for additional near-IR spectrographs.
- Restrict extrapolation in tilt fitting
- Implemented interactive sky region selection

0.12.3 (13 Feb 2020)
--------------------

- Implemented DataContainer
- Added fits I/O methods
- Implemented SlitTraceSet
- Setup of `pypeit.par.pypeitpar` parameter sets should now fault if the
  key is not valid for the given parameter set.  NOTE: The check may
  fail if there are identical keys for different parameter sets.
- Modification to add_sobj() for numpy 18

0.12.2 (14 Jan 2020)
--------------------

- Introduces quick look scripts for MOS and NIRES
- Bumps dependencies including Python 3.7
- Modest refactoring of reduce/extraction/skysub codes
- Refactor of ScienceImage Par into pieces
- Finally dealt with 'random' windowing of Shane_kast_red
- Dynamic namp setting for LRISr when instantiating Spectrograph

0.12.1 (07 Jan 2020)
--------------------

- Hotfixes: np.histogram error in core/coadd1d.py, np.linspace using
  float number of steps in core/wave.py, and sets numpy version to 1.16

0.12.0 (23 Dec 2019)
--------------------

- Implemented MOSFIRE and further implemented NIRSPEC for Y-band
  spectroscopy.
- Fixed bug in coadd2d.
- Add VLT/FORS filters to our database
- Improved DEIMOS frame typing
- Brings Gemini/GMOS into the suite (R400)
- Also an important change for autoid.full_template()
- Fixed trace extrapolation, to fix bugs in object finding. Tweaks to
  object finding algorithm.
- Major improvements to echelle object finding.
- Improved outlier rejection and coefficient fitting in pca_trace
- Major improvements to coadd routines in coadd1d
- Introduced telluric module and telluric correction routines
- Implemented tilt image type which is now a required frame type
- Streamlined and abstracted echelle properties and echelle routine in
  spectrograph classes.
- Revamped 2-d coadding routines and introduced 2-d coadding of
  MultiSlit data
- Improved ginga plotting routines.
- Fixed bug associated with astropy.stats.sigma_clipped_stats when
  astropy.stats.mad_std is used.
- Refactor BPM generation
- Merge raw_image loading with datasec_img and oscansec_img generation
- Sync datasec_img to image in ProcessRawImage
- Started (barely) on a path to having calibration images in counts and
  not ADU
- Refactors GMOS for get_rawimage method
- Enables GMOS overscan subtraction
- Adds R400 wavelength solution for old E2V chip
- Revises simple_calib() method for quick and dirty wavelength
  calibration
- Adds a related show_wvcalib script
- Changes to ech_combspec to better treat filenames
- Fixed bug when bias was set to 'force' which was not bias subtracting
- Implemented changes to vlt_xshooter_nir to now require darks taken
  between flats
- Made flat fielding code a bit more robust against hot pixels at edge
  of orders
- Added pypeit_chk_flat script to view flat images
- Refactored image objects into RawImage, ProcessRawImage, PypeItImage,
  BuildImage
- Moved load() and save() methods from MasterFrame to the individual
  calibration objects
- Converted ArcImage and FlatImages into counts
- Added code to allow for IVAR and RN2 image generation for calibs
- Added several from_master_file() instantiation methods
- Use coadd2d.weighted_combine() to stack calibration images
- Major refactor of slit edge tracing
- Added 'Identify' tool to allow manual identification and calibration
  of an arc spectrum
- Added support for WHT/ISIS
- Added 'Object Tracing' tool to allow interactive object tracing
- Added code of conduct
- Deprecated previous tracing code: `pypeit.traceslits` and
  `pypeit.core.trace_slits`, as well as some functions in
  `pypeit.core.extract` that were replaced by
  `pypeit.core.moment.moment1d` and functions in `pypeit.core.trace`.
- PCA now saved to MasterEdges file; added I/O methods
- Improved CuAr linelists and archives for Gemini wavelength solutions
- New data model for specobj and specobsj objects (spec1d)
- Started some improvements to Coadd2D, TBC
- Allow for the continuum of the arc image to be modeled and subtracted
  when tracing the line-centroid tilts
- Include a mask in the line detection in extracted central arc spectrum
  of each slit/order.  For VLT XShooter NIR, this was needed to ensure
  the sigma calculation didn't include the off-order spectral positions.
- Added a staticmethed to :class:`pypeit.edgetrace.EdgeTraceSet` that
  constructs a ``tslits_dict`` object directly from the Master file.

0.11.0.1
---------

- Add DOI

0.11.0 (22 Jun 2019)
--------------------

- Add magellan_mage, including a new ThAr linelist and an archived
  solution
- Polish several key echelle methods
- Modify create_linelist to default to vacuum
- Update Xshooter, NIRES, and GNIRS
- Refactor ProcessImages into ProcessRawImage, PypeItImage,
  CalibrationImage, ScienceImage, and ImageMask
- Refactor ScienceImage into SciImgStack
- Fix arc tilts bug
- Started an X-Shooter doc and introduced a [process][bias] parameter
- Modified processing steps for bias + overscan subtraction
- Started notes on how to generate a new spectrograph in PypeIt
- Refactoring of reduce to take a ScienceImage object for the images and
  the mask
- Updates to many spectrograph files to put datasec, oscansec in the raw
  frame
- Add find_trim_edge and std_prof_nsigma parameters
- A bit of tuning for MagE
- Fixes for Echelle in fluxspec
- Writes a chosen set of header cards to the spec1D and coadd files
- Updates for FORS2
- Introduced new coadd1d module and some new coadd functinality.
- modified interface to robust_polyfit_djs, robust_optimize, and
  djs_reject.
- Added utility routine cap_ivar for capping the noise level.
- Fixed a bug in optimal extraction which was causing hot pixels when a
  large fraction of the pixels on the object profile were masked.
- Major bug fixes and improvements to echelle object finding. Orders
  which did not cover the entire detector were not being treated
  properly.

0.10.1 (22 May 2019)
--------------------

- Minor bug fix to allow for `None` exposure times when typing frames.

0.10.0 (21 May 2019)
--------------------

- Enable PyPI
- Streamline some of the instantiation at the beginning of
  PypeIt.__init__.
    - Moves the call to default_pypeit_par into config_specific_par.
    - Adds a finalize_usr_build() function to PypeItMetaData to
      consolidate the few opaque steps when finishing the meta data
      build.
- Hack for Kastr
- Turn on Shane Kastb grism wavelength solutions (not tested)
- Started splitting Arc Line Templates Notebook into pieces
- Allows for slice like syntax when defining calibration groups.
- Introduce 'tilt' frame type.  Not used yet.  Everything that's typed
  as an 'arc' is now also typed as a 'tilt'.
- Use matplotlib 'agg' backend to the top-level `__init__.py` to allow
  for running the code under a screen; may need a better approach.
- Numerous doc and style fixes
- Add `master_type` to `MasterFrame` (and derived classes), which is
  used to set the name of the master frame output file.
- Significant edits to `MasterFrame` to streamline IO for derived
  classes.  Lead to significant changes to `Calibrations`.
- Main paths now set in `PypeIt`.
- Allow `connect_to_ginga` to start up the ginga viewer.
- Add a pytest `skipif` that checks if the Cooked directory exists in
  the dev-suite.  Use this to run the tests that only need the raw image
  data or don't need the dev-suite at all.
- Move wavelength calibration save/load out of `pypeit.wavecalib` into
  `pypeit.core.wavecal.waveio.py`
- Rename default directory for calibration masters to `Masters` and
  removed inclusion of spectrograph name.
- Fix oscan sec in read_lris()
- Fix bad return in tracewave.tilts_find_lines()
- Several doc edits
- Fix handling of maskslits
- Fix flexure crashing
- Change `pypeit.spectrographs.spectrograph.get_image_section` to
  *always* return the sections ordered spectral then spatial to match
  the PypeIt convention to match how binning is returned.  Propagated to
  get_datasec_img.
- Changed all functions related to binning to ensure that binning is
  always ordered spectral vs. spatial with the PypeIt convention that
  images have shape (nspec,nspat).  Includes associated documentation.
- Allow `pypeit.bitmask.BitMask` and `pypeit.par.parset.ParSet` to save
  and load from fits file headers.
- Force BitMask definitions in framematch.py and processimages.py to use
  and OrderedDict.  They need to be an OrderedDicts for now to ensure
  that the bits assigned to each key is always the same. As of python
  3.7, normal dict types are guaranteed to preserve insertion order as
  part of its data model. When/if we require python 3.7, we can remove
  this (and other) OrderedDict usage in favor of just a normal dict.
- Changed default for add and rm slits parameters.
- Doc improvements and removal of old, commented methods.
- Edited function that replaces bad columns in images and added tests.
- Added `pypeit.io` with routines to:
    - manipulate `numpy.recarray` objects and converting them into
      `astropy.fits.BinTableHDU` objects.
    - gzip compress a file
    - general parser to pull lists of items from fits headers
- Added metadata to `MasterFrame` objects written to fits files.
- Added `'observed'` option for wavelength reference frame that skips
  any relative motion corrections.

0.9.3 (28 Feb 2019)
-------------------
- Fixed a bug that was introduced when the binning was switched to the
  PypeIt convention.
- Fixed a bug whereby 2d images were not being saved if no objects were
  detected.
- Revamped the naming convention of output files to have the original
  filename in it.

0.9.2 (25 Feb 2019)
-------------------

- Many doc string updates in top level routines (not core)
- Updates to install and cookbook docs
- Continued the process of requiring spectrograph and par in each base
  class
- More doc + cleaning at top level, e.g. base classes
- Eliminates BPM base class
- Hot fix for flatfield;  illumflat was getting divided into the
  pixelflatnrm image
- Implementation of 2d coadds including a script to perform them.
- Fixed bug in extract.fit_profile that was introduced when implementing
  2d coadds
- Polynomial order for object finding is now part of parset.
- Improved X-shooter object tracing by increasing order.
- Improved determination of threshold determination regions for object
  finding.
- Added S/N floor to ivar determination for image procing.
- Reworked master output for traceslits
- Fixed a bug associated with binned images being proc'd incorrectly.
- Fixed master_key outputs in headers to deal with different detectors.
- Modify -c in pypeit_setup to require a setup (or all) be specified
  when writing, e.g. 'all' or 'A,C'
- Generated a new spectrograph child for LRISr in long-slit read-out
  mode (only 2 amps, 1 per detector)
- Require astropy >=3.1  [required for coadding at the least]
- Fixed a circular import which required move qa from wavecal into
  autoid.
- Fixed a bug in LRIS-R that spectrograph which was not using binning
  for wavelength fwhm.
- Updated docs on add/rm slits.
- Fixed and tuned up fluxing script and fluxing routines.
- Introduce sky_sigrej parameter
- Better handling of ManualExtraction
- Add template for LRISr 600/5000 wavelengths
- PYDL LICENSE and licenses folder
- Updates for new Cooked (v1.0)

0.9.1 (4 Feb 2019)
------------------

- Move write method for sensitivity function
- Modify I/O for detnum parameter
- Modify idx code in SpecObj
- Fixed a bug on datatype formatting
- Reworked masteframe and all base classes to be more homogenous so that
  one only ever overloads the save_master and load_master methods.
- Many changes fixes wavecal/autoid.py to make the lines being used
  explicitly clear. This fixed many bugs in the the wavelength fitting
  that were recently introduced.
- Introduced reidentification algorithm for wavelengths and many
  associated algorithms. Reidentification is now the default for
  x-shooter and NIRES. Other changes to the wavelength interface and
  routines to make them more compatible with echelle.
- Tweaked LA cosmics defaults. Add instrument specific parameters in
  spectrograh classes along with routines that check binning and decide
  on best params for LRIS-RED
- Now updating cosmic ray masking after each global sky subtraction
- Major developments for echelle functionality, including object
  wavelengths, and reduction control flow.
- Introduced wavemodel.py to simulate/extract/ID sky and ThAr spectral
  emission lines.
- Significant refactor of tracing slit/edge orders and new docs+tests
- Changed back BPM image to be aligned with datasec *not* the raw image
  shape (without trimming)
- Renabled ability to add user supplied slits
- Miscellaneious echelle-related advances
- PNGs of X-Shooter fits
- Sped up trace plotting in ginga
- Fussed again with how time is handled in PypeIt.  Hopefully the last
  time..
- dispaxis renamed specaxis and dispflip to specflip
- Lots of VLT/X-Shooter development
- Removed a number of files that had been mistakingly added into the
  repo
- Now running on cooked v=0.92
- Allow for multiple paths to be defined in the pypeit file
- Changed the procedure used to identify instrument configurations and
  identify which frames to use when calibrating science exposures.
- Added configurations, calibration groups, and background index to
- Total revamp of Tilts. Arc line tracing significantly improved.
- Fixes to trace_crude_init, trace_fweight, and trace_gweight.
- Many other small bug fixes and modifications particularly in the
  fitting routines.
- Lots of development related to echelle functionality.
- Major enhancements to fitting routines (in utils)
- Make GMOS south works and update OH line lists, and also add LBT/MODS.
- Introduce calib groups
- Removes setup designation.  Largely replaced with master_key
- Refactor Calibrations class to handle new calib groups
- Refactor QA to handle new calib groups
- Refactor tests to handle new calib groups
- Pushed pieces of run_pypeit into the PypeIt class
- Removed future as a dependency
- Change point step size to 50 pixels in show_slits and show_trace for
  major speed up
- Implemented difference imaging for near-IR reductions for both
  Multislit and Echelle
- Fixed a bug in echelle object finding algorithm.
- Fixed bug in object finding associated with defining the background
  level for bright telluric standards and short slits.
- Implemented using standard stars as crutches for object tracing.
- Reworked the implementation of reuse_masters in the PypeIt class and
  in the Calibrations class.
- New behavior associated with the -o overwrite feature in run_pypeit.
  User prompting feature has been disabled. Existing science files will
  not be re-created unless the -o option is set.
- Fixed a bug where local sky subtraction was crashing when all the
  pixels get masked.
- Nearly resurrected simple_calib
- New method to build the fitstbl of meta data
- Refactor handling of meta data including a data model defining core
  and additional meta data
- Replaces metadata_keys with pypeit_file_keys for output to PypeIt file
- Updates new metadata approach for VLT, Keck, Lick, Gemini instruments
- Remove PypeItSetup call from within PypeIt
- Remove lacosmic specific method in Spectrograph;  replaced with
  config_specific_par
- setup block now required when running on a PypeIt file
- Introduced a new method of determining breakpoint locations for local
  sky subtraction which takes the sampling set by the wavelength tilts
  into account.
- Fixed a major bug in the near-IR difference imaging for the case of
  A-B, i.e. just two images.
- Introduced routines into core.procimg that will be used in 2-d
  co-adding.
- Tweaks to VLT X-SHOOTER spectrograph class to improve reductions.
- Moved methods for imaging processing from scienceimage class to
  processimages class.
- Introduce full_template() method for multi-slit wavelength
  calibrations; includes nsnippet parameter
- Generate full template files for LRIS, DEIMOS, Kastb
- Added a few new Arc lines for DEIMOS in the blue
- Introduce mask_frac_thresh and smash_range parameters for slit
  tracing; modified LRISb 300 defaults
- Updated slit tracing docs
- Introduced --show command in pypeit_chk_edges
- Added echelle specific local_skysub_extract driver.
- Refactored PypeIt and ScienceImage classes and introduced Reduce
  class. ScienceImage now only does proc-ing whereas reduction
  operations are done by Reduce. Reduce is now subclassed in an
  instrument specific way using instantiate_me instead of PypeIt. This
  was necessary to enable using the same reduction functionality for 2d
  coadds.
- Added and improved routines for upcoming coadd2d functionality.
- Fixed bug in weight determination for 1d spectral coadds.
- Major fixes and improvements to Telluric corrections and fluxing
  routines.
- Fluxing now implemented via a script.
- Turned flexure back on for several instruments
- Introduced VLT/FORS2 spectrograph
- Swapped binspec and binspat in parse binning methods
- Extended LRISr 1200_900 arc template
- Modified add/rm slit methods to be spec,spat
- Add an option in coadding to scale the coadded spectrum to a given
  magnitude in a given filter
- Extended DEIMOS 1200G template

0.9.0
-----

- Major refactor to rename most modules and incorporate the PYPIT ->
  PypeIt switch
- Add SlitMask, OpticalModel, and DetectorMap classes.  Implemented
  DEIMOSOpticalModel based on DEEP2 IDL code.
- Improved treatment of large offsets in
  pypeit.core.trace_slits.trace_gweight to be symmetric with
  trace_fweight. Large outlying pixels were breaking object tracing.
- Added thresholding in pypeit.core.tracewave to ensure that tilts are
  never crazy values due to extrapolation of fits which can break sky
  subtraction.
- Turn off 2.7 Travis testing
- Integrated arclines into PypeIt
- Added KDTree algorithm to the wavelength calibration routines
- Modified debug/developer modes
- Update SpecObjs class; ndarray instead of list;  set() method
- Completely revamped object finding, global sky subtraction and local
  sky subtraction with new algorithms.
- Added -s option to run_pypeit for interactive outputs.
- Improved pypeit_show_spec2d script.
- Fixed bug whereby -m --use_master was not being used by run_pypeit
  script.
- Overhaul of general algorithm for wavelength calibration
- Hot fix for bspline + requirements update
- Fixed issue with biases being written to disk as untrimmed.
- Completely reworked flat fielding algorithm.
- Fixed some parsing issues with the .pypeit file for cases where there
  is a whitepsace in the path.
- Implemented interactive plots with the -s option which allow the
  reduction to continue running.
- Modified global sky subtraction significantly to now do a polynomial
  fit. This greatly improves results for large slits.
- Updated loading of spectra and pypeit_show_1dspec script to work with
  new output data model.
- Implemeneted a new peak finding algorithm for arc lines which
  significantly improved wavelength fits.
- Added filtering of saturated arc lines which fixed issues with
  wavelength fits.
- Added algorithms and data files for telluric correction of near-IR
  spectra.
- Revamped flat field roiutine to tweak slit boundaries based on slit
  illumination profile. Reworked calibrations class to accomodate the
  updated slit boundaries and tilts images as well as update the master
  files.
- Include BitMask class from MaNGA DAP.
- Change the way frame types are include in PypeItSetup.fitstbl
- Edited KeckLRISSpectrograph header keywords
- Edited how headers are read from the provided files
- Created metadata.PypeItMetaData class to handle what was previously
  `fitstbl`
- Fussed with date/time driven by GMOS;  date is no longer required in
  `fitstbl`
- Initial work on GMOS;  this is still work-in-progress
- Pushed several arcparam items into the Wavelengths parset
- Series of hacks for when binning is missing from the fitstbl
- CuAr line lists for GMOS
- New option to reduce only 1 det at a time
- Data provided in pypeit file overwrites anything read from the fits
  file headers.
- Filled in fits table reading data for GNIRS
- Demand frametype column in fits table is U8 format
- Further improvements to detect_lines arcline detection algorithm.
- Got rid of arcparam and added info and docs to wavelengths parset.
- Improved and commented autoid.py arclines code.
- Added utilities to wavecalib to compute shift,stretch of two spectra.
- Completely revamped cross-correlation algorithm in wavecalib to give
  roburt results.

0.8.1
-----
- Figuring out how to tag releases

0.8.0
-----

- First major steps on ARMED echelle data reduction pipeline
- APF/Levy and Keck/HIRES implemented
- Updates to blaze function and slit profile fitting
- Initial support for multislit reduction
- Coadding; including docs; and tests
- Now requiring astropy >= v1.3
- raw_input handling for Python 3
- coadd handling of bad input
- coadd bug fix on obj name
- Init local (i.e. object dependent) parameters in coadding
- fix local background logic error in slit masking
- Refactor QA PDF to PNG+HTML
- Add nminima object finding
- Add new parameters for object finding, reduce specific detectors
- Add slit profile QA
- Begin writing header (e.g. RA/DEC) info to spec1d files
- Fix bug in applying BPM for finding slit edges
- Update Ginga hooks
- Enable archiving/loading sensitivity function
- Add new cosmic ray algorithms for coadding (especially pairs of
  spectra)
- Added support for TNG+Dolores long slit spectrograph
- Started removing cython code
- Update line detection algorithm
- Updated flexure and tilt tracing documentation
- Updated docs:added standards.rst, and make a small correction in using
  script pypit_setup in setup.rst
- Fixed travis
- Updated slit trace algorithm
- Improved arc line detection algorithm
- Added functionality for fully automated wavelength calibration with
  arclines
- Switched settings files to allow IRAF style data sections to be
  defined
- Allowed data sections to be extracted from header information
- Significant refactor of routines related to pypit_setup
- Various small improvements, primarly to handle Gemini/GMOS data [not
  yet fully supported in PYPIT]
- Removed majority of cython functionality
- Moved logging to be a package object using the main __init__.py file
- Begin to adhere to PEP8 (mostly)
- setup.py rewritten.  Modeled after
  https://github.com/sdss/marvin/blob/master/setup.py .  Added
  requirements.txt with the package versions required.
- Updates archeck
- Loads NIST arclines from arclines instead of PYPIT
- DEIMOS reduction!
- Bug fix for bspline with bkspace
- Enable loading a sensitivity function with YAML
- Allow for multiple detectors when using `reduce detnum`
- Moved all imports to the start of every file to catch and avoid
  circular imports, removed most `import ... as ...` constructs
- dummy_* removed from arutils as necessary and propagated changes to
  tests
- remove dependency of ararclines functions on slf
- change requirements for astropy to >=1.3.0 so that `overwrite` is
  valid
- include numba in requirements, but actually a requirement of arclines
- Improve cookbook and setup docs
- Faster algorithm for defining object and background regions
- Restore armsgs -d functionality
- Finished cython to python conversions, but more testing needed
- Introduce maskslits array
- Enable multi-slit reduction
- Bug fixes in trace_slits
- Fixes what appears to be a gross error in slit bg_subtraction
  (masking)
- Turns off PCA tilt QA for now [very slow for each slit]
- Several improvements for coadding
- Modify lacosmic to identify tiny CR's
- Enabled writing Arc_fit QA for each slit/order
- Refactored comb_frames
- Refactored load_frames
- Refactored save_master
- Refactored get_datasec_trimmed, get_datasec, pix_to_amp
- Refactored slit_pixels
- Refactored sub_overscan
- Refactored trace_slits (currently named driver_trace_slits) and many
  of its dependencies
- Added parameter trace_slits_medrep for optional smoothing of the trace
  slits image
- Updated a few settings for DEIMOS and LRIS related to tracing slits
- Added a replace_columns() method to arproc.py
- Fixed a bug in new_match_edges()
- Moved tracing docs -> slit_tracing and edited extensively
- Updated docs on DEIMOS, LRIS
- Added the pypit_chk_edges script
- Added BPM for DEIMOS
- Added the code for users to add slits [edgearr_from_users()] but have
  not documented nor made it accessible from the PYPIT file
- Generated tcrude_edgearr() method for using trace crude on the slit
  edges
- Added trace_crude() method that I ported previously for DESI
- Added multi_sync() method for ARMLSD slit synchronization
- Have somewhat deprecated the maxgap method
- Refactored the gen_pixloc() method
- Generate arpixels.py module for holding pixel level algorithms
- Move all methods related to TraceSlits to artraceslits.py
- Introduce the TraceSlits class
- Update armlsd accordingly
- Remove driver_trace_slits and refctor_trace_slits methods
- Making Ginga a true dependency of PYPIT
- Have TraceSlits write/load MasterFrames
- Introduce SetupClass object
- Replace armbase.setup_science() with SetupClass.run()
- Move setup acitivites to inside pypit.py
- doc updates in setup.rst
- Refactor fitsdict -> fitstbl  (variable name not updated everywhere)
- Removed slurped headers from fitsdict (and therefore fitstbl)
- Include SetupClass Notebook
- Move ftype_list from armeta.py to arsort.py
- Bug fix related to fluxing
- Substantial refactor of arsort.py
- Substantial refactor of arsetup.py
- Introduced base-level ProcessImages class
- Introduced abstract MasterFrame class
- Introduced BiasFrame, BPMImage, ArcImage, and TraceImage classes
- Started NormPixelFlat class but have not yet implemented it
- Substantial refactoring of armasters
- Moved arlris, ardeimos to core/
- Moved image processing methods to arprocimg in core/
- Introduced calib_dict to hold calibration frames in armlsd (instead of
  slf)
- Modified ardeimos to load only a single image (if desired)
- Turned off fluxing in this branch;  is 'fixed' in the one that follows
- Moved get_slitid() to artraceslits
- Deprecates ['trace']['combine']['match'] > 0.0 option
- Deprecates ['arc']['combine']['match'] > 0.0 option
- Refactoring of settings and slf out of core methods continues
- Removed _msbias, _msarc, _datasec, _bpix from slf
- New tests and Notebooks
- Introduced FluxSpec class
- Introduce pypit_flux_spec script (and docs)
- Added FluxSpec Notebook
- armlsd has reappeared (momentarily) but is not being used;  it goes
  away again in a future branch
- Added a dict (std_dict) in arms.py to hold standard star extractions
- Reducing standard stars in the main arms loop
- Modified save_1d_spectra to handle loaded SpecObj in addition to
  internally generated ones
- Moved arflux to core and stripped out slf, settings
- Really restricting to nobj when user requests it
- New tests
- Introduces WaveCalib class
- Push ararc.py to core/ after removing slf and settings dependencies
- Further refactor masters including MasterFrame; includes addressing
  previous comment from RC
- Removed armlsd.py again
- Strips wv_calib from ScienceExposure
- Push get_censpec() to ararc.py
- New tests; limited docs
- TraceSlits load method pushed outside the class
- Introduces WaveTilts class
- Significant modification to tilt recipe including deprecation of PCA
- Moved tilt tracing algorithms from artrace.py to artracewave.py in
  core/
- Added 2D Legendre fitting to polyfit2d_general
- New trace slits tilts  settings (for 2D fitting)
- New QA plot
- New pypit_chk_tilts script
- New docs
- New tests
- Introduces FlatField class
- Adds FlatField Notebook, tests
- Pushes flat field algorithms into core/arflat.py
- Main flatfield method broken into a few pieces
- Further refactoring of armasters
- Further refactoring related to settings and ScienceExposure
- WaveImage class
- Strip mswave from ScienceExposure
- New tests
- Push get_calib methods into the individual classes
- Significant refactoring in arms.py followed
- Rename slits_dict -> tslits_dict
- Use tslits_dict in wavetilts.py
- Introduce ScienceImage class
- Substantial refactoring in arms.py followed
- Notebook too
- Reversed exposure/det loops for the (last?) time
- Generated arskysub.py in core/
- Significant portions of arproc.py are now superfluous
- Moved flexure_qa to arwave.py
- Significant refactoring of arsave.py (also moved to core/)
- Removed settings and slf from arspecobj.py
- Refactored trace_objects_in_slit()
- Refactoring of flexure algorithms
- Adds build_crmask() and flat_field() methods to ProcessImages
- Completed the deprecation of arsciexp (RIP)
- Many test updates
- Doc strings improved but no new main docs
- Completed armasters refactor and moved to core/
- Adds bspline_profile() method;  Used here for skysub but will also
  show up in extraction
- Introduces new skysub method;  still a bspline but now the new one
- Adds several methods from the PYDL repository into a pydl.py module
  including bspline Class
- Adds method to generate ximg and edgemask frames
- Adds new trace_slits_trim settings
- Small install edits
- Fixes Travis failure that crept into the previous PR
- Fix bug in bspline
- Adds a demo Notebook for LRISr redux
- Other odds and ends including code flow doc
- Introduce pypit/par and pypit/config directories
- Introduce PypitPar as an initial step toward refactoring the front end
- Final nail in the coffin for cython
- Add API docs
- Add bumpversion
- Adds a demo Notebook for LRISr redux
- Other odds and ends including code flow doc
- Introduce pypit/par and pypit/config directories
- Introduce PypitPar as an initial step toward refactoring the front end
- Move spectrograph specific code into spectographs/ folder
- Introduces the Spectrographs class
- Introduces the Calibrations class with Notebook
- Bug fix in view_fits script
- Handle no-slits-found condition
- Added NIRES to spectrographs folder
- Fixed logic in ArcImage class related to settings and user settings
- Added user settings to some of the other classes.
- Enabled load_raw_frame to take a negative dispersion axis indicating
  flips.
- Major bug fixed in bspline_profile where it was producing gargabe
  results when breakpoints were being rejected.
- Edits to Spectrograph class
- Removed all use of settings in ARMS and its subsequent calls.  ARMS
  now uses PypitPar and its sub parameter sets
- propagated ParSet changes into run_pypit and pypit_setup
- settings/parameters for pypit now set in the pypit file using a
  configuration parameter set
- rewrote pypit file parser
- Included automatically generated documentation of PypitPar when
  running make html in doc/ directory
- Checked orientation of array correct for DATASEC and OSCANSEC in
  DetectorPar for each Spectrograph
- Add SpecObjs class
- Add from_dict and to_dict methods to pydl bspline and update docs
- Updated from_dict method in pydl bspline

0.7 (2017-02-07)
----------------

This file enters the scene.<|MERGE_RESOLUTION|>--- conflicted
+++ resolved
@@ -10,7 +10,9 @@
 - Added the option to disable strict version checking for 1d coadds.
 - Hotfix for KCWI when using alignment (aka ContBars) frames for the astrometric correction.
 - Sensitivity function masking and output updates
-<<<<<<< HEAD
+- Fixed a bug in the `variance_model` calculation for combined images.
+- Added the possibility to use dither offsets saved in the header of the science frames for
+  coadding 2D spectra (``dithoff`` must be part of the spectrograph metadata).
 - Calibration group numbers can now be anything, as long as there are no more
   than 63 unique integers.
 - Removed use of the term "master", renamed to calibration frames/files.
@@ -28,11 +30,6 @@
 - Added the option to disable strict version checking for 1d coadds.
 - Major quicklook updates.  ql_multislit.py temporarily deprecated.
 
-=======
-- Fixed a bug in the `variance_model` calculation for combined images.
-- Added the possibility to use dither offsets saved in the header of the science frames for
-  coadding 2D spectra (``dithoff`` must be part of the spectrograph metadata).
->>>>>>> 7d5b1d41
 
 1.12.2 (29 Mar 2023)
 --------------------

--- conflicted
+++ resolved
@@ -1,17 +1,16 @@
 
-<<<<<<< HEAD
-1.9.1dev
+1.9.2dev
 --------
 
 - Modify tweak_standard for Mosfire/J2
 - Detector structure correction included in flatfield calibration
-=======
+
+
 1.9.1 (13 June 2022)
 --------------------
 
 - Hotfix for bug related to downloading from the `reid_arxiv` when using
   the `reidentify` wavelength calibration method.
->>>>>>> 1af7f551
 
 1.9.0 (31 May 2022)
 -------------------

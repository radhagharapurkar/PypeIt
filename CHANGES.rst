0.8.2dev (unreleased)
---------------------

- Major refactor to rename most modules and incorporate the PYPIT -> PypeIt switch
- Add SlitMask, OpticalModel, and DetectorMap classes.  Implemented
  DEIMOSOpticalModel based on DEEP2 IDL code.
- Improved treatment of large offsets in pypeit.core.trace_slits.trace_gweight to be symmetric with trace_fweight. Large outlying pixels were breaking object tracing.
- Added thresholding in pypeit.core.tracewave to ensure that tilts are never crazy values due to extrapolation of fits which can break sky subtraction. 
- Turn off 2.7 Travis testing
- Integrated arclines into PypeIt
- Modified debug/developer modes
<<<<<<< HEAD
- Update SpecObjs class; ndarray instead of list;  set() method
- Fixed bug whereby -m --use_master was not being used by run_pypeit script.
=======
- Overhaul of general algorithm for wavelength calibration

>>>>>>> e9a6afe2

0.8.1
-----
- Figuring out how to tag releases

0.8.0
-----

- First major steps on ARMED echelle data reduction pipeline
- APF/Levy and Keck/HIRES implemented
- Updates to blaze function and slit profile fitting
- Initial support for multislit reduction
- Coadding; including docs; and tests
- Now requiring astropy >= v1.3
- raw_input handling for Python 3
- coadd handling of bad input
- coadd bug fix on obj name
- Init local (i.e. object dependent) parameters in coadding
- fix local background logic error in slit masking
- Refactor QA PDF to PNG+HTML
- Add nminima object finding
- Add new parameters for object finding, reduce specific detectors
- Add slit profile QA
- Begin writing header (e.g. RA/DEC) info to spec1d files
- Fix bug in applying BPM for finding slit edges
- Update Ginga hooks
- Enable archiving/loading sensitivity function
- Add new cosmic ray algorithms for coadding (especially pairs of
  spectra)
- Added support for TNG+Dolores long slit spectrograph
- Started removing cython code
- Update line detection algorithm
- Updated flexure and tilt tracing documentation
- Updated docs:added standards.rst, and make a small correction in using
  script pypit_setup in setup.rst
- Fixed travis
- Updated slit trace algorithm
- Improved arc line detection algorithm
- Added functionality for fully automated wavelength calibration with
  arclines
- Switched settings files to allow IRAF style data sections to be
  defined
- Allowed data sections to be extracted from header information
- Significant refactor of routines related to pypit_setup
- Various small improvements, primarly to handle Gemini/GMOS data [not
  yet fully supported in PYPIT]
- Removed majority of cython functionality
- Moved logging to be a package object using the main __init__.py file
- Begin to adhere to PEP8 (mostly)
- setup.py rewritten.  Modeled after
  https://github.com/sdss/marvin/blob/master/setup.py .  Added
  requirements.txt with the package versions required.
- Updates archeck
- Loads NIST arclines from arclines instead of PYPIT
- DEIMOS reduction!
- Bug fix for bspline with bkspace
- Enable loading a sensitivity function with YAML
- Allow for multiple detectors when using `reduce detnum`
- Moved all imports to the start of every file to catch and avoid
  circular imports, removed most `import ... as ...` constructs
- dummy_* removed from arutils as necessary and propagated changes to
  tests
- remove dependency of ararclines functions on slf
- change requirements for astropy to >=1.3.0 so that `overwrite` is
  valid
- include numba in requirements, but actually a requirement of arclines
- Improve cookbook and setup docs
- Faster algorithm for defining object and background regions
- Restore armsgs -d functionality
- Finished cython to python conversions, but more testing needed
- Introduce maskslits array
- Enable multi-slit reduction
- Bug fixes in trace_slits
- Fixes what appears to be a gross error in slit bg_subtraction
  (masking)
- Turns off PCA tilt QA for now [very slow for each slit]
- Several improvements for coadding
- Modify lacosmic to identify tiny CR's
- Enabled writing Arc_fit QA for each slit/order
- Refactored comb_frames
- Refactored load_frames
- Refactored save_master
- Refactored get_datasec_trimmed, get_datasec, pix_to_amp
- Refactored slit_pixels
- Refactored sub_overscan
- Refactored trace_slits (currently named driver_trace_slits) and many
  of its dependencies
- Added parameter trace_slits_medrep for optional smoothing of the trace
  slits image
- Updated a few settings for DEIMOS and LRIS related to tracing slits
- Added a replace_columns() method to arproc.py
- Fixed a bug in new_match_edges()
- Moved tracing docs -> slit_tracing and edited extensively
- Updated docs on DEIMOS, LRIS
- Added the pypit_chk_edges script
- Added BPM for DEIMOS
- Added the code for users to add slits [edgearr_from_users()] but have
  not documented nor made it accessible from the PYPIT file
- Generated tcrude_edgearr() method for using trace crude on the slit
  edges
- Added trace_crude() method that I ported previously for DESI
- Added multi_sync() method for ARMLSD slit synchronization
- Have somewhat deprecated the maxgap method
- Refactored the gen_pixloc() method
- Generate arpixels.py module for holding pixel level algorithms
- Move all methods related to TraceSlits to artraceslits.py
- Introduce the TraceSlits class
- Update armlsd accordingly
- Remove driver_trace_slits and refctor_trace_slits methods
- Making Ginga a true dependency of PYPIT
- Have TraceSlits write/load MasterFrames
- Introduce SetupClass object
- Replace armbase.setup_science() with SetupClass.run()
- Move setup acitivites to inside pypit.py
- doc updates in setup.rst
- Refactor fitsdict -> fitstbl  (variable name not updated everywhere)
- Removed slurped headers from fitsdict (and therefore fitstbl)
- Include SetupClass Notebook
- Move ftype_list from armeta.py to arsort.py
- Bug fix related to fluxing
- Substantial refactor of arsort.py
- Substantial refactor of arsetup.py
- Introduced base-level ProcessImages class
- Introduced abstract MasterFrame class
- Introduced BiasFrame, BPMImage, ArcImage, and TraceImage classes
- Started NormPixelFlat class but have not yet implemented it
- Substantial refactoring of armasters
- Moved arlris, ardeimos to core/
- Moved image processing methods to arprocimg in core/
- Introduced calib_dict to hold calibration frames in armlsd (instead of
  slf)
- Modified ardeimos to load only a single image (if desired)
- Turned off fluxing in this branch;  is 'fixed' in the one that follows
- Moved get_slitid() to artraceslits
- Deprecates ['trace']['combine']['match'] > 0.0 option
- Deprecates ['arc']['combine']['match'] > 0.0 option
- Refactoring of settings and slf out of core methods continues
- Removed _msbias, _msarc, _datasec, _bpix from slf
- New tests and Notebooks
- Introduced FluxSpec class
- Introduce pypit_flux_spec script (and docs)
- Added FluxSpec Notebook
- armlsd has reappeared (momentarily) but is not being used;  it goes
  away again in a future branch
- Added a dict (std_dict) in arms.py to hold standard star extractions
- Reducing standard stars in the main arms loop
- Modified save_1d_spectra to handle loaded SpecObj in addition to
  internally generated ones
- Moved arflux to core and stripped out slf, settings
- Really restricting to nobj when user requests it
- New tests
- Introduces WaveCalib class
- Push ararc.py to core/ after removing slf and settings dependencies
- Further refactor masters including MasterFrame; includes addressing
  previous comment from RC
- Removed armlsd.py again
- Strips wv_calib from ScienceExposure
- Push get_censpec() to ararc.py
- New tests; limited docs
- TraceSlits load method pushed outside the class
- Introduces WaveTilts class
- Significant modification to tilt recipe including deprecation of PCA
- Moved tilt tracing algorithms from artrace.py to artracewave.py in
  core/
- Added 2D Legendre fitting to polyfit2d_general
- New trace slits tilts  settings (for 2D fitting)
- New QA plot
- New pypit_chk_tilts script
- New docs
- New tests
- Introduces FlatField class
- Adds FlatField Notebook, tests
- Pushes flat field algorithms into core/arflat.py
- Main flatfield method broken into a few pieces
- Further refactoring of armasters
- Further refactoring related to settings and ScienceExposure
- WaveImage class
- Strip mswave from ScienceExposure
- New tests
- Push get_calib methods into the individual classes
- Significant refactoring in arms.py followed
- Rename slits_dict -> tslits_dict
- Use tslits_dict in wavetilts.py
- Introduce ScienceImage class
- Substantial refactoring in arms.py followed
- Notebook too
- Reversed exposure/det loops for the (last?) time
- Generated arskysub.py in core/
- Significant portions of arproc.py are now superfluous
- Moved flexure_qa to arwave.py
- Significant refactoring of arsave.py (also moved to core/)
- Removed settings and slf from arspecobj.py
- Refactored trace_objects_in_slit()
- Refactoring of flexure algorithms
- Adds build_crmask() and flat_field() methods to ProcessImages
- Completed the deprecation of arsciexp (RIP)
- Many test updates
- Doc strings improved but no new main docs
- Completed armasters refactor and moved to core/
- Adds bspline_profile() method;  Used here for skysub but will also
  show up in extraction
- Introduces new skysub method;  still a bspline but now the new one
- Adds several methods from the PYDL repository into a pydl.py module
  including bspline Class
- Adds method to generate ximg and edgemask frames
- Adds new trace_slits_trim settings
- Small install edits
- Fixes Travis failure that crept into the previous PR
- Fix bug in bspline
- Adds a demo Notebook for LRISr redux
- Other odds and ends including code flow doc
- Introduce pypit/par and pypit/config directories
- Introduce PypitPar as an initial step toward refactoring the front end
- Final nail in the coffin for cython
- Add API docs
- Add bumpversion
- Adds a demo Notebook for LRISr redux
- Other odds and ends including code flow doc
- Introduce pypit/par and pypit/config directories
- Introduce PypitPar as an initial step toward refactoring the front end
- Move spectrograph specific code into spectographs/ folder
- Introduces the Spectrographs class
- Introduces the Calibrations class with Notebook
- Bug fix in view_fits script
- Handle no-slits-found condition
- Added NIRES to spectrographs folder
- Fixed logic in ArcImage class related to settings and user settings
- Added user settings to some of the other classes.
- Enabled load_raw_frame to take a negative dispersion axis indicating
  flips.
- Major bug fixed in bspline_profile where it was producing gargabe
  results when breakpoints were being rejected.
- Edits to Spectrograph class
- Removed all use of settings in ARMS and its subsequent calls.  ARMS
  now uses PypitPar and its sub parameter sets
- propagated ParSet changes into run_pypit and pypit_setup
- settings/parameters for pypit now set in the pypit file using a
  configuration parameter set
- rewrote pypit file parser
- Included automatically generated documentation of PypitPar when
  running make html in doc/ directory
- Checked orientation of array correct for DATASEC and OSCANSEC in
  DetectorPar for each Spectrograph
- Add SpecObjs class
- Add from_dict and to_dict methods to pydl bspline and update docs
- Updated from_dict method in pydl bspline

0.7 (2017-02-07)
----------------

This file enters the scene.<|MERGE_RESOLUTION|>--- conflicted
+++ resolved
@@ -9,13 +9,10 @@
 - Turn off 2.7 Travis testing
 - Integrated arclines into PypeIt
 - Modified debug/developer modes
-<<<<<<< HEAD
 - Update SpecObjs class; ndarray instead of list;  set() method
 - Fixed bug whereby -m --use_master was not being used by run_pypeit script.
-=======
 - Overhaul of general algorithm for wavelength calibration
 
->>>>>>> e9a6afe2
 
 0.8.1
 -----

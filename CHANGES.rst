
1.7.1dev
--------

- Fixed a bug about how `maskdef_offset` is assigned to each detector
- Changed default behavior for how PypeIt computes `maskdef_offset` for DEIMOS.
  It now uses by default the stars in the alignment boxes.
- Introduces pypeit_parse_calib_id script
- Refactor manual extraction
- Fixed 2Dcoadd spec bugs for central wavelength dithers.
- GMOS doc updates
- Add 2D wavelength calibration image to MasterFlat output; include wavelength
  calibration in pypeit_chk_flat ginga display.
- Introduce mosaicing
    - `det` arguments can now be tuples with a list of detectors to
      combine into a mosaic.  Mosaics can now be defined in the pypeit
      file using `detnum`; e.g., `detnum=(1,2)` creates a mosaic of
      detectors 1 and 2.
    - The tuples must be one among an allowed set defined by each
      spectrograph class; see `gemini_gmos.py`.
    - `DETECTOR` extensions in output files can now be either a
      `DetectorContainer` object or a `Mosaic` object.  Both are now
      written using `astropy.table.Table` instances.  `Mosaic` objects
      just have more columns.
    - The `otype` of `DataContainer` data-model components can now be a
      tuple of `DataContainer` subclasses indicating that the component
      has an optional type.
    - Added the `one_row_table` class attribute to `DataContainer`,
      which will try to force all the elements of a datamodel into a
      binary table extension with a single row.
    - Started propagation of name changes from, e.g., `DET01` to
      `MSC01`, where the latter indicates the reduction uses the first
      mosaic option for the spectrograph.  Keys for master calibration
      frames are now, e.g., `A_1_DET01` instead of `A_1_01`.
    - Currently only implemented for `gemini_gmos`.
    - During processing, bias and dark images are left as separate
      detector images, whereas all other images are mosaiced for further
      processing.  This means that `RawImage` is now *always* 3D, where
      `PypeItImage` can be either 2D or 3D.
    - Added a `det_img` to `PypeItImage` datamodel to keep track of the
      parent detector for each pixel in a mosaic.
    - Added a `amp_img` to `PypeItImage` datamodel to keep track of the
      parent amplifier for each pixel in a mosaic; this is the result of
      mosaicing the `datasec_img` objects for each detector.
- Improve performance of L.A.Cosmic algorithm:
    - Switch to using ndimage.binary_dilation for growing masked regions
    - Switch to astropy convolution for Laplace convolution
    - Added faster block replication algorithm
    - Fix iteration logic
- Intermediate update to BPM.  Preference given to pulling this from the
  relevant `PypeItImage` calibration image instead of always building it
  from scratch.  That latter complicated things for mosaics.
- First steps toward more robust treatment of saturation.
- Dark counts used for calculating the shot noise now includes measured
  dark images if provided
- `PypeIt` file parameters can now parse sets of tuples; e.g.,
  `detnum=(1,2),(3,4)` should get parsed as `par['detnum'] = [(1,2), (3,4)]`.
- `PypeIt.select_detectors` has been moved to `Spectrograph`.
- Update for `LDT/DeVeny` including support for binned data, `use_header`
  for reading arc lamps used from frames, and `reid_arxiv` templates for
  three additional gratings.
- Slurps in and uses slitmask design for Keck/LRIS (limited usage)
- Hotfix for `gemini_gmos` mosaic tracing parameters
- Include sky model in 2nd pass of global sky subtraction (not for IR redux).
- Skymask is now computed also for the maskdef_extract objects.
- Added dedicated fwhm and boxcar_radius for maskdef_extract objects.
- Added pypeit_version to the pypeit file header.
- Set DEIMOS `find_fwhm` default to 0.8" in binned pixels.
- Added row-dependent pattern-noise calculation
<<<<<<< HEAD
- Scripts to explore the noise residuals in PypeIt

=======
- Improvements in `pypeit_coadd_2d`:
    - `maskdef_id` assigned to each slit
    - Assigning object's name, ra and dec to detected objects is now available
    - Force extract of undetected objects is now available
    - `maskdef_offset` can be use as offsets in the coadd
    - Coadding only a specific sets of slits is now possible with the parset `--only_slits`
    - If the user inputs a list of offsets, the weights can still be computed
      if a bright object is found, otherwise uniform weigths will be used
    - Fixed manual extraction bug
    - Various improvements in the flow of the code
    - spec1d*.txt is now produced also for coadd2d
>>>>>>> 166acd44


1.7.0 (19 Nov 2021)
-------------------

- Introduces pypeit_parse_calib_id script
- Throw a warning if the chosen spectrograph has a header which does not
  match expectation
- Pypeit can now read (currently for Keck DEIMOS only) the list of arc
  lamps from the header and use it for wavelength calibration.
- Allow one to restrict the wavelength range of the arxiv template
- Fixed a bug in HolyGrail that did not allow for sigdetect and rms_wavelength to be
  slit dependent lists.
- Set DEIMOS FWHM default to 10 pixels
- Fixed a bug in HolyGrail that did not allow for sigdetect and
  rms_wavelength to be slit dependent lists.
- Improvements for MOSFIRE:
    - uses slitmask info in the slit edge tracing
    - associates RA, Dec and Object name to each extracted object
    - extracts undetected objects using the predicted position from
      slitmask info
    - uses dither offeset recorded in the header as default
      slitmask_offset, but the user can provide the maskdef_id of a slit
      with a bright object that can trace the offset.
    - improvements in the frame typing
- Implements new Mark4 detector for Keck/LRISr  (aka keck_lris_red_mark4)
- QL script for Keck/DEIMOS


1.6.0 (1 Oct 2021)
------------------

- Modifications to reduce header crashes
- Added `image_proc.rst` doc, which includes a table with the primary parameters
  that affect the control flow of the image processing.
- Added exptime and units to the PypeItImage data model.
- Made bias subtraction available to the dark image processing (i.e., if people
  request bias subtraction for darks, the bias needs to be passed).  Similarly,
  added dark to the buildimage calls in get_arc and get_tiltimage.
- Streamlining of the operations in pypeit.core.flat.flatfield.
- Digitization noise no longer added to readnoise calculation by default.
- Include "processing error" in error budget.  Accounts for, e.g., readnoise in
  dark image, etc.
- Include error calculation in overscan subtraction.  The error estimate is the
  standard error in the median, which will be an overestimate for the savgol
  method.
- Allow for pinhole and sky frames in buildimage_fromlist.
- In pypeit.images.rawimage.RawImage:
    - Conversion from ADU to counts is now the first step for all processing.
    - Added an `empirical_rn` parameter that allows the users to use the
      overscan region to estimate the detector readnoise for each image
      processed, and this estimation of the readnoise is now in its own method.
    - Subtraction of the dark is now done after the conversion of the image to
      counts.
    - Dark subtraction is now always performed using the tabulated values for
      each detector.  A warning is thrown if the dark frames are provided and
      the measured dark-current from a dark image is more than 50% different
      from the tabulated value.
    - Whether or not you add the shot noise and a noise floor to the variance
      image are now optional and controlled by parameters in ProcessImagesPar.
    - Changes to default ProcessImagesPar parameters: use_specillum = False for
      all frame types; shot_noise = False and noise_floor = 0 for biases; and
      use_overscan=True, use_biasimage=True, noise_floor=0., and mask_cr=True
      for darks.  Adjustments propagated to individual spectrographs.
    - BPM is not recalculated after applying the flat-field correction because
      it is not longer changed by that function.
    - The code keeps track of the image scaling via the flat-field correction,
      and propagates this to the noise model.
    - Compute and save a "base-level variance" that includes readnoise, dark
      current, and processing error as part of the PypeItImage datamodel.
    - Added `base_var` and `img_scale` to the datamodel of PypeItImage, as well
      as the noise_floor and shot_noise booleans.  All of these are used by
      pypeit.core.procimg.variance_model to construct the error model.
    - Added BADSCALE bit to ImageBitMask to track when flat-field corrections
      are <=0.
- Added `update_mask` and `select_flag` methods to PypeItImage as convenience
  methods used to update and extract information from the fullmask bitmask
  attribute.
- CombineImage now re-calculates the variance model using the stacked estimate
  of the counts instead of propagating the estimates from the individual
  exposures.
- CombineImage performs a masked median when combine_method = 'median', and the
  error is the standard error in the median.
- Simplifies stacking of bits in CombineImage.
- Calculation of the variance in processed images separated into two functions,
  pypeit.core.procimg.base_variance and pypeit.core.procimg.variance_model.
  These replace variance_frame.
- Added a "detectors" doc, and an automatically generated table with relevant
  detector parameters (including the dark current) used for instrument.
- Improved fidelity of bspline timing tests using timeit.
- Added inverse variance images to MasterBias and MasterDark frames so that they
  are available for re-use.

1.5.0 (11 Aug 2021)
-------------------

- Doc updates, including reorganization of the installation doc, fluxing and
  telluric docs, and automatic construction of the package dependencies.
- Add new pixelflat_min_wave parameter below which the mspixelflat is set to 1.
- Add `pypeit_install_telluric` and `pypeit_install_ql_masters` scripts.  The
  latter creates a symlink to the directory with the QL masters that will be
  used if the QL_MASTERS environmental variable does not exist.
- Improved `edgetrace.maskdesign_matching` to always return syncronized traces.
- Pypeit can now deal with dithered observations (only for DEIMOS for now), by
  finding the offset of the observed slitmask from the expected position in the design file.
- There are three options the user can use to find the slitmask offset: bright objects,
  selected slit, or alignment boxes.
- Pypeit run object finding for the alignment boxes but it does not extract them.
- `reduce.run` is now split in two methods: `run_objfind` and `run_extraction`.
- There are now 2 loops over the detectors in `pypeit.reduce_exposure`: the first
  one runs calibrations and object finding for all the detectors and the second one
  runs the extraction. In between the two loops, the slitmask offset is computed.
- A script (`get_telescope_offset`) to determine the telescope pointing offsets is
  added to `pypeit/spectrographs/keck_deimos.py`
- Improve SOAR Goodman fluxing


1.4.2 (06 Jul 2021)
-------------------

- Added a common base class for all scripts
- Script methods now included in Sphinx documentation
- Updated `pypeit.scripts.scriptbase.SmartFormatter` to enable wrapping
  long lines and specify lines with a fixed format using `F|`.
- Made `pypeit.core.telluric.Telluric` subclass from
  `pypeit.datamodel.DataContainer`, and added some basic unit tests.
  This led to some changes in the existing datamodel.
- Made `pypeit.sensfunc.SensFunc` subclass from
  `pypeit.datamodel.DataContainer`, and added some basic unit tests.
  This led to some changes in the existing datamodel.
- Allowed `pypeit.datamodel.DataContainer` parsing methods to used
  pseudonyms for HDU extension names and base classes to read the
  datamodels of subclasses.  Both added new keywords that default to
  previous behavior.
- Moved some functions to avoid circular imports
    - `pypeit.coadd1d.OneSpec` -> `pypeit.onespec.OneSpec`
    - `pypeit.core.coadd.get_wave_grid` ->
      `pypeit.core.wavecal.wvutils.get_wave_grid`
    - `pypeit.core.coadd.sensfunc_weights` ->
      `pypeit.sensfunc.sensfunc_weights`
- Add LDT/DeVeny spectrograph
- Add 6440.25A CdI line (LDT/DeVeny)
- Modify SOAR to read their (truly) raw files
- GMOS doc updates


1.4.1 (11 Jun 2021)
-------------------

- Adds SOAR/Goodman red camera
- Update to Gemini-S telescope info
- Make PypeIt ISO 8160 (more) compliant
- Address an Identify bug
- Add blocking filter to DEIMOS config
- NOT/Alfosc updates
- A pair of fixes for shane_kast_red
- Add NTT EFOSC2 spectrograph
- Add standard stars CD-34241 and CD-329927 to esofil
- Add wavelength solution for keck_lris_red 600/10000
- `pypeit_show_2dspec` shows traces of forced extraction and manual
  extraction with different colors
- Updated docs about extraction and DEIMOS
- Implement multi-detector flexure estimates
- Fix error in variance for numpy fitting routines
- Introduce HOWTO for DEIMOS
- Method for slupring in a standard observed and reduced by WMKO


1.4.0 (23 Apr 2021)
-------------------

- Include a fix for when no edges are detected in `EdgeTraceSet` by
  adding the `bound_detector` parameter.  Most instruments have a
  default of `bound_detector = False` meaning that the code will skip
  processing any detector where no slit edges are found.  Some
  instuments set the default to be `bound_detector = True` because the
  slit edges always or often fall off the edge of the detector (i.e.,
  the detector is fully illuminated).  These instruments are currently
  `mmt_mmirs`, `mmt_bluechannel`, `not_alfosc`, and `shane_kast`; note
  that some `gemini_gmos` data in the DevSuite require
  `bound_detector=True`, as well.
- Improved wavelength template for DEIMOS gratings: 600ZD, 830G.
- Added new ArI, KrI, NeI, XeI arc lines.
- PypeIt can now compute arc line FWHM from the lines themselves. This
  is controlled by a new parset, ``fwhm_fromlines``, which is set to
  False by default, except for DEIMOS.
- Added a development document about the DEIMOS wavelength calibration.
- Limit reduction to detectors 3 and 7 when DEIMOS LVM mask is used
  (other detectors are empty)
- Add `pypeit_obslog` script that simple compiles and prints metadata
  from a set of fits files needed by pypeit to run.
- Change `PypeItSetup.from_file_root` to *require* the output path to
  write the vanilla pypeit file.  If no path is provided, the object is
  instatiated without creating any output.
- Fixed bug in sensitivity function code adressing issue #747. Revamped
  sensitivity function completely to compute zeropoints and throughput.
  Enhanced sensfunc.py QA.
- Added MOSFIRE QL script.
- Added support for VLT/SINFONI K 25mas (0.8x0.8 arcsec FOV) platescale
- Updated docs for differencing imaging sky subtraction.
- Added "sky" frametype for difference imaging sky subtraction
  addressing issue # 1068
- Improved and sped up sensitivity function telluric codes.
- Fixed bugs in ArchiveReid automatic wavelength identification.
- Removed numba dependency.
- Improved pypeit_view_fits script.
- Fixed ginga bugs in display.py and added automatic cuts to show_2dspec
- Added latin hypercube sampler to pypeit.utils which is required for
  differential evolution optimizations.
- Improved GMOS R400 wavelength solution
- Turned off GMOS-S binning restriction
- Add GTC OSIRIS spectrograph
- Updates for docs on adding new spectrographs.  And a bok test
- Added a new ``pypeit_collate_1d`` tool to automatically group 1D
  Spectra from multiple files by group and coadd them.
- PypeIt will now add HISTORY keyword entries to FITS files.
- `use_maskdesign` is turned off for DEIMOS LVM masks
- a new parameter `use_user_fwhm` is added in `ExtractionPar` to allow
  the user to set their preferred fwhm
- Improved `slittrace.assign_maskinfo`
- PypeIt can now force extractions of DEIMOS non detected objects at the
  location expected from slitmask design.
- SpecObj and SlitTrace datamodel versions updated

1.3.3 (24 Feb 2021)
-------------------

- (Hotfix) Command-line argument bug in `pypeit_coadd_1dspec` script.
- (Hotfix) Bug fix in `pypeit_obslog` script.
- (Hotfix) X-Shooter bits


1.3.2 (08 Feb 2021)
-------------------

- (Hotfix) Bug in content type of README file that prevented upload to
  PyPI

1.3.1 (01 Feb 2021)
-------------------

- pypeit_chk_wavecalib script
- Option to limit channels shown for pypeit_show_2dspec
- sigdetect on in full_template
- Added new ArI, ArII lines
- Improved 1Dfit QA
- Final wavelength template for DEIMOS 900ZD
- Fix a bug in `pypeit/core/arc.py` and `pypeit/core/wavecal/autoid.py` due
  to the padding to the arc frames
- Added a new XeI line
- Turn off sigma clipping for DEIMOS arc frames.
- Refactor setup.py to use setup.cfg to define package configuration
- Refactor version handling to use setuptools_scm to grab version info from git tags
- Add support for testing within isolated environments via tox
- Refactor CI to use tox to run tests
- Add cron-scheduled tests to CI
- Add tests to CI to cover macos, windows, and conda installations
- Refactor wrapper scripts in bin/ to be entry_points defined in setup.cfg
- Deprecate check_requirements now that dependencies are handled by the installation



1.3.0 (13 Dec 2020)
-------------------

- DATE-OBS, UTC, AMPMODE, and MOSMODE added to metadata for DEIMOS, and
  the first three are now included in the auto-generated pypeit files.
- DEIMOS AMPMODE is now included in the list of metadata used to
  determine the DEIMOS configuration (setup).
- Frames ignored by
  `pypeit.metadata.PypeItMetaData.unique_configurations` used to
  establish the unique configurations are now set by
  `pypeit.spectrographs.spectrograph.Spectrograph.config_independent_frames`.
  These default to 'bias' and 'dark' frames.
- `pypeit.spectrographs.spectrograph.Spectrograph.config_independent_frames`
  can also return a *single* keyword selecting the metadata column used
  to match these frames to a given configuration.  For DEIMOS, this is
  used to match bias and dark frames to a configuration observed on the
  same date.  Currently these frames can only be set to a single
  configuration.
- Added `pypeit.metadata.PypeItMetaData.clean_configurations` that
  ignores frames that cannot be reduced by pypeit, as set by
  `pypeit.spectrographs.spectrograph.Spectrograph.valid_configuration_values`.
  For DEIMOS, this is used to ignore frames that are taken in
  direct-imaging mode or using anything except the B amplifier to read
  the data.  The ignored frames are removed from the metadata table
  (`fitstbl`).
- `update_docs` script now builds the html as well as the api rst files.
  It also prints a pass/fail comment.
- Added tests to `pypeit/tests/test_setups.py` to test that PypeIt
  correctly and automatically identifies frames from multiple DEIMOS
  configurations and that `pypeit.pypeitsetup.PypeItSetup` correctly
  produces separate pypeit files for each configuration.
- Added a development document reporting that PypeIt now satisfies the
  `PD-3` requirement Keck outlined for the DEIMOS PypeIt pipeline.
- Building the docs now dynamically generates an example pypeit and
  sorted file for inclusion in the PypeIt documentation.
- The setup block is now a simple listing of the keywords and values
  used to identify the instrument configuration.
- Refactor identify GUI and improve its docs
- Modest refactoring of templates.py
- Construction of wavelength arxiv files for DEIMOS 1200B and blue 1200G
- Pypeit now adds DEIMOS slits that are expected from the slitmask design
  but not found in the tracing process.
- PypeIt now flags as “BOXSLT” DEIMOS slits that are expected to be
  alignment boxes from slitmask design.
- Added a table with DEIMOS slitmask design and objects info to the
  SlitTraceSet datamodel
- Add support for MMTO Blue Channel Spectrograph
- Add GitHub Actions CI workflow
- Incorporates a procedure to enable GMOS Nod and Shuffle observations
- New GMOS wavelength solutions
- Remove Travis CI config
- General housecleaning of spectrographs
    - Documentation improvements
    - Dynamically builds table of available spectrographs; see
      `pypeit.spectrographs.available_spectrographs`
    - `pypeit.defs` is now deprecated
    - Removed usage from `pypeit.pypmsgs` and moved it to `run_pypeit.py`
    - Many Spectrograph instance attributes are now class attributes; in
      particular, previous instance attribute `spectrograph` is now `name`.
    - Added class attributes that set if the spectrograph is supported and any
      comments for the summary table.
    - `default_pypeit_par` is now a class method, which allows the name of the
      spectrograph to be defined in a single place
    - Valid spectrographs are no longer checked by
      `pypeit.par.pypeitpar.ReduxPar`.  This caused a circular import in the
      new strucuture.  The parameter `par['rdx']['spectrograph']` is virtually
      always checked by `load_spectrograph`, so I don't think this is a
      problem.
- Kastr 300 grating solutions
- Hotfix to include the solutions!
- Improved DEIMOS slitmask design matching
- Assign RA/DEC to DEIMOS extractions
- DEIMOS object RA, Dec, and name returned when running `pypeit_show_1d --list` and saved in
  the .txt file with the list of 1d spectra.
- DEIMOS object name and `maskdef_id` visible in ginga when running `pypeit_show_2d`
- Fix sigma clipping bug!

1.2.0 (15 Oct 2020)
-------------------

- Frame-typing tweaks for DEIMOS
    - Exposure-time ranges removed
    - All frame types now key off OBSTYPE
- Added more detail on citation policy to main page on readthedocs
- Added docs for BitMasks
- Altered scripts interface to allow for dynamically making the help doc
  files
- full spatial/spectral flexure and heliocentric corrections implemented
  for IFU reductions
- optimal weights in datacube generation
- Docs for skysub, extraction, flat fielding
- New skysub options for masking and suppressing local
- Added `pypeit/core/convert_DEIMOSsavfiles.py` to convert .sav files
  into fits files
- Added "amap" and "bmap" fits files in
  `pypeit/data/static_calibs/keck_deimos/` for DEIMOS optical model
- Added `pypeit/core/slitdesign_matching.py` and `maskdesign_matching`
  to `EdgeTraceSet`
- Added ParSet for switching ON the slit-mask design matching. Default
  is ON for `keck_deimos`
- Pypeit registers `maskdef_id` in SlitTraceSet if instrument is
  `keck_deimos`
- Fix assignment bug in fitting bspline

1.1.1 (10 Sep 2020)
-------------------

- (Hotfix) Fluxing doc edits
- (Hotfix) Fix sdist pip installation

1.1.0 (8 Sep 2020)
------------------

- Fixed a bug for IR reductions for cases where only negative object
  traces are identified.  These were accidentally being written to the
  spec1d file.
- Fixed a bug fixes a bug in full_template wavelength reidentification
  for situations where extreme wavelength coverage slits results in
  reidentification with a purely zero-padded array.
- Fixed a bug fixes a bug in full_template wavelength reidentification
  for situations where extreme wavelength coverage slits results in
  reidentification with a purely zero-padded array.
- Fixed another such bug arising from these zero-padded arrays.
- (Hotfix) Deal with chk_calibs test
- Script to generate combined datacubes for IFU data.
- Changed numpy (> 1.18.0) and scipy (> 1.4.0) version requirements
- Allow show2d_spec, chk_edges, chk_flats to load older Spec2DObj
  datamodel versions
- Implemented a plugin kindly provided by the ginga developers to
  display images with a secondary wavelength image WCS.
    - Removes dependency on @profxj's ginga fork, and avoids a bug when
      using WCS image registration in that fork.
    - `pypeit/ginga.py` moved to `pypeit/display/display.py` and ginga
      plugin added to `pypeit/diplay` directory.
    - ginga plugin registered as an entry point in `setup.py`
    - Added a script to check that the plugins are all available.
    - Installation docs updated.  Both `ginga` and `linetools` are now
      installed via pip.
- Deprecated `pypeit/debugger.py` and `pypeit/data/settings`
- Removed h5py as a dependency
- `linetools` is now listed in `pypeit/requirements.txt` until I can
  check if it still causes readthedocs to fail...
- Modify Spec2DObj 2D model for float32 images
- `pypeit.tracepca.TracePCA` and `pypeit.edgetrace.EdgeTraceSet` now
  subclass from `pypeit.datamodel.DataContainer`
- Refactor WaveCalib into a DataContainer
- Refactor fitting + PypeItFit DataContainer
- Coadd2D bug fixes
- Coadd2D without spec1d files
- Coadd2D offsets
- Some Coadd2D docs
- Manual extraction
- Improve LBT/LUCI
- Add MMT/MMIRS
- QL script for Keck/MOSFIRE (beta version)
- Correct det bug in keck_lris
- Modifications to allow for flailing LRISr detector
- Modifications for parse LRIS LAMPS prior to 2010 upgrade
- Added support for P200/DBSP and P200/TripleSpec

1.0.6 (22 Jul 2020)
-------------------

- (Hotfix) Deal with wavecalib crash
- Fix class and version check for DataContainer objects.
- Script to check for calibration files
- No longer require bias frames as default for DEIMOS
- Implement grism19 for NOT/ALFOSC
- Introduced another parameter used to identify box slits, as opposed to
  erroneous "slits" found by the edge tracing algorithms.  Any slit that
  has `minimum_slit_length < length < minimum_slit_length_sci` is
  considered a `BOXSLIT`, any slit with `length < minimum_slit_length`
  is considered a `SHORTSLIT`; the latter are always ignored.
- Introduced order matching code into EdgeTraceSet.
    - This helps fix an issue for GNIRS_10L caused by the orders
      shifting.
    - Introduces two paramters in `EdgeTraceSetPar` to assist the
      matching: `order_match` and `order_offset`
    - Echelle spectrographs should now always have `ech_order` defined
      in the SlitTraceSet object.
    - Removes the need for `Spectrograph.slit2order` and
      `Spectrograph.order_vec`.  Changes propagated, primarily in
      `wavecalib.py`, `autoid.py`, and `reduce.py`.
- Adds in Keck/LRISr with the original detector
- Adds in Keck/LRISb with the FITS format

1.0.5 (23 Jun 2020)
-------------------

- Add median combining code
- Make biasframes median combine by default
- Implemented IFU reduction hooks
- KCWI reduction complete up to spec2D frames
- Implemented new flatfield DataContainer to separate pixelflat and
  illumflat

1.0.4 (27 May 2020)
-------------------

- Add a script (pypeit_flux_setup) for creating fluxing, coadd1d and
  tellfit pypeit files
- Add telluric fitting script, pypeit_tellfit

1.0.3 (04 May 2020)
-------------------

- Add illumflat frametype
- Enable dark image subtraction
- Refactor of Calibrations (remove cache, add get_dark)
- Enable calibration-only run
- Clean up flat, bias handling
- Make re-use masters the default mode of run_pypeit
- Require Python 3.7
- Fixed a bug in NIRES order finding.
- Add NOT/ALFOSC
- Fluxing docs
- Fix flexure and heliocentric bugs
- Identify GUI updates

1.0.2 (30 Apr 2020)
-------------------

- Various doc hotfixes
- wavelength algorithm hotfix, such that they must now generate an entry
  for every slit, bad or good.

1.0.1 (13 Apr 2020)
-------------------

- Various hot fixes

1.0.0 (07 Apr 2020)
-------------------

- Replaces usage of the `tslits_dict` dictionary with
  `pypeit.slittrace.SlitTraceSet` everywhere.  This `SlitTraceSet`
  object is now the main master file used for passing around the slit
  edges once the edges are determined by `EdgeTraceSet`.
- Removes usage of `pypeit.pixels.tslits2mask` and replaces it with
  `pypeit.slittrace.SlitTraceSet.slit_img`.
- Significant changes to flat-fielding control flow.
    - Added `rej_sticky`, `slit_trim`, `slit_pad`, `illum_iter`,
      `illum_rej`, `twod_fit_npoly` parameters to FlatFieldPar.
    - Illumination flat no longer removed if the user doesn't want to
      apply it to the data.  The flat was always created, but all that
      work was lost if the illumination correction wasn't requested.
    - Replaced tweak edges method with a more direct algorithm.
    - `pypeit.core.flat.fit_flat` moved to
      `pypeit.flatfield.FlatField.fit`.
- Reoriented trace images in the `EdgeTraceSet` QA plots.  Added the
  sobel image to the ginga display.
- Added `bspline_profile_qa` for generic QA of a bspline fit.
- Eliminate MasterFrame class
- Masks handled by a DataContainer
- Move DetectorPar into a DataContainer (named DetectorContainer) which
  enables frame-level construction
- Advances to DataContainer (array type checking; nested DataContainers;
  to_master_file)
- Dynamic docs for calibration images
- Every calibration output to disk is help within a DataContainer,
  separate from previous classes.  Exception is WaveCalib (this needsd a
  fit DataContainer first)
- Substantial refactoring of Calibrations
- Add MDM OSMOS spectrograph
- Moved pypeit.core.pydl.bspline into its own module, `pypeit.bspline`
- Introduced C backend functions to speed up bspline fitting
    - now require `extension_helpers` package to build pypeit and
      necessary files/code in `setup.py` to build the C code
    - C functions will be used by default, but code will revert to pure
      python, if there's some problem importing the C module
    - Added tests and pre-cooked data to ensure identical behavior
      between the pure python and C functions.
- Moved some basis function builders to pypeit.core.basis
- Release 1.0 doc
- Lots of new docs
- pypeit_chk_2dslits script
- DataContainer's for specobj, bspline
- Introduction of Spec2DObj, AllSpec2DObj, and OneSpec (for Coadd1D)
- Added bitmask to SlitTraceSet
- Introduced SlitTraceSet.spat_id and its usage throughout the code
- Spatial flexure corrections
    - Significant refactor of flatfield.BuildFlatField.fit()
    - Spatial flexure measuring code
    - PypeItPar control
    - Modifications to SlitTraceSet methods
    - Illumflat generated dynamically with different PypeIt control
    - waveimage generated dynamicall and WaveImage deprecated
- Moved RawImage into ProcessRawImage and renamed the latter to the
  former
- Continued refactoring of Calibrations
- Initial code for syncing SpecObjs across exposures
- Option to ignore profile masking during extraction
- Additional code in DataContainer related to MasterFrames
- Eliminated WaveImage
- Updates to QL scripts
- Lots of new tests



0.13.2 (17 Mar 2020)
--------------------

- Added PypeIt identify GUI script for manual wavelength calibration
- Add bitmask tests and print bitmask names that are invalid when
  exception raised.
- Parameter set keywords now sorted when exported to an rst table.
- Enable user to scale flux of coadded 1D spectrum to a filter magnitude
- Hold RA/DEC as float (decimal degrees) in PypeIt and knock-on effects
- Add more cards to spec1d header output
- Fixes a few sensfunc bugs
- Added template for LRIS 600/7500
- Deal with non-extracted Standard
- docs docs and more docs
- A QA fix too

0.13.1 (07 Mar 2020)
--------------------

- Missed a required merge with master before tagging 0.13.0.

0.13.0 (07 Mar 2020)
--------------------

- Refactored sensitivity function, fluxing, and coadding scripts and
  algorithms.
- Added support for additional near-IR spectrographs.
- Restrict extrapolation in tilt fitting
- Implemented interactive sky region selection

0.12.3 (13 Feb 2020)
--------------------

- Implemented DataContainer
- Added fits I/O methods
- Implemented SlitTraceSet
- Setup of `pypeit.par.pypeitpar` parameter sets should now fault if the
  key is not valid for the given parameter set.  NOTE: The check may
  fail if there are identical keys for different parameter sets.
- Modification to add_sobj() for numpy 18

0.12.2 (14 Jan 2020)
--------------------

- Introduces quick look scripts for MOS and NIRES
- Bumps dependencies including Python 3.7
- Modest refactoring of reduce/extraction/skysub codes
- Refactor of ScienceImage Par into pieces
- Finally dealt with 'random' windowing of Shane_kast_red
- Dynamic namp setting for LRISr when instantiating Spectrograph

0.12.1 (07 Jan 2020)
--------------------

- Hotfixes: np.histogram error in core/coadd1d.py, np.linspace using
  float number of steps in core/wave.py, and sets numpy version to 1.16

0.12.0 (23 Dec 2019)
--------------------

- Implemented MOSFIRE and further implemented NIRSPEC for Y-band
  spectroscopy.
- Fixed bug in coadd2d.
- Add VLT/FORS filters to our database
- Improved DEIMOS frame typing
- Brings Gemini/GMOS into the suite (R400)
- Also an important change for autoid.full_template()
- Fixed trace extrapolation, to fix bugs in object finding. Tweaks to
  object finding algorithm.
- Major improvements to echelle object finding.
- Improved outlier rejection and coefficient fitting in pca_trace
- Major improvements to coadd routines in coadd1d
- Introduced telluric module and telluric correction routines
- Implemented tilt image type which is now a required frame type
- Streamlined and abstracted echelle properties and echelle routine in
  spectrograph classes.
- Revamped 2-d coadding routines and introduced 2-d coadding of
  MultiSlit data
- Improved ginga plotting routines.
- Fixed bug associated with astropy.stats.sigma_clipped_stats when
  astropy.stats.mad_std is used.
- Refactor BPM generation
- Merge raw_image loading with datasec_img and oscansec_img generation
- Sync datasec_img to image in ProcessRawImage
- Started (barely) on a path to having calibration images in counts and
  not ADU
- Refactors GMOS for get_rawimage method
- Enables GMOS overscan subtraction
- Adds R400 wavelength solution for old E2V chip
- Revises simple_calib() method for quick and dirty wavelength
  calibration
- Adds a related show_wvcalib script
- Changes to ech_combspec to better treat filenames
- Fixed bug when bias was set to 'force' which was not bias subtracting
- Implemented changes to vlt_xshooter_nir to now require darks taken
  between flats
- Made flat fielding code a bit more robust against hot pixels at edge
  of orders
- Added pypeit_chk_flat script to view flat images
- Refactored image objects into RawImage, ProcessRawImage, PypeItImage,
  BuildImage
- Moved load() and save() methods from MasterFrame to the individual
  calibration objects
- Converted ArcImage and FlatImages into counts
- Added code to allow for IVAR and RN2 image generation for calibs
- Added several from_master_file() instantiation methods
- Use coadd2d.weighted_combine() to stack calibration images
- Major refactor of slit edge tracing
- Added 'Identify' tool to allow manual identification and calibration
  of an arc spectrum
- Added support for WHT/ISIS
- Added 'Object Tracing' tool to allow interactive object tracing
- Added code of conduct
- Deprecated previous tracing code: `pypeit.traceslits` and
  `pypeit.core.trace_slits`, as well as some functions in
  `pypeit.core.extract` that were replaced by
  `pypeit.core.moment.moment1d` and functions in `pypeit.core.trace`.
- PCA now saved to MasterEdges file; added I/O methods
- Improved CuAr linelists and archives for Gemini wavelength solutions
- New data model for specobj and specobsj objects (spec1d)
- Started some improvements to Coadd2D, TBC
- Allow for the continuum of the arc image to be modeled and subtracted
  when tracing the line-centroid tilts
- Include a mask in the line detection in extracted central arc spectrum
  of each slit/order.  For VLT XShooter NIR, this was needed to ensure
  the sigma calculation didn't include the off-order spectral positions.
- Added a staticmethed to :class:`pypeit.edgetrace.EdgeTraceSet` that
  constructs a ``tslits_dict`` object directly from the Master file.

0.11.0.1
---------

- Add DOI

0.11.0 (22 Jun 2019)
--------------------

- Add magellan_mage, including a new ThAr linelist and an archived
  solution
- Polish several key echelle methods
- Modify create_linelist to default to vacuum
- Update Xshooter, NIRES, and GNIRS
- Refactor ProcessImages into ProcessRawImage, PypeItImage,
  CalibrationImage, ScienceImage, and ImageMask
- Refactor ScienceImage into SciImgStack
- Fix arc tilts bug
- Started an X-Shooter doc and introduced a [process][bias] parameter
- Modified processing steps for bias + overscan subtraction
- Started notes on how to generate a new spectrograph in PypeIt
- Refactoring of reduce to take a ScienceImage object for the images and
  the mask
- Updates to many spectrograph files to put datasec, oscansec in the raw
  frame
- Add find_trim_edge and std_prof_nsigma parameters
- A bit of tuning for MagE
- Fixes for Echelle in fluxspec
- Writes a chosen set of header cards to the spec1D and coadd files
- Updates for FORS2
- Introduced new coadd1d module and some new coadd functinality.
- modified interface to robust_polyfit_djs, robust_optimize, and
  djs_reject.
- Added utility routine cap_ivar for capping the noise level.
- Fixed a bug in optimal extraction which was causing hot pixels when a
  large fraction of the pixels on the object profile were masked.
- Major bug fixes and improvements to echelle object finding. Orders
  which did not cover the entire detector were not being treated
  properly.

0.10.1 (22 May 2019)
--------------------

- Minor bug fix to allow for `None` exposure times when typing frames.

0.10.0 (21 May 2019)
--------------------

- Enable PyPI
- Streamline some of the instantiation at the beginning of
  PypeIt.__init__.
    - Moves the call to default_pypeit_par into config_specific_par.
    - Adds a finalize_usr_build() function to PypeItMetaData to
      consolidate the few opaque steps when finishing the meta data
      build.
- Hack for Kastr
- Turn on Shane Kastb grism wavelength solutions (not tested)
- Started splitting Arc Line Templates Notebook into pieces
- Allows for slice like syntax when defining calibration groups.
- Introduce 'tilt' frame type.  Not used yet.  Everything that's typed
  as an 'arc' is now also typed as a 'tilt'.
- Use matplotlib 'agg' backend to the top-level `__init__.py` to allow
  for running the code under a screen; may need a better approach.
- Numerous doc and style fixes
- Add `master_type` to `MasterFrame` (and derived classes), which is
  used to set the name of the master frame output file.
- Significant edits to `MasterFrame` to streamline IO for derived
  classes.  Lead to significant changes to `Calibrations`.
- Main paths now set in `PypeIt`.
- Allow `connect_to_ginga` to start up the ginga viewer.
- Add a pytest `skipif` that checks if the Cooked directory exists in
  the dev-suite.  Use this to run the tests that only need the raw image
  data or don't need the dev-suite at all.
- Move wavelength calibration save/load out of `pypeit.wavecalib` into
  `pypeit.core.wavecal.waveio.py`
- Rename default directory for calibration masters to `Masters` and
  removed inclusion of spectrograph name.
- Fix oscan sec in read_lris()
- Fix bad return in tracewave.tilts_find_lines()
- Several doc edits
- Fix handling of maskslits
- Fix flexure crashing
- Change `pypeit.spectrographs.spectrograph.get_image_section` to
  *always* return the sections ordered spectral then spatial to match
  the PypeIt convention to match how binning is returned.  Propagated to
  get_datasec_img.
- Changed all functions related to binning to ensure that binning is
  always ordered spectral vs. spatial with the PypeIt convention that
  images have shape (nspec,nspat).  Includes associated documentation.
- Allow `pypeit.bitmask.BitMask` and `pypeit.par.parset.ParSet` to save
  and load from fits file headers.
- Force BitMask definitions in framematch.py and processimages.py to use
  and OrderedDict.  They need to be an OrderedDicts for now to ensure
  that the bits assigned to each key is always the same. As of python
  3.7, normal dict types are guaranteed to preserve insertion order as
  part of its data model. When/if we require python 3.7, we can remove
  this (and other) OrderedDict usage in favor of just a normal dict.
- Changed default for add and rm slits parameters.
- Doc improvements and removal of old, commented methods.
- Edited function that replaces bad columns in images and added tests.
- Added `pypeit.io` with routines to:
    - manipulate `numpy.recarray` objects and converting them into
      `astropy.fits.BinTableHDU` objects.
    - gzip compress a file
    - general parser to pull lists of items from fits headers
- Added metadata to `MasterFrame` objects written to fits files.
- Added `'observed'` option for wavelength reference frame that skips
  any relative motion corrections.

0.9.3 (28 Feb 2019)
-------------------
- Fixed a bug that was introduced when the binning was switched to the
  PypeIt convention.
- Fixed a bug whereby 2d images were not being saved if no objects were
  detected.
- Revamped the naming convention of output files to have the original
  filename in it.

0.9.2 (25 Feb 2019)
-------------------

- Many doc string updates in top level routines (not core)
- Updates to install and cookbook docs
- Continued the process of requiring spectrograph and par in each base
  class
- More doc + cleaning at top level, e.g. base classes
- Eliminates BPM base class
- Hot fix for flatfield;  illumflat was getting divided into the
  pixelflatnrm image
- Implementation of 2d coadds including a script to perform them.
- Fixed bug in extract.fit_profile that was introduced when implementing
  2d coadds
- Polynomial order for object finding is now part of parset.
- Improved X-shooter object tracing by increasing order.
- Improved determination of threshold determination regions for object
  finding.
- Added S/N floor to ivar determination for image procing.
- Reworked master output for traceslits
- Fixed a bug associated with binned images being proc'd incorrectly.
- Fixed master_key outputs in headers to deal with different detectors.
- Modify -c in pypeit_setup to require a setup (or all) be specified
  when writing, e.g. 'all' or 'A,C'
- Generated a new spectrograph child for LRISr in long-slit read-out
  mode (only 2 amps, 1 per detector)
- Require astropy >=3.1  [required for coadding at the least]
- Fixed a circular import which required move qa from wavecal into
  autoid.
- Fixed a bug in LRIS-R that spectrograph which was not using binning
  for wavelength fwhm.
- Updated docs on add/rm slits.
- Fixed and tuned up fluxing script and fluxing routines.
- Introduce sky_sigrej parameter
- Better handling of ManualExtraction
- Add template for LRISr 600/5000 wavelengths
- PYDL LICENSE and licenses folder
- Updates for new Cooked (v1.0)

0.9.1 (4 Feb 2019)
------------------

- Move write method for sensitivity function
- Modify I/O for detnum parameter
- Modify idx code in SpecObj
- Fixed a bug on datatype formatting
- Reworked masteframe and all base classes to be more homogenous so that
  one only ever overloads the save_master and load_master methods.
- Many changes fixes wavecal/autoid.py to make the lines being used
  explicitly clear. This fixed many bugs in the the wavelength fitting
  that were recently introduced.
- Introduced reidentification algorithm for wavelengths and many
  associated algorithms. Reidentification is now the default for
  x-shooter and NIRES. Other changes to the wavelength interface and
  routines to make them more compatible with echelle.
- Tweaked LA cosmics defaults. Add instrument specific parameters in
  spectrograh classes along with routines that check binning and decide
  on best params for LRIS-RED
- Now updating cosmic ray masking after each global sky subtraction
- Major developments for echelle functionality, including object
  wavelengths, and reduction control flow.
- Introduced wavemodel.py to simulate/extract/ID sky and ThAr spectral
  emission lines.
- Significant refactor of tracing slit/edge orders and new docs+tests
- Changed back BPM image to be aligned with datasec *not* the raw image
  shape (without trimming)
- Renabled ability to add user supplied slits
- Miscellaneious echelle-related advances
- PNGs of X-Shooter fits
- Sped up trace plotting in ginga
- Fussed again with how time is handled in PypeIt.  Hopefully the last
  time..
- dispaxis renamed specaxis and dispflip to specflip
- Lots of VLT/X-Shooter development
- Removed a number of files that had been mistakingly added into the
  repo
- Now running on cooked v=0.92
- Allow for multiple paths to be defined in the pypeit file
- Changed the procedure used to identify instrument configurations and
  identify which frames to use when calibrating science exposures.
- Added configurations, calibration groups, and background index to
- Total revamp of Tilts. Arc line tracing significantly improved.
- Fixes to trace_crude_init, trace_fweight, and trace_gweight.
- Many other small bug fixes and modifications particularly in the
  fitting routines.
- Lots of development related to echelle functionality.
- Major enhancements to fitting routines (in utils)
- Make GMOS south works and update OH line lists, and also add LBT/MODS.
- Introduce calib groups
- Removes setup designation.  Largely replaced with master_key
- Refactor Calibrations class to handle new calib groups
- Refactor QA to handle new calib groups
- Refactor tests to handle new calib groups
- Pushed pieces of run_pypeit into the PypeIt class
- Removed future as a dependency
- Change point step size to 50 pixels in show_slits and show_trace for
  major speed up
- Implemented difference imaging for near-IR reductions for both
  Multislit and Echelle
- Fixed a bug in echelle object finding algorithm.
- Fixed bug in object finding associated with defining the background
  level for bright telluric standards and short slits.
- Implemented using standard stars as crutches for object tracing.
- Reworked the implementation of reuse_masters in the PypeIt class and
  in the Calibrations class.
- New behavior associated with the -o overwrite feature in run_pypeit.
  User prompting feature has been disabled. Existing science files will
  not be re-created unless the -o option is set.
- Fixed a bug where local sky subtraction was crashing when all the
  pixels get masked.
- Nearly resurrected simple_calib
- New method to build the fitstbl of meta data
- Refactor handling of meta data including a data model defining core
  and additional meta data
- Replaces metadata_keys with pypeit_file_keys for output to PypeIt file
- Updates new metadata approach for VLT, Keck, Lick, Gemini instruments
- Remove PypeItSetup call from within PypeIt
- Remove lacosmic specific method in Spectrograph;  replaced with
  config_specific_par
- setup block now required when running on a PypeIt file
- Introduced a new method of determining breakpoint locations for local
  sky subtraction which takes the sampling set by the wavelength tilts
  into account.
- Fixed a major bug in the near-IR difference imaging for the case of
  A-B, i.e. just two images.
- Introduced routines into core.procimg that will be used in 2-d
  co-adding.
- Tweaks to VLT X-SHOOTER spectrograph class to improve reductions.
- Moved methods for imaging processing from scienceimage class to
  processimages class.
- Introduce full_template() method for multi-slit wavelength
  calibrations; includes nsnippet parameter
- Generate full template files for LRIS, DEIMOS, Kastb
- Added a few new Arc lines for DEIMOS in the blue
- Introduce mask_frac_thresh and smash_range parameters for slit
  tracing; modified LRISb 300 defaults
- Updated slit tracing docs
- Introduced --show command in pypeit_chk_edges
- Added echelle specific local_skysub_extract driver.
- Refactored PypeIt and ScienceImage classes and introduced Reduce
  class. ScienceImage now only does proc-ing whereas reduction
  operations are done by Reduce. Reduce is now subclassed in an
  instrument specific way using instantiate_me instead of PypeIt. This
  was necessary to enable using the same reduction functionality for 2d
  coadds.
- Added and improved routines for upcoming coadd2d functionality.
- Fixed bug in weight determination for 1d spectral coadds.
- Major fixes and improvements to Telluric corrections and fluxing
  routines.
- Fluxing now implemented via a script.
- Turned flexure back on for several instruments
- Introduced VLT/FORS2 spectrograph
- Swapped binspec and binspat in parse binning methods
- Extended LRISr 1200_900 arc template
- Modified add/rm slit methods to be spec,spat
- Add an option in coadding to scale the coadded spectrum to a given
  magnitude in a given filter
- Extended DEIMOS 1200G template

0.9.0
-----

- Major refactor to rename most modules and incorporate the PYPIT ->
  PypeIt switch
- Add SlitMask, OpticalModel, and DetectorMap classes.  Implemented
  DEIMOSOpticalModel based on DEEP2 IDL code.
- Improved treatment of large offsets in
  pypeit.core.trace_slits.trace_gweight to be symmetric with
  trace_fweight. Large outlying pixels were breaking object tracing.
- Added thresholding in pypeit.core.tracewave to ensure that tilts are
  never crazy values due to extrapolation of fits which can break sky
  subtraction.
- Turn off 2.7 Travis testing
- Integrated arclines into PypeIt
- Added KDTree algorithm to the wavelength calibration routines
- Modified debug/developer modes
- Update SpecObjs class; ndarray instead of list;  set() method
- Completely revamped object finding, global sky subtraction and local
  sky subtraction with new algorithms.
- Added -s option to run_pypeit for interactive outputs.
- Improved pypeit_show_spec2d script.
- Fixed bug whereby -m --use_master was not being used by run_pypeit
  script.
- Overhaul of general algorithm for wavelength calibration
- Hot fix for bspline + requirements update
- Fixed issue with biases being written to disk as untrimmed.
- Completely reworked flat fielding algorithm.
- Fixed some parsing issues with the .pypeit file for cases where there
  is a whitepsace in the path.
- Implemented interactive plots with the -s option which allow the
  reduction to continue running.
- Modified global sky subtraction significantly to now do a polynomial
  fit. This greatly improves results for large slits.
- Updated loading of spectra and pypeit_show_1dspec script to work with
  new output data model.
- Implemeneted a new peak finding algorithm for arc lines which
  significantly improved wavelength fits.
- Added filtering of saturated arc lines which fixed issues with
  wavelength fits.
- Added algorithms and data files for telluric correction of near-IR
  spectra.
- Revamped flat field roiutine to tweak slit boundaries based on slit
  illumination profile. Reworked calibrations class to accomodate the
  updated slit boundaries and tilts images as well as update the master
  files.
- Include BitMask class from MaNGA DAP.
- Change the way frame types are include in PypeItSetup.fitstbl
- Edited KeckLRISSpectrograph header keywords
- Edited how headers are read from the provided files
- Created metadata.PypeItMetaData class to handle what was previously
  `fitstbl`
- Fussed with date/time driven by GMOS;  date is no longer required in
  `fitstbl`
- Initial work on GMOS;  this is still work-in-progress
- Pushed several arcparam items into the Wavelengths parset
- Series of hacks for when binning is missing from the fitstbl
- CuAr line lists for GMOS
- New option to reduce only 1 det at a time
- Data provided in pypeit file overwrites anything read from the fits
  file headers.
- Filled in fits table reading data for GNIRS
- Demand frametype column in fits table is U8 format
- Further improvements to detect_lines arcline detection algorithm.
- Got rid of arcparam and added info and docs to wavelengths parset.
- Improved and commented autoid.py arclines code.
- Added utilities to wavecalib to compute shift,stretch of two spectra.
- Completely revamped cross-correlation algorithm in wavecalib to give
  roburt results.

0.8.1
-----
- Figuring out how to tag releases

0.8.0
-----

- First major steps on ARMED echelle data reduction pipeline
- APF/Levy and Keck/HIRES implemented
- Updates to blaze function and slit profile fitting
- Initial support for multislit reduction
- Coadding; including docs; and tests
- Now requiring astropy >= v1.3
- raw_input handling for Python 3
- coadd handling of bad input
- coadd bug fix on obj name
- Init local (i.e. object dependent) parameters in coadding
- fix local background logic error in slit masking
- Refactor QA PDF to PNG+HTML
- Add nminima object finding
- Add new parameters for object finding, reduce specific detectors
- Add slit profile QA
- Begin writing header (e.g. RA/DEC) info to spec1d files
- Fix bug in applying BPM for finding slit edges
- Update Ginga hooks
- Enable archiving/loading sensitivity function
- Add new cosmic ray algorithms for coadding (especially pairs of
  spectra)
- Added support for TNG+Dolores long slit spectrograph
- Started removing cython code
- Update line detection algorithm
- Updated flexure and tilt tracing documentation
- Updated docs:added standards.rst, and make a small correction in using
  script pypit_setup in setup.rst
- Fixed travis
- Updated slit trace algorithm
- Improved arc line detection algorithm
- Added functionality for fully automated wavelength calibration with
  arclines
- Switched settings files to allow IRAF style data sections to be
  defined
- Allowed data sections to be extracted from header information
- Significant refactor of routines related to pypit_setup
- Various small improvements, primarly to handle Gemini/GMOS data [not
  yet fully supported in PYPIT]
- Removed majority of cython functionality
- Moved logging to be a package object using the main __init__.py file
- Begin to adhere to PEP8 (mostly)
- setup.py rewritten.  Modeled after
  https://github.com/sdss/marvin/blob/master/setup.py .  Added
  requirements.txt with the package versions required.
- Updates archeck
- Loads NIST arclines from arclines instead of PYPIT
- DEIMOS reduction!
- Bug fix for bspline with bkspace
- Enable loading a sensitivity function with YAML
- Allow for multiple detectors when using `reduce detnum`
- Moved all imports to the start of every file to catch and avoid
  circular imports, removed most `import ... as ...` constructs
- dummy_* removed from arutils as necessary and propagated changes to
  tests
- remove dependency of ararclines functions on slf
- change requirements for astropy to >=1.3.0 so that `overwrite` is
  valid
- include numba in requirements, but actually a requirement of arclines
- Improve cookbook and setup docs
- Faster algorithm for defining object and background regions
- Restore armsgs -d functionality
- Finished cython to python conversions, but more testing needed
- Introduce maskslits array
- Enable multi-slit reduction
- Bug fixes in trace_slits
- Fixes what appears to be a gross error in slit bg_subtraction
  (masking)
- Turns off PCA tilt QA for now [very slow for each slit]
- Several improvements for coadding
- Modify lacosmic to identify tiny CR's
- Enabled writing Arc_fit QA for each slit/order
- Refactored comb_frames
- Refactored load_frames
- Refactored save_master
- Refactored get_datasec_trimmed, get_datasec, pix_to_amp
- Refactored slit_pixels
- Refactored sub_overscan
- Refactored trace_slits (currently named driver_trace_slits) and many
  of its dependencies
- Added parameter trace_slits_medrep for optional smoothing of the trace
  slits image
- Updated a few settings for DEIMOS and LRIS related to tracing slits
- Added a replace_columns() method to arproc.py
- Fixed a bug in new_match_edges()
- Moved tracing docs -> slit_tracing and edited extensively
- Updated docs on DEIMOS, LRIS
- Added the pypit_chk_edges script
- Added BPM for DEIMOS
- Added the code for users to add slits [edgearr_from_users()] but have
  not documented nor made it accessible from the PYPIT file
- Generated tcrude_edgearr() method for using trace crude on the slit
  edges
- Added trace_crude() method that I ported previously for DESI
- Added multi_sync() method for ARMLSD slit synchronization
- Have somewhat deprecated the maxgap method
- Refactored the gen_pixloc() method
- Generate arpixels.py module for holding pixel level algorithms
- Move all methods related to TraceSlits to artraceslits.py
- Introduce the TraceSlits class
- Update armlsd accordingly
- Remove driver_trace_slits and refctor_trace_slits methods
- Making Ginga a true dependency of PYPIT
- Have TraceSlits write/load MasterFrames
- Introduce SetupClass object
- Replace armbase.setup_science() with SetupClass.run()
- Move setup acitivites to inside pypit.py
- doc updates in setup.rst
- Refactor fitsdict -> fitstbl  (variable name not updated everywhere)
- Removed slurped headers from fitsdict (and therefore fitstbl)
- Include SetupClass Notebook
- Move ftype_list from armeta.py to arsort.py
- Bug fix related to fluxing
- Substantial refactor of arsort.py
- Substantial refactor of arsetup.py
- Introduced base-level ProcessImages class
- Introduced abstract MasterFrame class
- Introduced BiasFrame, BPMImage, ArcImage, and TraceImage classes
- Started NormPixelFlat class but have not yet implemented it
- Substantial refactoring of armasters
- Moved arlris, ardeimos to core/
- Moved image processing methods to arprocimg in core/
- Introduced calib_dict to hold calibration frames in armlsd (instead of
  slf)
- Modified ardeimos to load only a single image (if desired)
- Turned off fluxing in this branch;  is 'fixed' in the one that follows
- Moved get_slitid() to artraceslits
- Deprecates ['trace']['combine']['match'] > 0.0 option
- Deprecates ['arc']['combine']['match'] > 0.0 option
- Refactoring of settings and slf out of core methods continues
- Removed _msbias, _msarc, _datasec, _bpix from slf
- New tests and Notebooks
- Introduced FluxSpec class
- Introduce pypit_flux_spec script (and docs)
- Added FluxSpec Notebook
- armlsd has reappeared (momentarily) but is not being used;  it goes
  away again in a future branch
- Added a dict (std_dict) in arms.py to hold standard star extractions
- Reducing standard stars in the main arms loop
- Modified save_1d_spectra to handle loaded SpecObj in addition to
  internally generated ones
- Moved arflux to core and stripped out slf, settings
- Really restricting to nobj when user requests it
- New tests
- Introduces WaveCalib class
- Push ararc.py to core/ after removing slf and settings dependencies
- Further refactor masters including MasterFrame; includes addressing
  previous comment from RC
- Removed armlsd.py again
- Strips wv_calib from ScienceExposure
- Push get_censpec() to ararc.py
- New tests; limited docs
- TraceSlits load method pushed outside the class
- Introduces WaveTilts class
- Significant modification to tilt recipe including deprecation of PCA
- Moved tilt tracing algorithms from artrace.py to artracewave.py in
  core/
- Added 2D Legendre fitting to polyfit2d_general
- New trace slits tilts  settings (for 2D fitting)
- New QA plot
- New pypit_chk_tilts script
- New docs
- New tests
- Introduces FlatField class
- Adds FlatField Notebook, tests
- Pushes flat field algorithms into core/arflat.py
- Main flatfield method broken into a few pieces
- Further refactoring of armasters
- Further refactoring related to settings and ScienceExposure
- WaveImage class
- Strip mswave from ScienceExposure
- New tests
- Push get_calib methods into the individual classes
- Significant refactoring in arms.py followed
- Rename slits_dict -> tslits_dict
- Use tslits_dict in wavetilts.py
- Introduce ScienceImage class
- Substantial refactoring in arms.py followed
- Notebook too
- Reversed exposure/det loops for the (last?) time
- Generated arskysub.py in core/
- Significant portions of arproc.py are now superfluous
- Moved flexure_qa to arwave.py
- Significant refactoring of arsave.py (also moved to core/)
- Removed settings and slf from arspecobj.py
- Refactored trace_objects_in_slit()
- Refactoring of flexure algorithms
- Adds build_crmask() and flat_field() methods to ProcessImages
- Completed the deprecation of arsciexp (RIP)
- Many test updates
- Doc strings improved but no new main docs
- Completed armasters refactor and moved to core/
- Adds bspline_profile() method;  Used here for skysub but will also
  show up in extraction
- Introduces new skysub method;  still a bspline but now the new one
- Adds several methods from the PYDL repository into a pydl.py module
  including bspline Class
- Adds method to generate ximg and edgemask frames
- Adds new trace_slits_trim settings
- Small install edits
- Fixes Travis failure that crept into the previous PR
- Fix bug in bspline
- Adds a demo Notebook for LRISr redux
- Other odds and ends including code flow doc
- Introduce pypit/par and pypit/config directories
- Introduce PypitPar as an initial step toward refactoring the front end
- Final nail in the coffin for cython
- Add API docs
- Add bumpversion
- Adds a demo Notebook for LRISr redux
- Other odds and ends including code flow doc
- Introduce pypit/par and pypit/config directories
- Introduce PypitPar as an initial step toward refactoring the front end
- Move spectrograph specific code into spectographs/ folder
- Introduces the Spectrographs class
- Introduces the Calibrations class with Notebook
- Bug fix in view_fits script
- Handle no-slits-found condition
- Added NIRES to spectrographs folder
- Fixed logic in ArcImage class related to settings and user settings
- Added user settings to some of the other classes.
- Enabled load_raw_frame to take a negative dispersion axis indicating
  flips.
- Major bug fixed in bspline_profile where it was producing gargabe
  results when breakpoints were being rejected.
- Edits to Spectrograph class
- Removed all use of settings in ARMS and its subsequent calls.  ARMS
  now uses PypitPar and its sub parameter sets
- propagated ParSet changes into run_pypit and pypit_setup
- settings/parameters for pypit now set in the pypit file using a
  configuration parameter set
- rewrote pypit file parser
- Included automatically generated documentation of PypitPar when
  running make html in doc/ directory
- Checked orientation of array correct for DATASEC and OSCANSEC in
  DetectorPar for each Spectrograph
- Add SpecObjs class
- Add from_dict and to_dict methods to pydl bspline and update docs
- Updated from_dict method in pydl bspline

0.7 (2017-02-07)
----------------

This file enters the scene.<|MERGE_RESOLUTION|>--- conflicted
+++ resolved
@@ -67,10 +67,6 @@
 - Added pypeit_version to the pypeit file header.
 - Set DEIMOS `find_fwhm` default to 0.8" in binned pixels.
 - Added row-dependent pattern-noise calculation
-<<<<<<< HEAD
-- Scripts to explore the noise residuals in PypeIt
-
-=======
 - Improvements in `pypeit_coadd_2d`:
     - `maskdef_id` assigned to each slit
     - Assigning object's name, ra and dec to detected objects is now available
@@ -82,7 +78,7 @@
     - Fixed manual extraction bug
     - Various improvements in the flow of the code
     - spec1d*.txt is now produced also for coadd2d
->>>>>>> 166acd44
+- Scripts to explore the noise residuals in PypeIt
 
 
 1.7.0 (19 Nov 2021)

--- conflicted
+++ resolved
@@ -192,14 +192,11 @@
                                                     bpm=pypeitImage.bpm,
                                                     rn2img=var_list_out[1],
                                                     crmask=np.invert(outmask),
-<<<<<<< HEAD
+                                                    binning=pypeitImage.binning,
+                                                    rawheadlst=pypeitImage.rawheadlst,
                                                     detector=pypeitImage.detector)
+
         nonlinear_counts = self.spectrograph.nonlinear_counts(pypeitImage.detector,
-=======
-                                                    binning=pypeitImage.binning,
-                                                    rawheadlst=pypeitImage.rawheadlst)
-        nonlinear_counts = self.spectrograph.nonlinear_counts(self.det,
->>>>>>> a15f3188
                                                               apply_gain='apply_gain' in process_steps)
         final_pypeitImage.build_mask(saturation=nonlinear_counts)
         # Return

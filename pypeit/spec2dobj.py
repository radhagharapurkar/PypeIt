--- conflicted
+++ resolved
@@ -53,8 +53,8 @@
 
     # TODO -- Hold, save the non-wavelength images as FLOAT32 ??
 
-    # Becase we are including nested DataContainers, be careful not to duplicate variable names!!
-<<<<<<< HEAD
+    # Because we are including nested DataContainers, be careful not to
+    # duplicate variable names!!
     datamodel = {'sciimg': dict(otype=np.ndarray, atype=np.floating,
                                 descr='2D processed science image'),
                  'ivarraw': dict(otype=np.ndarray, atype=np.floating,
@@ -65,6 +65,9 @@
                  'ivarmodel': dict(otype=np.ndarray, atype=np.floating,
                                    descr='2D ivar model image'),
                  'tilts': dict(otype=np.ndarray, atype=np.floating, descr='2D tilts image'),
+                 'scaleimg': dict(otype=np.ndarray, atype=np.floating,
+                                  descr='2D multiplicative scale image that has been applied to '
+                                        'the science image'),
                  'waveimg': dict(otype=np.ndarray, atype=np.floating, descr='2D wavelength image'),
                  'bpmmask': dict(otype=np.ndarray, atype=np.integer,
                                  descr='2D bad-pixel mask for the image'),
@@ -77,24 +80,6 @@
                  'detector': dict(otype=detector_container.DetectorContainer,
                                   descr='Detector DataContainer'),
                  'det': dict(otype=int, descr='Detector index')}
-=======
-    datamodel = {
-        'sciimg': dict(otype=np.ndarray, atype=np.floating, desc='2D processed science image'),
-        'ivarraw': dict(otype=np.ndarray, atype=np.floating, desc='2D processed inverse variance image'),
-        'skymodel': dict(otype=np.ndarray, atype=np.floating, desc='2D sky model image'),
-        'objmodel': dict(otype=np.ndarray, atype=np.floating, desc='2D object model image'),
-        'ivarmodel': dict(otype=np.ndarray, atype=np.floating, desc='2D ivar model image'),
-        'tilts': dict(otype=np.ndarray, atype=np.floating, desc='2D tilts image'),
-        'scaleimg': dict(otype=np.ndarray, atype=np.floating, desc='2D multiplicative scale image that has been applied to the science image'),
-        'waveimg': dict(otype=np.ndarray, atype=np.floating, desc='2D wavelength image'),
-        'bpmmask': dict(otype=np.ndarray, atype=np.integer, desc='2D bad-pixel mask for the image'),
-        'imgbitm': dict(otype=str, desc='List of BITMASK keys from ImageBitMask'),
-        'slits': dict(otype=slittrace.SlitTraceSet, desc='SlitTraceSet defining the slits'),
-        'sci_spat_flexure': dict(otype=float, desc='Shift, in spatial pixels, between this image and SlitTrace'),
-        'detector': dict(otype=detector_container.DetectorContainer, desc='Detector DataContainer'),
-        'det': dict(otype=int, desc='Detector index'),
-    }
->>>>>>> 2bfc04a1
 
     @classmethod
     def from_file(cls, file, det):

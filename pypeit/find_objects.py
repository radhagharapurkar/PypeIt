"""
Main driver class for object finding, global skysubtraction and skymask construction

.. include common links, assuming primary doc root is up one directory
.. include:: ../include/links.rst

"""

import inspect
import numpy as np
import os

from astropy import stats
from abc import ABCMeta

from pypeit import specobjs
from pypeit import msgs, utils
from pypeit import flatfield
from pypeit.display import display
from pypeit.core import skysub, qa, parse, flat, flexure
from pypeit.core import procimg
from pypeit.core import findobj_skymask

from IPython import embed


class FindObjects:
    """
    Base class used to find objects and perform global sky subtraction for
    science or standard-star exposures.

    Args:
        sciImg (:class:`~pypeit.images.pypeitimage.PypeItImage`):
            Image to reduce.
        slits (:class:`~pypeit.slittrace.SlitTraceSet`):
            Object providing slit traces for the image to reduce.
        spectrograph (:class:`~pypeit.spectrographs.spectrograph.Spectrograph`):
            PypeIt Spectrograph class
        par (:class:`~pypeit.par.pypeitpar.PypeItPar`):
            Reduction parameters class
        objtype (:obj:`str`):
            Specifies object being reduced.  Should be 'science',
            'standard', or 'science_coadd2d'.
        wv_calib (:class:`~pypeit.wavecalib.WaveCalib`, optional):
            This is only used for the :class:`SlicerIFUFindObjects` child when a joint sky subtraction
            is requested.
        waveTilts (:class:`~pypeit.wavetilts.WaveTilts`, optional):
            Calibration frame with arc/sky line tracing of the wavelength
            tilt.  Only waveTilts or tilts is needed (not both).
        tilts (`numpy.ndarray`_, optional):
            Tilts frame produced by
            :func:`~pypeit.wavetilts.WaveTilts.fit2tiltimg` for given a
            spatial flexure.  Only waveTilts or tilts is needed (not both).
        initial_skymask (`numpy.ndarray`_, optional):
            Boolean array that selects (array elements are True) image
            pixels in sky regions.  If provided, the 2nd pass on the global
            sky subtraction is omitted.
        bkg_redux (:obj:`bool`, optional):
            If True, the sciImg has been subtracted by
            a background image (e.g. standard treatment in the IR)
        find_negative (:obj:`bool`, optional):
            If True, the negative objects are found
        std_redux (:obj:`bool`, optional):
            If True, the object being extracted is a standard star,
            so that the reduction parameters can be adjusted accordingly.
        show (:obj:`bool`, optional):
            Show plots along the way?
        clear_ginga (:obj:`bool`, optional):
            Clear the ginga window before showing the object finding results.
        basename (:obj:`str`, optional):
            Base name for output files
        manual (:class:`~pypeit.manual_extract.ManualExtractionObj`, optional):
            Object containing manual extraction instructions/parameters.

    Attributes:
        ivarmodel (`numpy.ndarray`_):
            Model of inverse variance
        objimage (`numpy.ndarray`_):
            Model of object
        skyimage (`numpy.ndarray`_):
            Final model of sky
        initial_sky (`numpy.ndarray`_):
            Initial sky model after first pass with global_skysub()
        global_sky (`numpy.ndarray`_):
            Fit to global sky
        skymask (`numpy.ndarray`_):
            Mask of the sky fit
        outmask (`numpy.ndarray`_):
            Final output mask
        extractmask (`numpy.ndarray`_):
            Extraction mask
        slits (:class:`~pypeit.slittrace.SlitTraceSet`):
        sobjs_obj (:class:`pypeit.specobjs.SpecObjs`):
            Objects found
        spat_flexure_shift (:obj:`float`):
        tilts (`numpy.ndarray`_):
            WaveTilts images generated on-the-spot
        waveimg (`numpy.ndarray`_):
            WaveImage image generated on-the-spot
        slitshift (`numpy.ndarray`_):
            Global spectral flexure correction for each slit (in pixels)
        vel_corr (:obj:`float`):
            Relativistic reference frame velocity correction (e.g. heliocentyric/barycentric/topocentric)

    """

    __metaclass__ = ABCMeta

    # TODO Consider removing objtype argument and simply have an optional parameter which regulates the flexure
    # behavior which is all objtype seems to do. But we should consider consistency with Extract.

    # Superclass factory method generates the subclass instance
    @classmethod
    def get_instance(cls, sciImg, slits, spectrograph, par, objtype, wv_calib=None, waveTilts=None,
                     tilts=None, initial_skymask=None, bkg_redux=False, find_negative=False,
                     std_redux=False, show=False, clear_ginga=True, basename=None, manual=None):
        """
        Instantiate and return the :class:`FindObjects` subclass appropriate for
        the provided spectrograph.

        For argument descriptions, see :class:`FindObjects`.
        """
        return next(c for c in utils.all_subclasses(FindObjects)
                    if c.__name__ == (spectrograph.pypeline + 'FindObjects'))(
            sciImg, slits, spectrograph, par, objtype, wv_calib=wv_calib, waveTilts=waveTilts,
            tilts=tilts, initial_skymask=initial_skymask, bkg_redux=bkg_redux,
            find_negative=find_negative, std_redux=std_redux, show=show, clear_ginga=clear_ginga,
            basename=basename, manual=manual)

    def __init__(self, sciImg, slits, spectrograph, par, objtype, wv_calib=None, waveTilts=None,
                 tilts=None, initial_skymask=None, bkg_redux=False, find_negative=False,
                 std_redux=False, show=False, clear_ginga=True, basename=None, manual=None):

        # Setup the parameters sets for this object. NOTE: This uses objtype, not frametype!
        # Instantiation attributes for this object
        self.sciImg = sciImg
        self.spectrograph = spectrograph
        self.objtype = objtype
        self.par = par
        self.scaleimg = np.array([1.0], dtype=float)  # np.array([1]) applies no scale
        self.basename = basename
        self.manual = manual
        self.initial_skymask = initial_skymask
        self.wv_calib = wv_calib  # TODO :: Ideally, we want to avoid this if possible. Find a better way to do joint_skysub fitting outside of the find_objects class.
        self.waveimg = None
        # Parse
        # Slit pieces
        #   WARNING -- It is best to unpack here then pass around self.slits
        #      Otherwise you have to keep in mind flexure, tweaking, etc.

        # TODO: The spatial flexure is not copied to the PypeItImage object if
        # the image (science or otherwise) is from a combination of multiple
        # frames.  Is that okay for this usage?
        # Flexure
        self.spat_flexure_shift = None
        if (objtype == 'science' and self.par['scienceframe']['process']['spat_flexure_correct']) or \
           (objtype == 'standard' and self.par['calibrations']['standardframe']['process']['spat_flexure_correct']):
            self.spat_flexure_shift = self.sciImg.spat_flexure
        elif objtype == 'science_coadd2d':
            self.spat_flexure_shift = None

        # Initialise the slits
        msgs.info("Initializing slits")
        self.initialize_slits(slits)

        # Internal bpm mask
        # We want to keep the 'BOXSLIT', which has bpm=2. But we don't want to keep 'BOXSLIT'
        # with other bad flag (for which bpm>2)
        # TODO: To my mind, we should never be using the value of the bit to
        # check for flags.  We should be using the BitMask functions.  I *think*
        # what you want is this:
        self.reduce_bpm = self.slits.bitmask.flagged(
                                self.slits.mask,
                                exclude='BOXSLIT',
                                and_not=self.slits.bitmask.exclude_for_reducing)
        # I.e., mask anything *except* slits flagged by only 'BOXSLIT', and also
        # make sure any of the `exclude_for_reducing` flags are not on.  This
        # previous code may also have included slits that were flagged as
        # SHORTSLIT.  Was that on purpose?
#        self.reduce_bpm = (self.slits.mask > 2) & (np.invert(self.slits.bitmask.flagged(
#                        self.slits.mask, flag=self.slits.bitmask.exclude_for_reducing)))
        self.reduce_bpm_init = self.reduce_bpm.copy()

        # Load up other input items
        self.bkg_redux = bkg_redux
        self.find_negative = find_negative

        self.std_redux = std_redux
        # This can be a single integer for a single detector or a tuple for
        # multiple detectors placed in a mosaic.
        self.det = self.sciImg.detector.det
        # This is the string name of the detector or mosaic used when saving the
        # processed data to PypeIt's main output files
        self.detname = self.spectrograph.get_det_name(self.det)

        self.binning = self.sciImg.detector.binning
        self.pypeline = spectrograph.pypeline
        self.findobj_show = show

        self.steps = []

        # Key outputs images for extraction
        self.ivarmodel = None
        self.objimage = None
        self.skyimage = None
        self.initial_sky = None
        self.skymask = None
        # TODO: Is this ever used?
        self.outmask = None
        self.extractmask = None
        # SpecObjs object
        self.sobjs_obj = None
        self.slitshift = np.zeros(self.slits.nslits)  # Global spectral flexure slit shifts (in pixels) that are applied to all slits.
        self.vel_corr = None

        # Deal with dynamically generated calibrations, i.e. the tilts.
        if waveTilts is None and tilts is None:
            msgs.error("Must provide either waveTilts or tilts to FindObjects")
        elif waveTilts is not None and tilts is not None:
            msgs.error("Cannot provide both waveTilts and tilts to FindObjects")
        elif waveTilts is not None and tilts is None:
            self.waveTilts = waveTilts
            self.waveTilts.is_synced(self.slits)
            #   Deal with Flexure
            if self.par['calibrations']['tiltframe']['process']['spat_flexure_correct']:
                _spat_flexure = 0. if self.spat_flexure_shift is None else self.spat_flexure_shift
                # If they both shifted the same, there will be no reason to shift the tilts
                tilt_flexure_shift = _spat_flexure - self.waveTilts.spat_flexure
            else:
                tilt_flexure_shift = self.spat_flexure_shift
            msgs.info("Generating tilts image from fit in waveTilts")
            self.tilts = self.waveTilts.fit2tiltimg(self.slitmask, flexure=tilt_flexure_shift)
        elif waveTilts is None and tilts is not None:
            msgs.info("Using user input tilts image")
            self.tilts = tilts

        # Show?
        if self.findobj_show:
            self.show('image', image=sciImg.image, chname='processed', slits=True, clear=clear_ginga)


    def create_skymask(self, sobjs_obj):
        r"""
        Creates a skymask from a SpecObjs object

        Args:
            sobjs_obj (:class:`pypeit.specobjs.SpecObjs`):
                Objects for which you would like to create the mask

        Returns:
            `numpy.ndarray`_: Boolean image with shape :math:`(N_{\rm spec},
            N_{\rm spat})` indicating which pixels are usable for global sky
            subtraction.  True = usable for sky subtraction, False = should be
            masked when sky subtracting.
        """
        # Masking options
        boxcar_rad_pix = None

        skymask = np.ones_like(self.sciImg.image, dtype=bool)
        gdslits = np.where(np.invert(self.reduce_bpm))[0]
        if sobjs_obj.nobj > 0:
            for slit_idx in gdslits:
                slit_spat = self.slits.spat_id[slit_idx]
                qa_title ="Generating skymask for slit # {:d}".format(slit_spat)
                msgs.info(qa_title)
                thismask = self.slitmask == slit_spat
                this_sobjs = sobjs_obj.SLITID == slit_spat
                # Boxcar mask?
                if self.par['reduce']['skysub']['mask_by_boxcar']:
                    boxcar_rad_pix = self.par['reduce']['extraction']['boxcar_radius'] / \
                                     self.get_platescale(slitord_id=self.slits.slitord_id[slit_idx])
                # Do it
                skymask[thismask] = findobj_skymask.create_skymask(sobjs_obj[this_sobjs], thismask,
                                                                   self.slits_left[:,slit_idx],
                                                                   self.slits_right[:,slit_idx],
                                                                   box_rad_pix=boxcar_rad_pix,
                                                                   trim_edg=self.par['reduce']['findobj']['find_trim_edge'])
        # Return
        return skymask

    # TODO Make this a method possibly in slittrace.py. Almost identical code is in extraction.py
    def initialize_slits(self, slits, initial=False):
        """
        Gather all the :class:`~pypeit.slittrace.SlitTraceSet` attributes
        that we'll use here in :class:`FindObjects`

        Args:
            slits (:class:`~pypeit.slittrace.SlitTraceSet`):
                SlitTraceSet object containing the slit boundaries that will be initialized.
            initial (:obj:`bool`, optional):
                Use the initial definition of the slits. If False,
                tweaked slits are used.
        """
        # Slits
        self.slits = slits
        # Select the edges to use
        # TODO JFH: his is an ugly hack for the present moment until we get the slits object sorted out
        self.slits_left, self.slits_right, _ \
            = self.slits.select_edges(initial=initial, flexure=self.spat_flexure_shift)
        # This matches the logic below that is being applied to the slitmask. Better would be to clean up slits to
        # to return a new slits object with the desired selection criteria which would remove the ambiguity
        # about whether the slits and the slitmask are in sync.
        #bpm = self.slits.mask.astype(bool)
        #bpm &= np.invert(self.slits.bitmask.flagged(self.slits.mask, flag=self.slits.bitmask.exclude_for_reducing + ['BOXSLIT']))
        #gpm = np.logical_not(bpm)
        #self.slits_left = slits_left[:, gpm]
        #self.slits_right = slits_right[:, gpm]


        # Slitmask
        self.slitmask = self.slits.slit_img(initial=initial, flexure=self.spat_flexure_shift,
                                            exclude_flag=self.slits.bitmask.exclude_for_reducing+['BOXSLIT'])
        # Now add the slitmask to the mask (i.e. post CR rejection in proc)
        # NOTE: this uses the par defined by EdgeTraceSet; this will
        # use the tweaked traces if they exist
        self.sciImg.update_mask_slitmask(self.slitmask)
#        # For echelle
#        self.spatial_coo = self.slits.spatial_coordinates(initial=initial, flexure=self.spat_flexure_shift)

    # TODO There are going to be problems with std_trace not being aligned with whatever orders are getting masked in
    # this routine.
    def run(self, std_trace=None, show_peaks=False, show_skysub_fit=False):
        """
        Primary code flow for object finding in PypeIt reductions

        Parameters
        ----------
        std_trace : `numpy.ndarray`_, optional
            Trace of the standard star
        show_peaks : :obj:`bool`, optional
            Show peaks in find_objects methods
        show_skysub_fit : :obj:`bool`, optional
            Show the fits for the global sky subtraction

        Returns
        -------
        initial_sky : `numpy.ndarray`_
            Initial global sky model
        sobjs_obj : :class:`~pypeit.specobjs.SpecObjs`
            List of objects found
        """

        # If the skip_skysub is set (i.e. image is already sky-subtracted), simply find objects
        if self.par['reduce']['findobj']['skip_skysub']:
            msgs.info("Skipping global sky sub as per user request")
            sobjs_obj, self.nobj = self.find_objects(self.sciImg.image, self.sciImg.ivar,
                                                     std_trace=std_trace, show=self.findobj_show,
                                                     show_peaks=show_peaks)
            return np.zeros_like(self.sciImg.image), sobjs_obj

        # Perform a first pass sky-subtraction.  The mask is either empty or
        # uses the mask specified by the user.

        # TODO: Should we make this no_poly=True to have fewer degrees of freedom in
        # the with with-object global sky fits??
        initial_sky0 = self.global_skysub(skymask=self.initial_skymask, update_crmask=False,
                                          objs_not_masked=True, show_fit=show_skysub_fit)
        # First pass object finding
        sobjs_obj, self.nobj = \
            self.find_objects(self.sciImg.image-initial_sky0, self.sciImg.ivar, std_trace=std_trace,
                              show_peaks=show_peaks, show=self.findobj_show and not self.std_redux)

        if self.nobj == 0 or self.initial_skymask is not None:
            # Either no objects were found, or the initial sky mask was provided by the user.
            # Either way, don't don't redo global sky subtraction
            msgs.info('Either no objects were found or a user-provided sky mask was used.  '
                      'Skipping second pass of sky-subtraction and object finding.')
            return initial_sky0, sobjs_obj

        # If objects were found, create skymask using first pass objects that
        # were identified, sobjs_obj
        skymask_init = self.create_skymask(sobjs_obj)
        # Global sky subtract now using the skymask defined by object positions
        initial_sky = self.global_skysub(skymask=skymask_init, show_fit=show_skysub_fit)

        # Second pass object finding on sky-subtracted image with updated sky
        # created after masking objects
        if not self.std_redux and not self.par['reduce']['findobj']['skip_second_find']:
            sobjs_obj, self.nobj = self.find_objects(self.sciImg.image - initial_sky,
                                                     self.sciImg.ivar, std_trace=std_trace,
                                                     show=self.findobj_show, show_peaks=show_peaks)
        else:
            msgs.info("Skipping 2nd run of finding objects")
        # TODO I think the final global should go here as well from the pypeit.py class lines 837
        return initial_sky, sobjs_obj

    def find_objects(self, image, ivar, std_trace=None,
                     show_peaks=False, show_fits=False,
                     show_trace=False, show=False, save_objfindQA=True,
                     manual_extract_dict=None, debug=False):
        """
        Single pass at finding objects in the input image

        If self.find_negative is True, do a search for negative objects too

        Parameters
        ----------
        image : `numpy.ndarray`_
            Image to search for objects from. This floating-point image has shape
            (nspec, nspat) where the first dimension (nspec) is
            spectral, and second dimension (nspat) is spatial.
        std_trace : `numpy.ndarray`_, optional
            This is a one dimensional float array with shape = (nspec,) containing the standard star
            trace which is used as a crutch for tracing. If the no
            standard star is provided the code uses the the slit
            boundaries as the crutch.
        show_peaks : :obj:`bool`, optional
            Generate QA showing peaks identified by object finding
        show_fits : :obj:`bool`, optional
            Generate QA  showing fits to traces
        show_trace : :obj:`bool`, optional
            Generate QA  showing traces identified. Requires an open ginga RC
            modules window
        show : :obj:`bool`, optional
            Show all the QA
        save_objfindQA : :obj:`bool`, optional
            Save to disk (png file) QA showing the object profile
        manual_extract_dict : :obj:`dict`, optional
            This is only used by 2D coadd
        debug : :obj:`bool`, optional
            Show debugging plots?

        Returns
        -------
        sobjs_obj_single : :class:`~pypeit.specobjs.SpecObjs`
            Objects found
        nobj_single : :obj:`int`
            Number of objects found
        """
        # Positive image
        if manual_extract_dict is None:
            manual_extract_dict= self.manual.dict_for_objfind(self.detname, neg=False) if self.manual is not None else None

        sobjs_obj_single, nobj_single = \
            self.find_objects_pypeline(image, ivar,
                                       std_trace=std_trace,
                                       show_peaks=show_peaks, show_fits=show_fits,
                                       show_trace=show_trace, save_objfindQA=save_objfindQA,
                                       manual_extract_dict=manual_extract_dict, 
                                       neg=False, debug=debug)

        # Find negative objects
        if self.find_negative:
            msgs.info("Finding objects in the negative image")
            # Parses
            manual_extract_dict = self.manual.dict_for_objfind(self.detname, neg=True) if self.manual is not None else None
            sobjs_obj_single_neg, nobj_single_neg = \
                self.find_objects_pypeline(-image, ivar, std_trace=std_trace,
                                           show_peaks=show_peaks, show_fits=show_fits,
                                           show_trace=show_trace, save_objfindQA=save_objfindQA,
                                           manual_extract_dict=manual_extract_dict, neg=True,
                                           debug=debug)
            # Add (if there are any)
            sobjs_obj_single.append_neg(sobjs_obj_single_neg)

        if show:
            gpm = self.sciImg.select_flag(invert=True)
            self.show('image', image=image*gpm.astype(float), chname='objfind',
                      sobjs=sobjs_obj_single, slits=True)

        # For nobj we take only the positive objects
        return sobjs_obj_single, nobj_single

    # TODO maybe we don't need parent and children for this method. But SlicerIFU has a bunch of extra methods.
    def find_objects_pypeline(self, image, ivar, std_trace=None,
                              show_peaks=False, show_fits=False, show_trace=False,
                              show=False, save_objfindQA=False, neg=False, debug=False,
                              manual_extract_dict=None):

        """
         Dummy method for object finding. Overloaded by class specific object finding.

         Returns:

         """
        return None, None

    def get_platescale(self, slitord_id=None):
        """
        Return the platescale in binned pixels for the current detector/echelle order

        Over-loaded by the children

        Args:
            slitord_id (:obj:`int`, optional):
                slit spat_id (:class:`MultiSlitFindObjects`, :class:`SlicerIFUFindObjects`)
                or ech_order (:class:`EchelleFindObjects`) value.

        Returns:
            :obj:`float`: plate scale in binned pixels

        """
        pass


    def global_skysub(self, skymask=None, update_crmask=True,
                      previous_sky=None, show_fit=False, show=False, 
                      show_objs=False, objs_not_masked=False,
                      reinit_bpm:bool=True):
        """
        Perform global sky subtraction, slit by slit

        Wrapper to skysub.global_skysub

        Args:
            skymask (`numpy.ndarray`_, optional):
                A 2D image indicating sky regions (1=sky)
            update_crmask (bool, optional):
                Update the crmask in the science image
            show_fit (bool, optional):
                Show the sky fits?
            show (bool, optional):
                Show the sky image generated?
            show_objs (bool, optional):
                If show=True, show the objects on the sky image?
            previous_sky (`numpy.ndarray`_, optional):
                Sky model estimate from a previous run of global_sky
                Used to generate an improved estimated of the variance
            objs_not_masked (bool, optional):
                Set this to be True if there are objects on the slit/order that are not being masked
                by the skymask. This is typically the case for the first pass sky-subtraction
                before object finding, since a skymask has not yet been created.
            reinit_bpm (:obj:`bool`, optional):
                If True (default), the bpm is reinitialized to the initial bpm 
                Should be False on the final run in case there was a failure
                upstream and no sources were found in the slit/order

        Returns:
            `numpy.ndarray`_: image of the the global sky model

        """
        # reset bpm since global sky is run several times and reduce_bpm is here updated.
        if reinit_bpm:
            self.reduce_bpm = self.reduce_bpm_init.copy()
        # Prep
        global_sky = np.zeros_like(self.sciImg.image)
        # Parameters for a standard star
        if self.std_redux:
            sigrej = 7.0
            update_crmask = False
            if not self.par['reduce']['skysub']['global_sky_std']:
                msgs.info('Skipping global sky-subtraction for standard star.')
                return global_sky
        else:
            sigrej = 3.0

        # We use this tmp bpm so that we exclude the BOXSLITS during the global_skysub
        tmp_bpm = self.slits.bitmask.flagged(self.slits.mask,
                                             and_not=self.slits.bitmask.exclude_for_reducing)
        gdslits = np.where(np.logical_not(tmp_bpm))[0]

        # Mask objects using the skymask? If skymask has been set by objfinding, and masking is requested, then do so
        skymask_now = skymask if (skymask is not None) else np.ones_like(self.sciImg.image, dtype=bool)

        # Allow for previous sky to better estimate ivar
        #  Unless we used a background image (i.e. bkg_redux=True)
        if (previous_sky is not None) and (not self.bkg_redux):
            # Estimate the variance using the input sky model
            var = procimg.variance_model(self.sciImg.base_var,
                                          counts=previous_sky,
                                          count_scale=self.sciImg.img_scale,
                                          noise_floor=self.sciImg.noise_floor)
            skysub_ivar = utils.inverse(var)
        else:
            skysub_ivar = self.sciImg.ivar


        # Loop on slits
        for slit_idx in gdslits:
            slit_spat = self.slits.spat_id[slit_idx]
            msgs.info("Global sky subtraction for slit: {:d}".format(slit_spat))
            thismask = self.slitmask == slit_spat
            inmask = self.sciImg.select_flag(invert=True) & thismask & skymask_now
            # All masked?
            if not np.any(inmask):
                msgs.warn("No pixels for fitting sky.  If you are using mask_by_boxcar=True, your radius may be too large.")
                self.reduce_bpm[slit_idx] = True
                continue

            # Find sky
            global_sky[thismask] = skysub.global_skysub(
                self.sciImg.image, skysub_ivar, self.tilts, thismask,
                self.slits_left[:,slit_idx], self.slits_right[:,slit_idx],
                inmask=inmask, sigrej=sigrej,
                bsp=self.par['reduce']['skysub']['bspline_spacing'],
                trim_edg=tuple(self.par['reduce']['trim_edge']),
                no_poly=self.par['reduce']['skysub']['no_poly'],
                pos_mask=not self.bkg_redux and not objs_not_masked,
                max_mask_frac=self.par['reduce']['skysub']['max_mask_frac'],
                show_fit=show_fit)
            # Mask if something went wrong
            if np.sum(global_sky[thismask]) == 0.:
                msgs.warn("Bad fit to sky.  Rejecting slit: {:d}".format(slit_spat))
                self.reduce_bpm[slit_idx] = True

        if update_crmask and self.par['scienceframe']['process']['mask_cr']:
            # Find CRs with sky subtraction
            # TODO: Shouldn't the saturation flagging account for the
            # subtraction of the sky?
            self.sciImg.build_crmask(self.par['scienceframe']['process'],
                                     subtract_img=global_sky)
            # TODO: This mask update is done *inside* build_crmask.
#            # Update the fullmask
#            self.sciImg.update_mask_cr(self.sciImg.crmask)

        # Step
        self.steps.append(inspect.stack()[0][3])

        if show:
            sobjs_show = None if show_objs else self.sobjs_obj
            # Global skysub is the first step in a new extraction so clear the channels here
            self.show('global', global_sky=global_sky, slits=True, sobjs=sobjs_show, clear=False)

        # Return
        return global_sky

    def show(self, attr, image=None, global_sky=None, showmask=False, sobjs=None,
             chname=None, slits=False,clear=False):
        """
        Show one of the internal images

        .. todo::

            - This docstring is incomplete!

        Parameters
        ----------
        attr : str
            String specifying the image to show.  Options are:
                - global -- Sky model (global)
                - sci -- Processed science image
                - rawvar -- Raw variance image
                - modelvar -- Model variance image
                - crmasked -- Science image with CRs set to 0
                - skysub -- Science image with global sky subtracted
                - image -- Input image
        image : ndarray, optional
            User supplied image to display
        """
        mask_in = self.sciImg.fullmask if showmask else None

        img_gpm = self.sciImg.select_flag(invert=True)

        if attr == 'global' and all([a is not None for a in [self.sciImg.image, global_sky,
                                                             self.sciImg.fullmask]]):
            # global sky subtraction
            # sky subtracted image
            image = (self.sciImg.image - global_sky) * img_gpm.astype(float)
            mean, med, sigma = stats.sigma_clipped_stats(image[img_gpm], sigma_lower=5.0,
                                                         sigma_upper=5.0)
            cut_min = mean - 1.0 * sigma
            cut_max = mean + 4.0 * sigma
            ch_name = chname if chname is not None else f'global_sky_{self.detname}'
            viewer, ch = display.show_image(image, chname=ch_name, mask=mask_in, clear=clear,
                                            wcs_match=True)
        elif attr == 'image':
            ch_name = chname if chname is not None else 'image'
            viewer, ch = display.show_image(image, chname=ch_name, clear=clear, wcs_match=True)
        else:
            msgs.warn("Not an option for show")

        if sobjs is not None:
            for spec in sobjs:
                color = 'magenta' if spec.hand_extract_flag else 'orange'
                display.show_trace(viewer, ch, spec.TRACE_SPAT, spec.NAME, color=color)

        if slits and self.slits_left is not None:
            display.show_slits(viewer, ch, self.slits_left, self.slits_right)

    def __repr__(self):
        txt = '<{:s}: nimg={:d}'.format(self.__class__.__name__,
                                        self.nsci)
        if len(self.steps) > 0:
            txt+= ' steps: ['
            for step in self.steps:
                txt += '{:s}, '.format(step)
            txt = txt[:-2]+']'  # Trim the trailing comma
        txt += '>'
        return txt


class MultiSlitFindObjects(FindObjects):
    """
    Child of Reduce for Multislit and Longslit reductions

    See parent doc string for Args and Attributes

    """
    def __init__(self, sciImg, slits, spectrograph, par, objtype, **kwargs):
        super().__init__(sciImg, slits, spectrograph, par, objtype, **kwargs)

    def get_platescale(self, slitord_id=None):
        """
        Return the platescale in binned pixels for the current detector/echelle order

        Args:
            slitord_id (:obj:`int`, optional):
                slit spat_id (MultiSlit, SlicerIFU) or ech_order (Echelle) value

        Returns:
            :obj:`float`: plate scale in binned pixels

        """
        _, bin_spat = parse.parse_binning(self.binning)
        return self.sciImg.detector.platescale * bin_spat

    def find_objects_pypeline(self, image, ivar, std_trace=None,
                              manual_extract_dict=None,
                              show_peaks=False, show_fits=False, show_trace=False,
                              show=False, save_objfindQA=False, neg=False, debug=False):
        """
        Pipeline specific find objects routine

        Parameters
        ----------

        image : `numpy.ndarray`_
            Image to search for objects from. This floating-point image has shape
            (nspec, nspat) where the first dimension (nspec) is
            spectral, and second dimension (nspat) is spatial.
        std_trace : `numpy.ndarray`_, optional
            This is a one dimensional float array with shape = (nspec,) containing the standard star
            trace which is used as a crutch for tracing. If the no
            standard star is provided the code uses the the slit
            boundaries as the crutch.
        manual_extract_dict : :obj:`dict`, optional
            Dict guiding the manual extraction
        show_peaks : :obj:`bool`, optional
            Generate QA showing peaks identified by object finding
        show_fits : :obj:`bool`, optional
            Generate QA  showing fits to traces
        show_trace : :obj:`bool`, optional
            Generate QA  showing traces identified. Requires an open ginga RC
            modules window
        show : :obj:`bool`, optional
            Show all the QA
        save_objfindQA : :obj:`bool`, optional
            Save to disk (png file) QA showing the object profile
        neg : :obj:`bool`, optional
            Is this a negative image?
        debug : :obj:`bool`, optional
            Show debugging plots?

        Returns
        -------
        specobjs : :class:`~pypeit.specobjs.SpecObjs`
            Container holding Specobj objects
        nobj : :obj:`int`
            Number of objects identified
        """
        gdslits = np.where(np.invert(self.reduce_bpm))[0]

        # Instantiate the specobjs container
        sobjs = specobjs.SpecObjs()

        # Loop on slits
        for slit_idx in gdslits:
            slit_spat = self.slits.spat_id[slit_idx]
            qa_title ="Finding objects on slit # {:d}".format(slit_spat)
            msgs.info(qa_title)
            thismask = self.slitmask == slit_spat
            inmask = self.sciImg.select_flag(invert=True) & thismask
            specobj_dict = {'SLITID': slit_spat,
                            'DET': self.sciImg.detector.name,
                            'OBJTYPE': self.objtype,
                            'PYPELINE': self.pypeline}

            # This condition allows to not use a threshold to find objects in alignment boxes
            # because these boxes are smaller than normal slits and the stars are very bright,
            # the detection threshold would be too high and the star not detected.
            if self.slits.bitmask.flagged(self.slits.mask[slit_idx], flag='BOXSLIT'):
                snr_thresh = 0.
            else:
                snr_thresh = self.par['reduce']['findobj']['snr_thresh']

            # Set objfind QA filename
            objfindQA_filename = None
            if save_objfindQA and (self.basename is not None):
                out_dir = os.path.join(self.par['rdx']['redux_path'], self.par['rdx']['qadir'])
                if self.find_negative:
                    basename = 'neg_' + self.basename if neg else 'pos_' + self.basename
                else:
                    basename = self.basename
                objfindQA_filename = qa.set_qa_filename(basename, 'obj_profile_qa', slit=slit_spat,
                                                        det=self.detname, out_dir=out_dir)

            maxnumber =  self.par['reduce']['findobj']['maxnumber_std'] if self.std_redux \
                else self.par['reduce']['findobj']['maxnumber_sci']
            sobjs_slit = \
                    findobj_skymask.objs_in_slit(image, ivar, thismask,
                                self.slits_left[:,slit_idx],
                                self.slits_right[:,slit_idx],
                                inmask=inmask,
                                ncoeff=self.par['reduce']['findobj']['trace_npoly'],
                                std_trace=std_trace,
                                snr_thresh=snr_thresh,
                                hand_extract_dict=manual_extract_dict,
                                specobj_dict=specobj_dict, show_peaks=show_peaks,
                                show_fits=show_fits, show_trace=show_trace,
                                trim_edg=self.par['reduce']['findobj']['find_trim_edge'],
                                fwhm=self.par['reduce']['findobj']['find_fwhm'],
                                use_user_fwhm=self.par['reduce']['extraction']['use_user_fwhm'],
                                boxcar_rad=self.par['reduce']['extraction']['boxcar_radius'] / self.get_platescale(),  #pixels
                                maxdev=self.par['reduce']['findobj']['find_maxdev'],
                                find_min_max=self.par['reduce']['findobj']['find_min_max'],
                                extract_maskwidth=self.par['reduce']['skysub']['local_maskwidth'],
                                qa_title=qa_title, nperslit=maxnumber,
                                objfindQA_filename=objfindQA_filename,
                                debug_all=debug)
            # Record
            sobjs.add_sobj(sobjs_slit)

        # Steps
        self.steps.append(inspect.stack()[0][3])
        if show:
            gpm = self.sciImg.select_flag(invert=True)
            self.show('image', image=image*gpm.astype(float), chname='objfind', sobjs=sobjs,
                      slits=True)

        # Return
        return sobjs, len(sobjs)


class EchelleFindObjects(FindObjects):
    """
    Child of Reduce for Echelle reductions

    See parent doc string for Args and Attributes

    """
    def __init__(self, sciImg, slits, spectrograph, par, objtype, **kwargs):
        super().__init__(sciImg, slits, spectrograph, par, objtype, **kwargs)

        # JFH For 2d coadds the orders are no longer located at the standard locations
        self.order_vec = spectrograph.orders if 'coadd2d' in self.objtype \
                            else self.slits.ech_order
#                            else self.spectrograph.order_vec(self.spatial_coo)
        if self.order_vec is None:
            msgs.error('Unable to set Echelle orders, likely because they were incorrectly '
                       'assigned in the relevant SlitTraceSet.')

    def get_platescale(self, slitord_id=None):
        """
        Return the platescale in binned pixels for the current detector/echelle order

        Args:
            slitord_id (:obj:`int`, optional):
                slit spat_id (MultiSlit, SlicerIFU) or ech_order (Echelle) value

        Returns:
            :obj:`float`: plate scale in binned pixels

        """
        if slitord_id is None:
            msgs.error('slitord_id is missing. Plate scale for current echelle order cannot be determined.')
        return self.spectrograph.order_platescale(slitord_id, binning=self.binning)[0]


    def find_objects_pypeline(self, image, ivar, std_trace=None,
                              show=False, show_peaks=False, show_fits=False,
                              show_trace=False, save_objfindQA=False, neg=False, debug=False,
                              manual_extract_dict=None):
        """
        Pipeline specific find objects routine

        Parameters
        ----------
        image : `numpy.ndarray`_
            Image to search for objects from. This floating-point image has shape
            (nspec, nspat) where the first dimension (nspec) is
            spectral, and second dimension (nspat) is spatial.
        std_trace : `numpy.ndarray`_, optional
            This is a one dimensional float array with shape = (nspec,) containing the standard star
            trace which is used as a crutch for tracing. If the no
            standard star is provided the code uses the the slit
            boundaries as the crutch.
        manual_extract_dict : :obj:`dict`, optional
            Dict guiding the manual extraction
        show_peaks : :obj:`bool`, optional
            Generate QA showing peaks identified by object finding
        show_fits : :obj:`bool`, optional
            Generate QA  showing fits to traces
        show_trace : :obj:`bool`, optional
            Generate QA  showing traces identified. Requires an open ginga RC modules window
        save_objfindQA : :obj:`bool`, optional
            Save to disk (png file) QA showing the object profile
        neg : :obj:`bool`, optional
            Is this a negative image?
        show : :obj:`bool`, optional
        debug : :obj:`bool`, optional

        Returns
        -------
        specobjs : :class:`~pypeit.specobjs.SpecObjs`
            Container holding Specobj objects
        nobj : :obj:`int`
            Number of objects identified
        """

        plate_scale = self.spectrograph.order_platescale(self.order_vec, binning=self.binning)
        inmask = self.sciImg.select_flag(invert=True)
        # Find objects
        # TODO: Not sure how this fairs if self.det is a tuple...
        specobj_dict = {'SLITID': 999, 'DET': self.sciImg.detector.name, 
                        'ECH_ORDERINDX': 999,
                        'OBJTYPE': self.objtype,
                        'PYPELINE': self.pypeline}

        # Set objfind QA filename
        objfindQA_filename = None
        if save_objfindQA and (self.basename is not None):
            out_dir = os.path.join(self.par['rdx']['redux_path'], self.par['rdx']['qadir'])
            if self.find_negative:
                basename = 'neg_' + self.basename if neg else 'pos_' + self.basename
            else:
                basename = self.basename
            objfindQA_filename = qa.set_qa_filename(basename, 'obj_profile_qa', slit=999,
                                                    det=self.detname, out_dir=out_dir)

        #This could cause problems if there are more than one object on the echelle slit, i,e, this tacitly
        #assumes that the standards for echelle have a single object. If this causes problems, we could make an
        #nperorder_std as a parameter in the parset that the user can adjust.
        nperorder =  self.par['reduce']['findobj']['maxnumber_std'] if self.std_redux \
            else self.par['reduce']['findobj']['maxnumber_sci']

        reduce_gpm = np.logical_not(self.reduce_bpm)
        sobjs_ech = findobj_skymask.ech_objfind(
            image, ivar, self.slitmask, self.slits_left[:, reduce_gpm], self.slits_right[:, reduce_gpm],
            self.slits.spat_id[reduce_gpm], self.order_vec[reduce_gpm],
            np.vstack((self.slits.specmin, self.slits.specmax))[:, reduce_gpm],
            det=self.det,
            inmask=inmask, 
            ncoeff=self.par['reduce']['findobj']['trace_npoly'],
            manual_extract_dict=manual_extract_dict, 
            plate_scale=plate_scale[reduce_gpm],
            std_trace=std_trace,
            specobj_dict=specobj_dict,
            snr_thresh=self.par['reduce']['findobj']['snr_thresh'],
            show_peaks=show_peaks, show_fits=show_fits,
            trim_edg=self.par['reduce']['findobj']['find_trim_edge'],
            fwhm=self.par['reduce']['findobj']['find_fwhm'],
            use_user_fwhm=self.par['reduce']['extraction']['use_user_fwhm'],
            maxdev=self.par['reduce']['findobj']['find_maxdev'],
            nperorder=nperorder,
            max_snr=self.par['reduce']['findobj']['ech_find_max_snr'],
            min_snr=self.par['reduce']['findobj']['ech_find_min_snr'],
            nabove_min_snr=self.par['reduce']['findobj']['ech_find_nabove_min_snr'],
            box_radius=self.par['reduce']['extraction']['boxcar_radius'],  # arcsec
            show_trace=show_trace, objfindQA_filename=objfindQA_filename)

        # Steps
        self.steps.append(inspect.stack()[0][3])
        if show:
            gpm = self.sciImg.select_flag(invert=True)
            self.show('image', image=image*gpm.astype(float), chname='ech_objfind',
                      sobjs=sobjs_ech, slits=False)

        return sobjs_ech, len(sobjs_ech)


class SlicerIFUFindObjects(MultiSlitFindObjects):
    """
    Child of Reduce for SlicerIFU reductions

    See parent doc string for Args and Attributes

    """
    def __init__(self, sciImg, slits, spectrograph, par, objtype, **kwargs):
        super().__init__(sciImg, slits, spectrograph, par, objtype, **kwargs)

    def initialize_slits(self, slits, initial=True):
        """
        Gather all the :class:`~pypeit.slittrace.SlitTraceSet` attributes that
        we'll use here in :class:`FindObjects`. Identical to the parent but the
        slits are not trimmed.

        Args:
            slits (:class:`~pypeit.slittrace.SlitTraceSet`):
                SlitTraceSet object containing the slit boundaries that will be
                initialized.
            initial (:obj:`bool`, optional):
                Use the initial definition of the slits. If False,
                tweaked slits are used.
        """
        super().initialize_slits(slits, initial=True)

    def global_skysub(self, skymask=None, update_crmask=True,
                      previous_sky=None, show_fit=False, show=False, show_objs=False, objs_not_masked=False,
                      reinit_bpm: bool = True):
        """
        Perform global sky subtraction. This SlicerIFU-specific routine ensures that the
        edges of the slits are not trimmed, and performs a spatial and spectral
        correction using the sky spectrum, if requested. See Reduce.global_skysub()
        for parameter definitions.

        See base class method for description of parameters.

        Args:
            reinit_bpm (:obj:`bool`, optional):
                If True (default), the bpm is reinitialized to the initial bpm
                Should be False on the final run in case there was a failure
                upstream and no sources were found in the slit/order
        """

        global_sky_sep = super().global_skysub(skymask=skymask, update_crmask=update_crmask,
                                               previous_sky=previous_sky, show_fit=show_fit, show=show,
                                               show_objs=show_objs,
                                               objs_not_masked=objs_not_masked, reinit_bpm=reinit_bpm)

        # Check if flexure or a joint fit is requested. If not return this
        if not self.par['reduce']['skysub']['joint_fit'] and self.par['flexure']['spec_method'] == 'skip':
            return global_sky_sep

        if self.wv_calib is None:
            msgs.error("A wavelength calibration is needed (wv_calib) if a joint sky fit is requested.")
        msgs.info("Generating wavelength image")

        # Generate the waveimg which is needed if flexure is being computed
        self.waveimg = self.wv_calib.build_waveimg(self.tilts, self.slits, spat_flexure=self.spat_flexure_shift)

        # Calculate spectral flexure, so that we can align all slices of the IFU. We need to do this on the model
        # sky spectrum. It must be performed in this class if the joint sky fit is requested, because all of
        # the wavelengths need to be aligned for different slits before the sky is fit.
        method = self.par['flexure']['spec_method']
        # TODO :: Perhaps include a new label for IFU flexure correction - e.g. 'slitcen_relative' or 'slitcenIFU' or 'IFU'
        #      :: If a new label is introduced, change the other instances of 'method' (see below), and in flexure.spec_flexure_qa()
        if method in ['slitcen']:
            self.slitshift = self.calculate_flexure(global_sky_sep)
            # Recalculate the wavelength image, and the global sky taking into account the spectral flexure
            msgs.info("Generating wavelength image, accounting for spectral flexure")
            self.waveimg = self.wv_calib.build_waveimg(self.tilts, self.slits, spec_flexure=self.slitshift,
                                                       spat_flexure=self.spat_flexure_shift)

        # If the joint fit or spec/spat sensitivity corrections are not being performed, return the separate slits sky
        if not self.par['reduce']['skysub']['joint_fit']:
            return global_sky_sep

        # If we reach this point in the code, a joint skysub has been requested.
        # Use sky information in all slits to perform a joint sky fit
        global_sky = self.joint_skysub(skymask=skymask, update_crmask=update_crmask,
                                       show_fit=show_fit, show=show, show_objs=show_objs,
                                       objs_not_masked=objs_not_masked)

        return global_sky

    def joint_skysub(self, skymask=None, update_crmask=True, trim_edg=(0,0),
                     show_fit=False, show=False, show_objs=False, adderr=0.01, objs_not_masked=False):
        """ Perform a joint sky model fit to the data. See Reduce.global_skysub()
        for parameter definitions.
        """
        msgs.info("Performing joint global sky subtraction")
        # Mask objects using the skymask? If skymask has been set by objfinding, and masking is requested, then do so
        skymask_now = skymask if (skymask is not None) else np.ones_like(self.sciImg.image, dtype=bool)
        _global_sky = np.zeros_like(self.sciImg.image)
        thismask = (self.slitmask > 0)
        inmask = (self.sciImg.select_flag(invert=True) & thismask & skymask_now).astype(bool)
        # Convert the wavelength image to A/pixel, registered at pixel 0 (this gives something like
        # the tilts frame, but conserves wavelength position in each slit)
        wavemin = self.waveimg[self.waveimg != 0.0].min()
        tilt_wave = (self.waveimg - wavemin) / (self.waveimg.max() - wavemin)

        # Parameters for a standard star
        sigrej = 3.0
        if self.std_redux:
            sigrej = 7.0
            update_crmask = False
            if not self.par['reduce']['skysub']['global_sky_std']:
                msgs.info('Skipping global sky-subtraction for standard star.')
                return _global_sky

        # Use the FWHM map determined from the arc lines to convert the science frame
        # to have the same effective spectral resolution.
        fwhm_map = self.wv_calib.build_fwhmimg(self.tilts, self.slits, initial=True, spat_flexure=self.spat_flexure_shift)
        thismask = thismask & (fwhm_map != 0.0)
        # Need to include S/N for deconvolution
        sciimg = skysub.convolve_skymodel(self.sciImg.image, fwhm_map, thismask)
        # Iterate to use a model variance image
        numiter = 4  # This is more than enough, and will probably break earlier than this
        model_ivar = self.sciImg.ivar
        sl_ref = self.par['calibrations']['flatfield']['slit_illum_ref_idx']
        # Prepare the slitmasks for the relative spectral illumination
        slitmask = self.slits.slit_img(pad=0, initial=True, flexure=self.spat_flexure_shift)
        slitmask_trim = self.slits.slit_img(pad=-3, initial=True, flexure=self.spat_flexure_shift)
        for nn in range(numiter):
            msgs.info("Performing iterative joint sky subtraction - ITERATION {0:d}/{1:d}".format(nn+1, numiter))
            # TODO trim_edg is in the parset so it should be passed in here via trim_edg=tuple(self.par['reduce']['trim_edge']),
            _global_sky[thismask] = skysub.global_skysub(sciimg, model_ivar, tilt_wave,
                                                         thismask, self.slits_left, self.slits_right, inmask=inmask,
                                                         sigrej=sigrej, trim_edg=trim_edg,
                                                         bsp=self.par['reduce']['skysub']['bspline_spacing'],
                                                         no_poly=self.par['reduce']['skysub']['no_poly'],
                                                         pos_mask=not self.bkg_redux and not objs_not_masked,
                                                         max_mask_frac=self.par['reduce']['skysub']['max_mask_frac'],
                                                         show_fit=show_fit)

            # Calculate the relative spectral illumination
            scaleImg = flat.illum_profile_spectral_poly(sciimg, self.waveimg, slitmask, slitmask_trim, _global_sky,
                                                        slit_illum_ref_idx=sl_ref, gpmask=inmask, thismask=thismask)
            # Apply this scale image to the temporary science frame
            sciimg /= scaleImg

            # Update the ivar image used in the sky fit
            msgs.info("Updating sky noise model")
            # Choose the highest counts out of sky and object
            counts = _global_sky
            _scale = None if self.sciImg.img_scale is None else self.sciImg.img_scale[thismask]
            # NOTE: darkcurr must be a float for the call below to work.
            if not self.bkg_redux:
                var = procimg.variance_model(self.sciImg.base_var[thismask], counts=counts[thismask],
                                             count_scale=_scale, noise_floor=adderr)
                model_ivar[thismask] = utils.inverse(var)
            else:
                model_ivar[thismask] = self.sciImg.ivar[thismask]
            # RJC :: Recalculating the global sky and flexure is probably overkill... but please keep this code in for now
            # Recalculate the sky on each individual slit and redetermine the spectral flexure
            # global_sky_sep = super().global_skysub(skymask=skymask, update_crmask=update_crmask,
            #                                        trim_edg=trim_edg, show_fit=show_fit, show=show,
            #                                        show_objs=show_objs)
            # self.calculate_flexure(global_sky_sep)

            # Check if the relative scaling isn't changing much after at least 4 iterations
            minv, maxv = np.min(scaleImg[thismask]), np.max(scaleImg[thismask])
            if nn >= 3 and max(abs(1/minv), abs(maxv)) < 1.005:  # Relative accuracy of 0.5% is sufficient
                break

        if update_crmask:
            # Find CRs with sky subtraction
            # NOTE: There's no need to run `sciImg.update_mask_cr` after this.
            # This operation updates the mask directly!
            self.sciImg.build_crmask(self.par['scienceframe']['process'], subtract_img=_global_sky)

        # Now we have a correct scale, apply it to the original science image
        self.apply_relative_scale(scaleImg)

        # Recalculate the joint sky using the original image
        _global_sky[thismask] = skysub.global_skysub(self.sciImg.image, model_ivar, tilt_wave,
                                                     thismask, self.slits_left, self.slits_right, inmask=inmask,
                                                     sigrej=sigrej, trim_edg=trim_edg,
                                                     bsp=self.par['reduce']['skysub']['bspline_spacing'],
                                                     no_poly=self.par['reduce']['skysub']['no_poly'],
                                                     pos_mask=not self.bkg_redux and not objs_not_masked,
                                                     max_mask_frac=self.par['reduce']['skysub']['max_mask_frac'],
                                                     show_fit=show_fit)

        # Update the ivar image used in the sky fit
        msgs.info("Updating sky noise model")
        # Choose the highest counts out of sky and object
        counts = _global_sky
        _scale = None if self.sciImg.img_scale is None else self.sciImg.img_scale[thismask]
        # NOTE: darkcurr must be a float for the call below to work.
        var = procimg.variance_model(self.sciImg.base_var[thismask], counts=counts[thismask],
                                     count_scale=_scale, noise_floor=adderr)
        model_ivar[thismask] = utils.inverse(var)

        # Step
        self.steps.append(inspect.stack()[0][3])

        if show:
            sobjs_show = None if show_objs else self.sobjs_obj
            # Global skysub is the first step in a new extraction so clear the channels here
            self.show('global', global_sky=_global_sky, slits=True, sobjs=sobjs_show, clear=False)
        return _global_sky

<<<<<<< HEAD
    def global_skysub(self, skymask=None, update_crmask=True, trim_edg=(0,0),
                      previous_sky=None, show_fit=False, show=False, show_objs=False, objs_not_masked=False,
                      reinit_bpm:bool=True):
        """
        Perform global sky subtraction. This SlicerIFU-specific routine ensures that the
        edges of the slits are not trimmed, and performs a spatial and spectral
        correction using the sky spectrum, if requested. See Reduce.global_skysub()
        for parameter definitions.

        See base class method for description of parameters.

        Args:
            reinit_bpm (:obj:`bool`, optional):
                If True (default), the bpm is reinitialized to the initial bpm 
                Should be False on the final run in case there was a failure
                upstream and no sources were found in the slit/order
        """
        # Generate a global sky sub for all slits separately
        global_sky_sep = super().global_skysub(skymask=skymask, update_crmask=update_crmask,
                                               trim_edg=trim_edg, show_fit=show_fit, show=show,
                                               show_objs=show_objs, reinit_bpm=reinit_bpm)
        # Check if any slits failed
        if np.any(global_sky_sep[self.slitmask >= 0] == 0) and not self.bkg_redux:
            # Cannot continue without a sky model for all slits
            msgs.error("Global sky subtraction has failed for at least one slit.")

        # Check if flexure or a joint fit is requested
        if not self.par['reduce']['skysub']['joint_fit'] and self.par['flexure']['spec_method'] == 'skip':
            return global_sky_sep
        if self.wv_calib is None:
            msgs.error("A wavelength calibration is needed (wv_calib) if a joint sky fit is requested.")
        msgs.info("Generating wavelength image")

        self.waveimg = self.wv_calib.build_waveimg(self.tilts, self.slits, spat_flexure=self.spat_flexure_shift)
        # Calculate spectral flexure
        method = self.par['flexure']['spec_method']
        # TODO :: Perhaps include a new label for IFU flexure correction - e.g. 'slitcen_relative' or 'slitcenIFU' or 'IFU'
        #      :: If a new label is introduced, change the other instances of 'method' (see below), and in flexure.spec_flexure_qa()
        if method in ['slitcen']:
            self.calculate_flexure(global_sky_sep)

        # If the joint fit or spec/spat sensitivity corrections are not being performed, return the separate slits sky
        if not self.par['reduce']['skysub']['joint_fit']:
            return global_sky_sep

        # Do the spatial scaling first
        # if self.par['scienceframe']['process']['use_illumflat']:
        #     # Perform the correction
        #     self.illum_profile_spatial(skymask=skymask)
        #     # Re-generate a global sky sub for all slits separately
        #     global_sky_sep = Reduce.global_skysub(self, skymask=skymask, update_crmask=update_crmask, trim_edg=trim_edg,
        #                                           show_fit=show_fit, show=show, show_objs=show_objs)

        # Use sky information in all slits to perform a joint sky fit
        global_sky = self.joint_skysub(skymask=skymask, update_crmask=update_crmask, trim_edg=trim_edg,
                                       show_fit=show_fit, show=show, show_objs=show_objs,
                                       objs_not_masked=objs_not_masked)

        return global_sky

=======
    # TODO :: This function should be removed from the find_objects() class, once the flexure code has been tidied up.
>>>>>>> 7dc53070
    def calculate_flexure(self, global_sky):
        """
        Convenience function to calculate the flexure of an IFU. The flexure is calculated by cross-correlating the
        sky model of a reference slit with an archival sky spectrum. This gives an "absolute" flexure correction for
        the reference slit in pixels. Then, the flexure for all other slits is calculated by cross-correlating the
        sky model of each slit with the sky model of the reference slit. This gives a "relative" flexure correction
        for each slit in pixels. The relative flexure is then added to the absolute flexure to give the total flexure
        correction for each slit in pixels.

        Parameters
        ----------
        global_sky : ndarray
            Sky model

        Returns
        -------
        new_slitshift: ndarray
            The flexure in pixels
        """
        sl_ref = self.par['calibrations']['flatfield']['slit_illum_ref_idx']
        box_rad = self.par['reduce']['extraction']['boxcar_radius']
        trace_spat = 0.5 * (self.slits_left + self.slits_right)
        # Load archival sky spectrum for absolute correction
        sky_spectrum, sky_fwhm_pix = flexure.get_archive_spectrum(self.par['flexure']['spectrum'])
        # Get spectral FWHM (in Angstrom) if available
        iwv = np.where(self.wv_calib.spat_ids == self.slits.spat_id[sl_ref])[0][0]
        ref_fwhm_pix = self.wv_calib.wv_fits[iwv].fwhm
        # Extract a spectrum of the sky
        thismask = (self.slitmask == self.slits.spat_id[sl_ref])
        ref_skyspec = flexure.get_sky_spectrum(self.sciImg.image, self.sciImg.ivar, self.waveimg, thismask,
                                               global_sky, box_rad, self.slits, trace_spat[:, sl_ref],
                                               self.pypeline, self.det)
        # Calculate the flexure
        flex_dict_ref = flexure.spec_flex_shift(ref_skyspec, sky_spectrum, sky_fwhm_pix, spec_fwhm_pix=ref_fwhm_pix,
                                            mxshft=self.par['flexure']['spec_maxshift'],
                                            excess_shft=self.par['flexure']['excessive_shift'],
                                            method="slitcen",
                                            minwave=self.par['flexure']['minwave'],
                                            maxwave=self.par['flexure']['maxwave'])
        this_slitshift = np.zeros(self.slits.nslits)
        if flex_dict_ref is not None:
            msgs.warn("Only a relative spectral flexure correction will be performed")
            this_slitshift = np.ones(self.slits.nslits) * flex_dict_ref['shift']
        # Now loop through all slits to calculate the additional shift relative to the reference slit
        flex_list = []
        for slit_idx, slit_spat in enumerate(self.slits.spat_id):
            thismask = (self.slitmask == slit_spat)
            # Extract sky spectrum for this slit
            this_skyspec = flexure.get_sky_spectrum(self.sciImg.image, self.sciImg.ivar, self.waveimg, thismask,
                                                    global_sky, box_rad, self.slits, trace_spat[:, slit_idx],
                                                    self.pypeline, self.det)
            # Calculate the flexure
            flex_dict = flexure.spec_flex_shift(this_skyspec, ref_skyspec, ref_fwhm_pix * 1.01,
                                                spec_fwhm_pix=ref_fwhm_pix,
                                                mxshft=self.par['flexure']['spec_maxshift'],
                                                excess_shft=self.par['flexure']['excessive_shift'],
                                                method="slitcen",
                                                minwave=self.par['flexure']['minwave'],
                                                maxwave=self.par['flexure']['maxwave'])
            this_slitshift[slit_idx] += flex_dict['shift']
            flex_list.append(flex_dict.copy())
        # Replace the reference slit with the absolute shift
        flex_list[sl_ref] = flex_dict_ref.copy()
        # Add this flexure to the previous flexure correction
        new_slitshift = self.slitshift + this_slitshift
        # Now report the flexure values
        for slit_idx, slit_spat in enumerate(self.slits.spat_id):
            msgs.info("Flexure correction, slit {0:d} (spat id={1:d}): {2:.3f} pixels".format(1+slit_idx, slit_spat,
                                                                                              self.slitshift[slit_idx]))
        # Save QA
        # TODO :: Need to implement QA once the flexure code has been tidied up, and this routine has been moved
        #         out of the find_objects() class.
        msgs.work("QA is not currently implemented for the flexure correction")
        if False:#flex_list is not None:
            basename = f'{self.basename}_global_{self.spectrograph.get_det_name(self.det)}'
            out_dir = os.path.join(self.par['rdx']['redux_path'], 'QA')
            slit_bpm = np.zeros(self.slits.nslits, dtype=bool)
            flexure.spec_flexure_qa(self.slits.slitord_id, slit_bpm, basename, flex_list, out_dir=out_dir)
        return new_slitshift

    def apply_relative_scale(self, scaleImg):
        """Apply a relative scale to the science frame (and correct the varframe, too)

         Args:
             scaleImg (`numpy.ndarray`_):
                scale image to divide the science frame by
        """
        # Check that scaleimg is set to the correct shape
        if self.scaleimg.size == 1:
            self.scaleimg = np.ones_like(self.sciImg.image)
        # Correct the relative illumination of the science frame
        msgs.info("Correcting science frame for relative illumination")
        self.scaleimg *= scaleImg.copy()
        self.sciImg.image, _bpm, varImg = flat.flatfield(self.sciImg.image, scaleImg,
                                                         varframe=utils.inverse(self.sciImg.ivar))
        if np.any(_bpm):
            self.sciImg.update_mask('BADSCALE', indx=_bpm)
        self.sciImg.ivar = utils.inverse(varImg)<|MERGE_RESOLUTION|>--- conflicted
+++ resolved
@@ -1161,70 +1161,7 @@
             self.show('global', global_sky=_global_sky, slits=True, sobjs=sobjs_show, clear=False)
         return _global_sky
 
-<<<<<<< HEAD
-    def global_skysub(self, skymask=None, update_crmask=True, trim_edg=(0,0),
-                      previous_sky=None, show_fit=False, show=False, show_objs=False, objs_not_masked=False,
-                      reinit_bpm:bool=True):
-        """
-        Perform global sky subtraction. This SlicerIFU-specific routine ensures that the
-        edges of the slits are not trimmed, and performs a spatial and spectral
-        correction using the sky spectrum, if requested. See Reduce.global_skysub()
-        for parameter definitions.
-
-        See base class method for description of parameters.
-
-        Args:
-            reinit_bpm (:obj:`bool`, optional):
-                If True (default), the bpm is reinitialized to the initial bpm 
-                Should be False on the final run in case there was a failure
-                upstream and no sources were found in the slit/order
-        """
-        # Generate a global sky sub for all slits separately
-        global_sky_sep = super().global_skysub(skymask=skymask, update_crmask=update_crmask,
-                                               trim_edg=trim_edg, show_fit=show_fit, show=show,
-                                               show_objs=show_objs, reinit_bpm=reinit_bpm)
-        # Check if any slits failed
-        if np.any(global_sky_sep[self.slitmask >= 0] == 0) and not self.bkg_redux:
-            # Cannot continue without a sky model for all slits
-            msgs.error("Global sky subtraction has failed for at least one slit.")
-
-        # Check if flexure or a joint fit is requested
-        if not self.par['reduce']['skysub']['joint_fit'] and self.par['flexure']['spec_method'] == 'skip':
-            return global_sky_sep
-        if self.wv_calib is None:
-            msgs.error("A wavelength calibration is needed (wv_calib) if a joint sky fit is requested.")
-        msgs.info("Generating wavelength image")
-
-        self.waveimg = self.wv_calib.build_waveimg(self.tilts, self.slits, spat_flexure=self.spat_flexure_shift)
-        # Calculate spectral flexure
-        method = self.par['flexure']['spec_method']
-        # TODO :: Perhaps include a new label for IFU flexure correction - e.g. 'slitcen_relative' or 'slitcenIFU' or 'IFU'
-        #      :: If a new label is introduced, change the other instances of 'method' (see below), and in flexure.spec_flexure_qa()
-        if method in ['slitcen']:
-            self.calculate_flexure(global_sky_sep)
-
-        # If the joint fit or spec/spat sensitivity corrections are not being performed, return the separate slits sky
-        if not self.par['reduce']['skysub']['joint_fit']:
-            return global_sky_sep
-
-        # Do the spatial scaling first
-        # if self.par['scienceframe']['process']['use_illumflat']:
-        #     # Perform the correction
-        #     self.illum_profile_spatial(skymask=skymask)
-        #     # Re-generate a global sky sub for all slits separately
-        #     global_sky_sep = Reduce.global_skysub(self, skymask=skymask, update_crmask=update_crmask, trim_edg=trim_edg,
-        #                                           show_fit=show_fit, show=show, show_objs=show_objs)
-
-        # Use sky information in all slits to perform a joint sky fit
-        global_sky = self.joint_skysub(skymask=skymask, update_crmask=update_crmask, trim_edg=trim_edg,
-                                       show_fit=show_fit, show=show, show_objs=show_objs,
-                                       objs_not_masked=objs_not_masked)
-
-        return global_sky
-
-=======
     # TODO :: This function should be removed from the find_objects() class, once the flexure code has been tidied up.
->>>>>>> 7dc53070
     def calculate_flexure(self, global_sky):
         """
         Convenience function to calculate the flexure of an IFU. The flexure is calculated by cross-correlating the

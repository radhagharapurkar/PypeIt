""" Module for LRIS specific codes
"""
from __future__ import absolute_import, division, print_function

import glob

import numpy as np
from astropy.io import fits

from pypeit import msgs
from pypeit import telescopes
from pypeit.core import parse
from pypeit.core import framematch
from pypeit.par import pypeitpar
from pypeit.spectrographs import spectrograph

from pypeit import debugger

class KeckLRISSpectrograph(spectrograph.Spectrograph):
    """
    Child to handle Keck/LRIS specific code
    """
    def __init__(self):
        # Get it started
        super(KeckLRISSpectrograph, self).__init__()
        self.spectrograph = 'keck_lris_base'
        self.telescope = telescopes.KeckTelescopePar()

    @staticmethod
    def default_pypeit_par():
        """
        Set default parameters for Keck LRISr reductions.
        """
        par = pypeitpar.PypeItPar()
        # Set wave tilts order
        par['calibrations']['slits']['sigdetect'] = 30.
        par['calibrations']['slits']['pcapar'] = [3,2,1,0]
        # 1D wavelengths
        par['calibrations']['wavelengths']['rms_threshold'] = 0.20  # Might be grism dependent
        # Always sky subtract, starting with default parameters
        par['scienceimage'] = pypeitpar.ScienceImagePar()
        # Always flux calibrate, starting with default parameters
        par['fluxcalib'] = pypeitpar.FluxCalibrationPar()
        # Always correct for flexure, starting with default parameters
        par['flexure'] = pypeitpar.FlexurePar()
        # Set the default exposure time ranges for the frame typing
        par['calibrations']['biasframe']['exprng'] = [None, 1]
        par['calibrations']['darkframe']['exprng'] = [999999, None]     # No dark frames
        par['calibrations']['pinholeframe']['exprng'] = [999999, None]  # No pinhole frames
        par['calibrations']['pixelflatframe']['exprng'] = [None, 30]
        par['calibrations']['traceframe']['exprng'] = [None, 30]
        par['scienceframe']['exprng'] = [29, None]
        return par

    def header_keys(self):
        """
        Return a dictionary with the header keywords to read from the
        fits file.

        Returns:
            dict: A nested dictionary with the header keywords to read.
            The first level gives the extension to read and the second
            level gives the common name for header values that is passed
            on to the PypeItMetaData object.
        """
        hdr_keys = {}
        hdr_keys[0] = {}
        hdr_keys[1] = {}
        hdr_keys[2] = {}
        hdr_keys[3] = {}
        hdr_keys[4] = {}

        # Copied over defaults
        hdr_keys[0]['idname'] = 'OBSTYPE'
        hdr_keys[0]['time'] = 'MJD-OBS'
        #hdr_keys[0]['date'] = 'DATE'
        hdr_keys[0]['utc'] = 'UTC'
        hdr_keys[0]['ut'] = 'UT'
        hdr_keys[0]['ra'] = 'RA'
        hdr_keys[0]['dec'] = 'DEC'
        hdr_keys[0]['airmass'] = 'AIRMASS'
        hdr_keys[0]['binning'] = 'BINNING'
        hdr_keys[0]['decker'] = 'SLITNAME'
        hdr_keys[0]['dichroic'] = 'DICHNAME'

        hdr_keys[0]['target'] = 'TARGNAME'
        hdr_keys[0]['exptime'] = 'ELAPTIME'
        hdr_keys[0]['hatch'] = 'TRAPDOOR'
        hdr_keys[0]['dispname'] = 'GRANAME'
        hdr_keys[0]['dispangle'] = 'GRANGLE'
        hdr_keys[0]['wavecen'] = 'WAVELEN'
        hdr_keys[0]['spectrograph'] = 'INSTRUME'
        hdr_keys[1]['NAXIS01'] = 'NAXIS'
        hdr_keys[2]['NAXIS02'] = 'NAXIS'
        hdr_keys[3]['NAXIS03'] = 'NAXIS'
        hdr_keys[4]['NAXIS04'] = 'NAXIS'
        hdr_keys[1]['CCDGEOM'] = 'CCDGEOM'
        hdr_keys[1]['CCDNAME01'] = 'CCDNAME'
        hdr_keys[3]['CCDNAME02'] = 'CCDNAME'

        lamp_names = ['MERCURY', 'NEON', 'ARGON', 'CADMIUM', 'ZINC', 'KRYPTON', 'XENON',
                      'FEARGON', 'DEUTERI', 'FLAMP1', 'FLAMP2', 'HALOGEN']
        for kk,lamp_name in enumerate(lamp_names):
            hdr_keys[0]['lampstat{:02d}'.format(kk+1)] = lamp_name

        return hdr_keys

    def metadata_keys(self):
        return super(KeckLRISSpectrograph, self).metadata_keys() \
                    + ['binning', 'dichroic', 'dispangle']

    def check_frame_type(self, ftype, fitstbl, exprng=None):
        """
        Check for frames of the provided type.
        """
        good_exp = framematch.check_frame_exptime(fitstbl['exptime'], exprng)
        if ftype == 'science':
            return good_exp & self.lamps(fitstbl, 'off') & (fitstbl['hatch'] == 'open')
        if ftype == 'bias':
            return good_exp & self.lamps(fitstbl, 'off') & (fitstbl['hatch'] == 'closed')
        if ftype == 'pixelflat' or ftype == 'trace':
            # Flats and trace frames are typed together
            return good_exp & self.lamps(fitstbl, 'dome') & (fitstbl['hatch'] == 'open')
        if ftype == 'pinhole' or ftype == 'dark':
            # Don't type pinhole or dark frames
            return np.zeros(len(fitstbl), dtype=bool)
        if ftype == 'arc':
            return good_exp & self.lamps(fitstbl, 'arcs') & (fitstbl['hatch'] == 'closed')

        msgs.warn('Cannot determine if frames are of type {0}.'.format(ftype))
        return np.zeros(len(fitstbl), dtype=bool)
  
    def lamps(self, fitstbl, status):
        """
        Check the lamp status.

        Args:
            fitstbl (:obj:`astropy.table.Table`):
                The table with the fits header meta data.
            status (:obj:`str`):
                The status to check.  Can be `off`, `arcs`, or `dome`.
        
        Returns:
            numpy.ndarray: A boolean array selecting fits files that
            meet the selected lamp status.

        Raises:
            ValueError:
                Raised if the status is not one of the valid options.
        """
        if status == 'off':
            # Check if all are off
            return np.all(np.array([ (fitstbl[k] == 'off') | (fitstbl[k] == 'None')
                                        for k in fitstbl.keys() if 'lampstat' in k]), axis=0)
        if status == 'arcs':
            # Check if any arc lamps are on
            arc_lamp_stat = [ 'lampstat{0:02d}'.format(i) for i in range(1,9) ]
            return np.any(np.array([ fitstbl[k] == 'on' for k in fitstbl.keys()
                                            if k in arc_lamp_stat]), axis=0)
        if status == 'dome':
            # Check if any dome lamps are on
            dome_lamp_stat = [ 'lampstat{0:02d}'.format(i) for i in range(9,13) ]
            return np.any(np.array([ fitstbl[k] == 'on' for k in fitstbl.keys()
                                            if k in dome_lamp_stat]), axis=0)
        raise ValueError('No implementation for status = {0}'.format(status))
        
    def load_raw_img_head(self, raw_file, det=None, **null_kwargs):
        """
        Wrapper to the raw image reader for LRIS

        Args:
            raw_file:  str, filename
            det: int, REQUIRED
              Desired detector
            **null_kwargs:
              Captured and never used

        Returns:
            raw_img: ndarray
              Raw image;  likely unsigned int
            head0: Header

        """
        raw_img, head0, _ = read_lris(raw_file, det=det)

        return raw_img, head0

    def get_image_section(self, filename, det, section='datasec'):
        """
        Return a string representation of a slice defining a section of
        the detector image.

        Overwrites base class function to use :func:`read_lris` to get
        the image sections.

        .. todo::
            - It feels really ineffiecient to just get the image section
              using the full :func:`read_lris`.  Can we parse that
              function into something that can give you the image
              section directly?

        This is done separately for the data section and the overscan
        section in case one is defined as a header keyword and the other
        is defined directly.
        
        Args:
            filename (str):
                data filename
            det (int):
                Detector number
            section (:obj:`str`, optional):
                The section to return.  Should be either datasec or
                oscansec, according to the :class:`DetectorPar`
                keywords.

        Returns:
            list, bool: A list of string representations for the image
            sections, one string per amplifier, followed by three
            booleans: if the slices are one indexed, if the slices
            should include the last pixel, and if the slice should have
            their order transposed.
        """
        # Read the file
        temp, head0, secs = read_lris(filename, det)
        if section == 'datasec':
            return secs[0], False, False, False
        elif section == 'oscansec':
            return secs[1], False, False, False
        else:
            raise ValueError('Unrecognized keyword: {0}'.format(section))

    def get_image_shape(self, filename=None, det=None, **null_kwargs):
        """
        Overrides :class:`Spectrograph.get_image_shape` for LRIS images.

        Must always provide a file.
        """
        # Cannot be determined without file
        if filename is None:
            raise ValueError('Must provide a file to determine the shape of an LRIS image.')

        # Use a file
        self._check_detector()
        self.naxis = (self.load_raw_frame(filename, det=det)[0]).shape
        return self.naxis

    def get_match_criteria(self):
        match_criteria = {}
        for key in framematch.FrameTypeBitMask().keys():
            match_criteria[key] = {}
        #
        match_criteria['standard']['match'] = {}
        match_criteria['standard']['match']['dispname'] = ''
        match_criteria['standard']['match']['dichroic'] = ''
        match_criteria['standard']['match']['binning'] = ''
        match_criteria['standard']['match']['decker'] = ''
        # Bias
        match_criteria['bias']['match'] = {}
        match_criteria['bias']['match']['binning'] = ''
        # Pixelflat
        match_criteria['pixelflat']['match'] = match_criteria['standard']['match'].copy()
        # Traceflat
        match_criteria['trace']['match'] = match_criteria['standard']['match'].copy()
        # Arc
        match_criteria['arc']['match'] = match_criteria['standard']['match'].copy()

        # Return
        return match_criteria


class KeckLRISBSpectrograph(KeckLRISSpectrograph):
    """
    Child to handle Keck/LRISb specific code
    """
    def __init__(self):
        # Get it started
        super(KeckLRISBSpectrograph, self).__init__()
        self.spectrograph = 'keck_lris_blue'
        self.camera = 'LRISb'
        self.detector = [
                # Detector 1
                pypeitpar.DetectorPar(
                            dataext         = 1,
                            dispaxis        = 0,
                            dispflip        = False,
                            xgap            = 0.,
                            ygap            = 0.,
                            ysize           = 1.,
                            platescale      = 0.135,
                            darkcurr        = 0.0,
                            saturation      = 65535.,
                            nonlinear       = 0.86,
                            numamplifiers   = 2,
                            gain            = [1.55, 1.56],
                            ronoise         = [3.9, 4.2],
                            datasec         = ['',''],      # These are provided by read_lris
                            oscansec        = ['',''],
                            suffix          = '_01blue'
                            ),
                #Detector 2
                pypeitpar.DetectorPar(
                            dataext         = 2,
                            dispaxis        = 0,
                            dispflip        = False,
                            xgap            = 0.,
                            ygap            = 0.,
                            ysize           = 1.,
                            platescale      = 0.135,
                            darkcurr        = 0.,
                            saturation      = 65535.,
                            nonlinear       = 0.86,
                            numamplifiers   = 2,
                            gain            = [1.63, 1.70],
                            ronoise         = [3.6, 3.6],
                            datasec         = ['',''],      # These are provided by read_lris
                            oscansec        = ['',''],
                            suffix          = '_02blue'
                            )]
        self.numhead = 5
        # Uses default timeunit
        # Uses default primary_hdrext
        self.sky_file = 'sky_LRISb_600.fits'

    def default_pypeit_par(self):
        """
        Set default parameters for Keck LRISr reductions.
        """
        par = KeckLRISSpectrograph.default_pypeit_par()
        par['rdx']['spectrograph'] = 'keck_lris_blue'

        # 1D wavelength solution
        par['calibrations']['wavelengths']['rms_threshold'] = 0.20  # Might be grating dependent..
        par['calibrations']['wavelengths']['sigdetect'] = 10.0
        #par['calibrations']['wavelengths']['lowest_nsig'] = 10.0
        par['calibrations']['wavelengths']['lamps'] = ['NeI', 'ArI', 'CdI', 'KrI', 'XeI', 'ZnI', 'HgI']
        par['calibrations']['wavelengths']['nonlinear_counts'] = self.detector[0]['nonlinear'] * self.detector[0]['saturation']
        par['calibrations']['wavelengths']['n_first'] = 1


        return par

    def check_headers(self, headers):
        """
        Check headers match expectations for an LRISb exposure.

        See also
        :func:`pypeit.spectrographs.spectrograph.Spectrograph.check_headers`.

        Args:
            headers (list):
                A list of headers read from a fits file
        """
        expected_values = { '0.INSTRUME': 'LRISBLUE',
                               '1.NAXIS': 2,
                               '2.NAXIS': 2,
                               '3.NAXIS': 2,
                               '4.NAXIS': 2,
                             '1.CCDGEOM': 'e2v (Marconi) CCD44-82',
                             '1.CCDNAME': '00151-14-1' }
        super(KeckLRISBSpectrograph, self).check_headers(headers, expected_values=expected_values)

    def header_keys(self):
        hdr_keys = super(KeckLRISBSpectrograph, self).header_keys()
        hdr_keys[0]['filter1'] = 'BLUFILT'
        return hdr_keys


class KeckLRISRSpectrograph(KeckLRISSpectrograph):
    """
    Child to handle Keck/LRISr specific code
    """
    def __init__(self):
        # Get it started
        super(KeckLRISRSpectrograph, self).__init__()
        self.spectrograph = 'keck_lris_red'
        self.camera = 'LRISr'
        self.detector = [
                # Detector 1
                pypeitpar.DetectorPar(
                            dataext         =1,
                            dispaxis        =0,
                            dispflip        = False,
                            xgap            =0.,
                            ygap            =0.,
                            ysize           =1.,
                            platescale      =0.135,
                            darkcurr        =0.0,
                            saturation      =65535.,
                            nonlinear       =0.76,
                            numamplifiers   =2,
                            gain            =[1.255, 1.18],
                            ronoise         =[4.64, 4.76],
                            datasec         = ['',''],      # These are provided by read_lris
                            oscansec        = ['',''],
                            suffix          ='_01red'
                            ),
                #Detector 2
                pypeitpar.DetectorPar(
                            dataext         =2,
                            dispaxis        =0,
                            dispflip        = False,
                            xgap            =0.,
                            ygap            =0.,
                            ysize           =1.,
                            platescale      =0.135,
                            darkcurr        =0.,
                            saturation      =65535., 
                            nonlinear       =0.76,
                            numamplifiers   =2,
                            gain            =[1.191, 1.162],
                            ronoise         =[4.54, 4.62],
                            datasec         = ['',''],      # These are provided by read_lris
                            oscansec        = ['',''],
                            suffix          ='_02red'
                            )]
        self.numhead = 5
        # Uses default timeunit
        # Uses default primary_hdrext
        # TODO why isn't there a sky file set here?
        # self.sky_file ?

    def default_pypeit_par(self):
        """
        Set default parameters for Keck LRISr reductions.
        """
        par = KeckLRISSpectrograph.default_pypeit_par()
        par['rdx']['spectrograph'] = 'keck_lris_red'
        #
        par['calibrations']['slits']['sigdetect'] = 50.

        # 1D wavelength solution
        par['calibrations']['wavelengths']['lamps'] = ['NeI', 'ArI', 'CdI', 'KrI', 'XeI', 'ZnI', 'HgI']
        par['calibrations']['wavelengths']['nonlinear_counts'] = self.detector[0]['nonlinear'] * self.detector[0]['saturation']
<<<<<<< HEAD
        par['calibrations']['wavelengths']['sigdetect'] = 10.0
        # reidentification stuff
        #par['calibrations']['wavelengths']['method'] = 'reidentify'
        #par['calibrations']['wavelengths']['reid_arxiv'] = 'keck_lris_red_400_8500_d560.json'


=======
        par['calibrations']['wavelengths']['min_nsig'] = 10.0
        par['calibrations']['wavelengths']['lowest_nsig'] =5.0
        
>>>>>>> 7e9b41cf
        return par
    
    def get_lacosmics_par(self,proc_par,binning='1x1'):
        par = self.default_pypeit_par()
        default_sigclip = par['scienceframe']['process']['sigclip']
        default_objlim = par['scienceframe']['process']['objlim']
        # Check whether the user has changed the parameters.
        if (proc_par['sigclip'] == default_sigclip) and (proc_par['objlim'] == default_objlim):
            # Unbinned LRISr needs very aggressive LACosmics parameters.
            if binning is '1x1':
                sigclip = 3.0
                objlim = 0.5
            else:
                sigclip = 5.0
                objlim = 5.0
        else:
            sigclip = proc_par['sigclip']
            objlim = proc_par['objlim']
        return sigclip, objlim
        
    def check_headers(self, headers):
        """
        Check headers match expectations for an LRISr exposure.

        See also
        :func:`pypeit.spectrographs.spectrograph.Spectrograph.check_headers`.

        Args:
            headers (list):
                A list of headers read from a fits file
        """
        expected_values = { '0.INSTRUME': 'LRIS',
                               '1.NAXIS': 2,
                               '2.NAXIS': 2,
                               '3.NAXIS': 2,
                               '4.NAXIS': 2,
                             '1.CCDGEOM': 'LBNL Thick High-Resistivity',
                             '1.CCDNAME': '19-3',
                             '3.CCDNAME': '19-2' }
        super(KeckLRISRSpectrograph, self).check_headers(headers, expected_values=expected_values)

    # Uses parent header_keys() function
            
    def bpm(self, filename=None, det=None, **null_kwargs):
        """ Generate a BPM

        Parameters
        ----------
        det : int, REQUIRED
        **null_kwargs:
           Captured and never used

        Returns
        -------
        badpix : ndarray

        """
        # Get the empty bpm: force is always True
        self.empty_bpm(filename=filename, det=det)
        
        # Only defined for det=2
        if det == 2:
            msgs.info("Using hard-coded BPM for det=2 on LRISr")

            # Get the binning
            hdu = fits.open(filename)
            binning = hdu[0].header['BINNING']
            hdu.close()

            # Apply the mask
            xbin = int(binning.split(',')[0])
            badc = 16//xbin
            self.bpm_img[:, 0:badc] = 1

        return self.bpm_img


def read_lris(raw_file, det=None, TRIM=False):
    """
    Read a raw LRIS data frame (one or more detectors)
    Packed in a multi-extension HDU
    Based on readmhdufits.pro

    Parameters
    ----------
    raw_file : str
      Filename
    det : int, optional
      Detector number; Default = both
    TRIM : bool, optional
      Trim the image?

    Returns
    -------
    array : ndarray
      Combined image 
    header : FITS header
    sections : list
      List of datasec, oscansec, ampsec sections
    """

    # Check for file; allow for extra .gz, etc. suffix
    fil = glob.glob(raw_file+'*') 
    if len(fil) != 1:
        msgs.error("Found {:d} files matching {:s}".format(len(fil)))

    # Read
    msgs.info("Reading LRIS file: {:s}".format(fil[0]))
    hdu = fits.open(fil[0])
    head0 = hdu[0].header

    # Get post, pre-pix values
    precol = head0['PRECOL']
    postpix = head0['POSTPIX']
    preline = head0['PRELINE']
    postline = head0['POSTLINE']

    # Setup for datasec, oscansec
    dsec = []
    osec = []

    # get the x and y binning factors...
    binning = head0['BINNING']
    xbin, ybin = [int(ibin) for ibin in binning.split(',')]

    # First read over the header info to determine the size of the output array...
    n_ext = len(hdu)-1  # Number of extensions (usually 4)
    xcol = []
    xmax = 0
    ymax = 0
    xmin = 10000
    ymin = 10000
    for i in np.arange(1, n_ext+1):
        theader = hdu[i].header
        detsec = theader['DETSEC']
        if detsec != '0':
            # parse the DETSEC keyword to determine the size of the array.
            x1, x2, y1, y2 = np.array(parse.load_sections(detsec, fmt_iraf=False)).flatten()

            # find the range of detector space occupied by the data
            # [xmin:xmax,ymin:ymax]
            xt = max(x2, x1)
            xmax = max(xt, xmax)
            yt =  max(y2, y1)
            ymax = max(yt, ymax)

            # find the min size of the array
            xt = min(x1, x2)
            xmin = min(xmin, xt)
            yt = min(y1, y2)
            ymin = min(ymin, yt)
            # Save
            xcol.append(xt)

    # determine the output array size...
    nx = xmax - xmin + 1
    ny = ymax - ymin + 1

    # change size for binning...
    nx = nx // xbin
    ny = ny // ybin

    # Update PRECOL and POSTPIX
    precol = precol // xbin
    postpix = postpix // xbin

    # Deal with detectors
    if det in [1,2]:
        nx = nx // 2
        n_ext = n_ext // 2
        det_idx = np.arange(n_ext, dtype=np.int) + (det-1)*n_ext
        ndet = 1
    elif det is None:
        ndet = 2
        det_idx = np.arange(n_ext).astype(int)
    else:
        raise ValueError('Bad value for det')

    # change size for pre/postscan...
    if not TRIM:
        nx += n_ext*(precol+postpix)
        ny += preline + postline

    # allocate output array...
    array = np.zeros( (nx, ny) )
    order = np.argsort(np.array(xcol))

    # insert extensions into master image...
    for kk, i in enumerate(order[det_idx]):

        # grab complete extension...
        data, predata, postdata, x1, y1 = lris_read_amp(hdu, i+1)
                            #, linebias=linebias, nobias=nobias, $
                            #x1=x1, x2=x2, y1=y1, y2=y2, gaindata=gaindata)
        # insert components into output array...
        if not TRIM:
            # insert predata...
            buf = predata.shape
            nxpre = buf[0]
            xs = kk*precol
            xe = xs + nxpre
            '''
            if keyword_set(VERBOSITY) then begin
                section = '['+stringify(xs)+':'+stringify(xe)+',*]'
                message, 'inserting extension '+stringify(i)+ $
                         ' predata  in '+section, /info
            endif 
            '''
            array[xs:xe, :] = predata

            # insert data...
            buf = data.shape
            nxdata = buf[0]
            nydata = buf[1]
            xs = n_ext*precol + kk*nxdata #(x1-xmin)/xbin
            xe = xs + nxdata
            # Data section
            section = '[{:d}:{:d},{:d}:{:d}]'.format(preline,nydata-postline, xs, xe)  # Eliminate lines
            dsec.append(section)
            #print('data',xs,xe)
            array[xs:xe, :] = data   # Include postlines

            #; insert postdata...
            buf = postdata.shape
            nxpost = buf[0]
            xs = nx - n_ext*postpix + kk*postpix
            xe = xs + nxpost 
            section = '[:,{:d}:{:d}]'.format(xs, xe)
            osec.append(section)
            '''
            if keyword_set(VERBOSITY) then begin
                section = '['+stringify(xs)+':'+stringify(xe)+',*]'
                message, 'inserting extension '+stringify(i)+ $
                         ' postdata in '+section, /info
            endif 
            '''
            array[xs:xe, :] = postdata
        else:
            buf = data.shape
            nxdata = buf[0]
            nydata = buf[1]

            xs = (x1-xmin)//xbin
            xe = xs + nxdata 
            ys = (y1-ymin)//ybin
            ye = ys + nydata - postline

            yin1 = preline
            yin2 = nydata - postline 

            '''
            if keyword_set(VERBOSITY) then begin
                section = '['+stringify(xs)+':'+stringify(xe)+ $
                          ','+stringify(ys)+':'+stringify(ye)+']'
                message, 'inserting extension '+stringify(i)+ $
                         ' data     in '+section, /info
            endif 
            '''
            array[xs:xe, ys:ye] = data[:, yin1:yin2]

    # make sure BZERO is a valid integer for IRAF
    obzero = head0['BZERO']
    head0['O_BZERO'] = obzero
    head0['BZERO'] = 32768-obzero

    # Return, transposing array back to goofy Python indexing
    return array.T, head0, (dsec, osec)


def lris_read_amp(inp, ext):
    """
    Read one amplifier of an LRIS multi-extension FITS image

    Parameters
    ----------
    inp: tuple 
      (str,int) filename, extension
      (hdu,int) FITS hdu, extension

    Returns
    -------
    data
    predata
    postdata
    x1
    y1

    ;------------------------------------------------------------------------
    function lris_read_amp, filename, ext, $
      linebias=linebias, nobias=nobias, $
      predata=predata, postdata=postdata, header=header, $
      x1=x1, x2=x2, y1=y1, y2=y2, GAINDATA=gaindata
    ;------------------------------------------------------------------------
    ; Read one amp from LRIS mHDU image
    ;------------------------------------------------------------------------
    """
    # Parse input
    if isinstance(inp, str):
        hdu = fits.open(inp)
    else:
        hdu = inp

    # Get the pre and post pix values
    # for LRIS red POSTLINE = 20, POSTPIX = 80, PRELINE = 0, PRECOL = 12
    head0 = hdu[0].header
    precol = head0['precol']
    postpix = head0['postpix']

    # Deal with binning
    binning = head0['BINNING']
    xbin, ybin = [int(ibin) for ibin in binning.split(',')]
    precol = precol//xbin
    postpix = postpix//xbin

    # get entire extension...
    temp = hdu[ext].data.transpose() # Silly Python nrow,ncol formatting
    tsize = temp.shape
    nxt = tsize[0]

    # parse the DETSEC keyword to determine the size of the array.
    header = hdu[ext].header
    detsec = header['DETSEC']
    x1, x2, y1, y2 = np.array(parse.load_sections(detsec, fmt_iraf=False)).flatten()

    # parse the DATASEC keyword to determine the size of the science region (unbinned)
    datasec = header['DATASEC']
    xdata1, xdata2, ydata1, ydata2 = np.array(parse.load_sections(datasec, fmt_iraf=False)).flatten()

    # grab the components...
    predata = temp[0:precol, :]
    # datasec appears to have the x value for the keywords that are zero
    # based. This is only true in the image header extensions
    # not true in the main header.  They also appear inconsistent between
    # LRISr and LRISb!
    #data     = temp[xdata1-1:xdata2-1,*]
    #data = temp[xdata1:xdata2+1, :]
    if (xdata1-1) != precol:
        msgs.error("Something wrong in LRIS datasec or precol")
    xshape = 1024 // xbin
    if (xshape+precol+postpix) != temp.shape[0]:
        msgs.error("Wrong size for in LRIS detector somewhere.  Funny binning?")
    data = temp[precol:precol+xshape,:]
    postdata = temp[nxt-postpix:nxt, :]

    # flip in X as needed...
    if x1 > x2:
        xt = x2
        x2 = x1
        x1 = xt
        data = np.flipud(data) #reverse(temporary(data),1)

    # flip in Y as needed...
    if y1 > y2:
        yt = y2
        y2 = y1
        y1 = yt
        data = np.fliplr(data)
        predata = np.fliplr(predata)
        postdata = np.fliplr(postdata)

    '''
    #; correct gain if requested...
    if keyword_set(GAINDATA) then begin
        gain = gainvalue( gaindata, header)
        data = FLOAT(temporary(data)) * gain
        predata = FLOAT(temporary(predata)) * gain
        postdata = FLOAT(temporary(postdata)) * gain
    endif
    '''

    '''
    ;; optional bias subtraction...
    if ~ keyword_set(NOBIAS) then begin
        if keyword_set( LINEBIAS) then begin
            ;; compute a bias for each line...
            bias = median( postdata, dim=1)

            ;; subtract for data...
            buf = size(data)
            nx = buf[1]
            ny = buf[2]
            data2 = fltarr(nx,ny)
            for i=0,nx-1 do begin
                data2[i,*] = float(data[i,*]) - bias
            endfor 
            data = data2
        endif else begin
            ;; compute a scalar bias....
            bias = median( postdata)
            data -= bias
        endelse
    endif
    '''

    return data, predata, postdata, x1, y1


'''
def bpm(slf, camera, fitsdict, det):
    """  Wrapper for core_bpm
    Will likely be deprecated

    Parameters
    ----------
    slf
    camera
    fitsdict
    det

    Returns
    -------
    badpix : ndarray

    """
    sidx = slf._idx_sci[0]
    # Binning
    xbin, ybin = [int(ii) for ii in fitsdict['binning'][sidx].split(',')]
    return core_bpm(xbin, ybin, camera, det)
'''



def convert_lowredux_pixelflat(infil, outfil):
    """ Convert LowRedux pixelflat to PYPIT format
    Returns
    -------

    """
    # Read
    hdu = fits.open(infil)
    data = hdu[0].data

    #
    prihdu = fits.PrimaryHDU()
    hdus = [prihdu]
    prihdu.header['FRAMETYP'] = 'pixelflat'

    # Detector 1
    img1 = data[:,:data.shape[1]//2]
    hdu = fits.ImageHDU(img1)
    hdu.name = 'DET1'
    prihdu.header['EXT0001'] = 'DET1-pixelflat'
    hdus.append(hdu)

    # Detector 2
    img2 = data[:,data.shape[1]//2:]
    hdu = fits.ImageHDU(img2)
    hdu.name = 'DET2'
    prihdu.header['EXT0002'] = 'DET2-pixelflat'
    hdus.append(hdu)

    # Finish
    hdulist = fits.HDUList(hdus)
    hdulist.writeto(outfil, clobber=True)
    print('Wrote {:s}'.format(outfil))
<|MERGE_RESOLUTION|>--- conflicted
+++ resolved
@@ -431,20 +431,14 @@
         # 1D wavelength solution
         par['calibrations']['wavelengths']['lamps'] = ['NeI', 'ArI', 'CdI', 'KrI', 'XeI', 'ZnI', 'HgI']
         par['calibrations']['wavelengths']['nonlinear_counts'] = self.detector[0]['nonlinear'] * self.detector[0]['saturation']
-<<<<<<< HEAD
         par['calibrations']['wavelengths']['sigdetect'] = 10.0
         # reidentification stuff
         #par['calibrations']['wavelengths']['method'] = 'reidentify'
         #par['calibrations']['wavelengths']['reid_arxiv'] = 'keck_lris_red_400_8500_d560.json'
 
 
-=======
-        par['calibrations']['wavelengths']['min_nsig'] = 10.0
-        par['calibrations']['wavelengths']['lowest_nsig'] =5.0
-        
->>>>>>> 7e9b41cf
         return par
-    
+
     def get_lacosmics_par(self,proc_par,binning='1x1'):
         par = self.default_pypeit_par()
         default_sigclip = par['scienceframe']['process']['sigclip']
@@ -462,7 +456,7 @@
             sigclip = proc_par['sigclip']
             objlim = proc_par['objlim']
         return sigclip, objlim
-        
+
     def check_headers(self, headers):
         """
         Check headers match expectations for an LRISr exposure.

--- conflicted
+++ resolved
@@ -1389,11 +1389,7 @@
             dataext=0,
             specaxis=0,
             specflip=True,  
-<<<<<<< HEAD
             spatflip=True,
-=======
-            spatflip=False,
->>>>>>> dbfbd87a
             platescale=0.135,  # From the web page
             darkcurr=0.0,
             saturation=65535.,

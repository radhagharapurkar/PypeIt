""" Utilities for spectograph codes
"""
from __future__ import (print_function, absolute_import, division, unicode_literals)
import numpy as np

from pypeit import msgs
from pypeit import spectrographs

# TODO: Allow the spectrographs to be identified by their camera?  Won't
# work for 'shane_kast_red' and 'shane_kast_red_ret'.

def valid_spectrographs():
    # TODO: Is there a more clever way to do this?  If we change these
    # names, we could do something like what's done in
    # pypeit.instantiate_me.
    return ['keck_deimos', 'keck_lris_blue', 'keck_lris_red', 'keck_nires', 'keck_nirspec',
            'shane_kast_blue', 'shane_kast_red', 'shane_kast_red_ret', 'tng_dolores',
            'wht_isis_blue', 'vlt_xshooter_uvb', 'vlt_xshooter_vis', 'vlt_xshooter_nir',
            'gemini_gnirs', 'gemini_gmos_south', 'gemini_gmos_north_e2v', 'gemini_gmos_north_ham',
<<<<<<< HEAD
            'magellan_fire', 'magellan_mage']
=======
            'magellan_fire', 'keck_hires_red', 'keck_hires_blue','mmt_binospec']
>>>>>>> 726531da

def load_spectrograph(spectrograph):
    """
    Instantiate a :class:`spectrographs.spectrograph.Spectrograph`, if
    possible.

    Args:

        spectrograph (:obj:`str`,
            :class:`spectrographs.spectrograph.Spectrograph`): The
            spectrograph to instantiate.  If the input is a spectrograph
            instance, the instance is simply returned.  If a string, the
            string is used to select the spectrograph to instantiate.
            If None, None is returned.

    Returns:
        :class:`spectrographs.spectrograph.Spectrograph`: The
        spectrograph used to obtain the data to be reduced.
    """

    # TODO: I'm not crazy about the idea that that spectrograph can be
    # undefined, even when one is working with master files.  It means
    # that objects are not fully defined.
    if spectrograph is None:
        return None

    if isinstance(spectrograph, spectrographs.spectrograph.Spectrograph):
        return spectrograph

    if spectrograph == 'gemini_gnirs':
        return spectrographs.gemini_gnirs.GeminiGNIRSSpectrograph()

    if spectrograph == 'keck_deimos':
        return spectrographs.keck_deimos.KeckDEIMOSSpectrograph()

    if spectrograph == 'keck_lris_blue':
        return spectrographs.keck_lris.KeckLRISBSpectrograph()

    if spectrograph == 'keck_lris_red':
        return spectrographs.keck_lris.KeckLRISRSpectrograph()

    if spectrograph == 'keck_hires_red':
        return spectrographs.keck_hires.KECKHIRESRSpectrograph()

    if spectrograph == 'keck_hires_blue':
        return spectrographs.keck_hires.KECKHIRESBSpectrograph()

    if spectrograph == 'keck_nires':
        return spectrographs.keck_nires.KeckNIRESSpectrograph()

    if spectrograph == 'keck_nirspec':
        return spectrographs.keck_nirspec.KeckNIRSPECSpectrograph()

    if spectrograph == 'magellan_fire':
        return spectrographs.magellan_fire.MagellanFIRESpectrograph()

    if spectrograph == 'magellan_mage':
        return spectrographs.magellan_mage.MagellanMAGESpectrograph()

    if spectrograph == 'shane_kast_blue':
        return spectrographs.shane_kast.ShaneKastBlueSpectrograph()

    if spectrograph == 'shane_kast_red':
        return spectrographs.shane_kast.ShaneKastRedSpectrograph()

    if spectrograph == 'shane_kast_red_ret':
        return spectrographs.shane_kast.ShaneKastRedRetSpectrograph()

    if spectrograph == 'wht_isis_blue':
        return spectrographs.wht_isis.WhtIsisBlueSpectrograph()
    
    if spectrograph == 'tng_dolores':
        return spectrographs.tng_dolores.TNGDoloresSpectrograph()

    if spectrograph == 'vlt_xshooter_uvb':
        return spectrographs.vlt_xshooter.VLTXShooterUVBSpectrograph()

    if spectrograph == 'vlt_xshooter_vis':
        return spectrographs.vlt_xshooter.VLTXShooterVISSpectrograph()

    if spectrograph == 'vlt_xshooter_nir':
        return spectrographs.vlt_xshooter.VLTXShooterNIRSpectrograph()

    if spectrograph == 'gemini_gmos_south':
        return spectrographs.gemini_gmos.GeminiGMOSSSpectrograph()

    if spectrograph == 'gemini_gmos_north_e2v':
        return spectrographs.gemini_gmos.GeminiGMOSNE2VSpectrograph()

    if spectrograph == 'gemini_gmos_north_ham':
        return spectrographs.gemini_gmos.GeminiGMOSNHamSpectrograph()

    msgs.error('{0} is not a supported spectrograph.'.format(spectrograph))


def checkme(chk_dict, headarr):
    #
    skip = False
    for head_idx in chk_dict.keys():
        for ch, value in chk_dict[head_idx].items():
            if (value in str(headarr[head_idx][ch]).strip()) is False:
                msgs.info(ch, head_idx, value)
                msgs.warn("Skipping the file..")
                skip = True
    # Return
    return skip
<|MERGE_RESOLUTION|>--- conflicted
+++ resolved
@@ -17,11 +17,7 @@
             'shane_kast_blue', 'shane_kast_red', 'shane_kast_red_ret', 'tng_dolores',
             'wht_isis_blue', 'vlt_xshooter_uvb', 'vlt_xshooter_vis', 'vlt_xshooter_nir',
             'gemini_gnirs', 'gemini_gmos_south', 'gemini_gmos_north_e2v', 'gemini_gmos_north_ham',
-<<<<<<< HEAD
-            'magellan_fire', 'magellan_mage']
-=======
-            'magellan_fire', 'keck_hires_red', 'keck_hires_blue','mmt_binospec']
->>>>>>> 726531da
+            'magellan_fire', 'magellan_mage', 'keck_hires_red', 'keck_hires_blue','mmt_binospec']
 
 def load_spectrograph(spectrograph):
     """

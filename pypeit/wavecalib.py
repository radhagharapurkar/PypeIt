--- conflicted
+++ resolved
@@ -670,7 +670,6 @@
             msgs.error('Unrecognized wavelength calibration method: {:}'.format(method))
 
         # Build the DataContainer
-<<<<<<< HEAD
         if self.par['redo_slits'] is not None:
             self.wv_calib = prev_wvcalib
             # Update/reset items
@@ -696,32 +695,12 @@
                     item['fwhm'] = measured_fwhms[idx]
                     tmp.append(item)
             self.wv_calib = WaveCalib(wv_fits=np.asarray(tmp),
+                                    fwhm_map=fwhm_map,
                                     arc_spectra=arccen,
                                     nslits=self.slits.nslits,
                                     spat_ids=self.slits.spat_id,
                                     PYP_SPEC=self.spectrograph.name,
                                     lamps=','.join(self.lamps))
-=======
-        # Loop on WaveFit items
-        tmp = []
-        for idx in range(self.slits.nslits):
-            item = final_fit.pop(str(idx))
-            if item is None:  # Add an empty WaveFit
-                tmp.append(wv_fitting.WaveFit(self.slits.spat_id[idx]))
-            else:
-                # This is for I/O naming
-                item.spat_id = self.slits.spat_id[idx]
-                # add measured fwhm
-                item['fwhm'] = measured_fwhms[idx]
-                tmp.append(item)
-        self.wv_calib = WaveCalib(wv_fits=np.asarray(tmp),
-                                  fwhm_map=fwhm_map,
-                                  arc_spectra=arccen,
-                                  nslits=self.slits.nslits,
-                                  spat_ids=self.slits.spat_id,
-                                  PYP_SPEC=self.spectrograph.name,
-                                  lamps=','.join(self.lamps))
->>>>>>> ce917b01
         # Inherit the calibration frame naming from self.msarc
         # TODO: Should throw an error here if these calibration frame naming
         # elements are not defined by self.msarc...
@@ -734,24 +713,16 @@
         if not skip_QA:
             ok_mask_idx = np.where(np.invert(self.wvc_bpm))[0]
             for slit_idx in ok_mask_idx:
-<<<<<<< HEAD
+                msgs.info(f"Preparing wavelength calibration QA for slit {slit_idx+1}/{self.slits.nslits}")
+                # Obtain the output QA name for the wavelength solution
                 outfile = qa.set_qa_filename(
                     self.wv_calib.calib_key, 'arc_fit_qa', 
                     slit=self.slits.slitord_id[slit_idx],
                     out_dir=self.qa_path)
-                #
-                autoid.arc_fit_qa(
-                    self.wv_calib.wv_fits[slit_idx],
-                    title=f'Arc Fit QA for slit/order: {self.slits.slitord_id[slit_idx]}',
-                    outfile=outfile)
-=======
-                msgs.info(f"Preparing wavelength calibration QA for slit {slit_idx+1}/{self.slits.nslits}")
-                # Obtain the output QA name for the wavelength solution
-                outfile = qa.set_qa_filename(self.wv_calib.calib_key, 'arc_fit_qa', 
-                                             slit=self.slits.slitord_id[slit_idx],
-                                             out_dir=self.qa_path)
                 # Save the wavelength solution fits
-                autoid.arc_fit_qa(self.wv_calib.wv_fits[slit_idx], outfile=outfile)
+                autoid.arc_fit_qa(self.wv_calib.wv_fits[slit_idx], 
+                                  title=f'Arc Fit QA for slit/order: {self.slits.slitord_id[slit_idx]}',
+                                  outfile=outfile)
 
                 # Obtain the output QA name for the spectral resolution map
                 outfile_fwhm = qa.set_qa_filename(self.wv_calib.calib_key, 'arc_fwhm_qa',
@@ -760,7 +731,6 @@
                 # Save the wavelength solution fits
                 autoid.arc_fwhm_qa(self.wv_calib.fwhm_map[slit_idx], outfile=outfile_fwhm,
                                    spat_id=self.slits.slitord_id[slit_idx])
->>>>>>> ce917b01
 
 
         # Return

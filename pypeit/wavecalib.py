"""
Module for guiding 1D Wavelength Calibration

.. include:: ../include/links.rst

"""
import inspect
import json

import numpy as np
from matplotlib import pyplot as plt

from linetools.utils import jsonify
from astropy.table import Table

from pypeit import msgs
from pypeit.core import arc, qa
from pypeit.core import fitting
from pypeit.core import parse
from pypeit.core.wavecal import autoid, wv_fitting, wvutils
from pypeit.core.gui.identify import Identify
from pypeit import datamodel
from pypeit import calibframe
from pypeit.core.wavecal import echelle


from IPython import embed

class WaveCalib(calibframe.CalibFrame):
    """
    Calibration frame containing the wavelength calibration.

    All of the items in the datamodel are required for instantiation, although
    they can be None (but shouldn't be)

    The datamodel attributes are:

    .. include:: ../include/class_datamodel_wavecalib.rst

    """
    version = '1.1.1'

    # Calibration frame attributes
    calib_type = 'WaveCalib'
    calib_file_format = 'fits'

    # NOTE:
    #   - Internals are identical to the base class
    #   - Datamodel already contains CalibFrame base elements, so no need to
    #     include it here.

    datamodel = {'PYP_SPEC': dict(otype=str, descr='PypeIt spectrograph name'),
                 'wv_fits': dict(otype=np.ndarray, atype=wv_fitting.WaveFit,
                                 descr='WaveFit to each 1D wavelength solution'),
                 #'wv_fit2d': dict(otype=fitting.PypeItFit,
                 #                 descr='2D wavelength solution (echelle)'),
                 'wv_fit2d': dict(otype=np.ndarray, atype=fitting.PypeItFit,
                                  descr='2D wavelength solution(s) (echelle).  If there is more '
                                        'than one, they must be aligned to the separate detectors '
                                        'analyzed'),
                 'fwhm_map': dict(otype=np.ndarray, atype=fitting.PypeItFit,
                                  descr='A fit that determines the spectral FWHM at every location of every slit'),
                 'det_img': dict(otype=np.ndarray, atype=np.integer,
                                  descr='Detector image which indicates which pixel in the mosaic '
                                        'corresponds to which detector; used occasionally by '
                                        'echelle.  Currently only saved if ech_separate_2d=True'),
                 'arc_spectra': dict(otype=np.ndarray, atype=np.floating,
                                     descr='2D array: 1D extracted spectra, slit by slit '
                                           '(nspec, nslits)'),
                 'nslits': dict(otype=int,
                                descr='Total number of slits.  This can include masked slits'),
                 'spat_ids': dict(otype=np.ndarray, atype=np.integer, 
                                  descr='Slit spat_ids. Named distinctly from that in WaveFit '),
                 'strpar': dict(otype=str, descr='Parameters as a string'),
                 'lamps': dict(otype=str,
                               descr='List of arc lamps used for the wavelength calibration')}

    def __init__(self, wv_fits=None, fwhm_map=None, nslits=None, spat_ids=None, PYP_SPEC=None,
                 strpar=None, wv_fit2d=None, arc_spectra=None, lamps=None,
                 det_img=None):
        # Parse
        args, _, _, values = inspect.getargvalues(inspect.currentframe())
        d = dict([(k,values[k]) for k in args[1:]])
        # Setup the DataContainer
        datamodel.DataContainer.__init__(self, d=d)

    def _bundle(self):
        """
        Override base class function to write one HDU per image.  Any extras are
        in the HDU header of the primary image.

        Returns:
            :obj:`list`: A list of dictionaries, each list element is
            written to its own fits extension.
        """
        _d = []

        # Spat_ID are always first
        if self.spat_ids is None:
            msgs.error('Cannot write WaveCalib without spat_ids!')
        _d.append(dict(spat_ids=self.spat_ids))

        # Rest of the datamodel
        for key in self.keys():
            if key == 'spat_ids':
                continue
            # Skip None
            if self[key] is None:
                continue
            # Array?
            if self.datamodel[key]['otype'] == np.ndarray and \
                key not in ['wv_fits', 'wv_fit2d', 'fwhm_map']:
                _d.append({key: self[key]})
            # TODO: Can we put all the WAVEFIT and PYPEITFIT at the end of the
            # list of HDUs?  This would mean ARC_SPECTRA is always in the same
            # extension number, regardless of the number of slits.
            elif key == 'wv_fits':
                for ss, wv_fit in enumerate(self[key]):
                    # TODO: Are we writing empty extensions if any of the
                    # elements of self[key] are None?  If so, is this required
                    # behavior?  Why?
                    # Naming
                    # TODO: Shouldn't this name match the dkey below?
                    #   Oddly enough it is coded correctly below
                    dkey = 'WAVEFIT-{}'.format(self.spat_ids[ss])
                    # Generate a dummy?
                    if wv_fit is None:
                        kwv_fit = wv_fitting.WaveFit(self.spat_ids[ss])
                    else:
                        kwv_fit = wv_fit
                    # This is required to deal with a single HDU WaveFit() bundle
                    if kwv_fit.pypeitfit is None:
                        dkey = 'SPAT_ID-{}_WAVEFIT'.format(self.spat_ids[ss])
                    # Save
                    _d.append({dkey: kwv_fit})
            elif key == 'wv_fit2d':
                for ss, wv_fit2d in enumerate(self[key]):
                    dkey = f'WAVE2DFIT-{ss}'
                    _d.append({dkey: wv_fit2d})
            elif key == 'fwhm_map':
                for ss, fwhm_fit in enumerate(self[key]):
                    dkey = 'SPAT_ID-{}_FWHMFIT'.format(self.spat_ids[ss])
                    # Generate a dummy?
                    if fwhm_fit is None:
                        _fwhm_fit = fitting.PypeItFit()
                    else:
                        _fwhm_fit = fwhm_fit
                    # Save
                    _d.append({dkey: _fwhm_fit})
            else: # Add to header of the spat_id image
                _d[0][key] = self[key]
        # Return
        return _d

    @classmethod
    def _parse(cls, hdu, **kwargs):
        """
        See :func:`~pypeit.datamodel.DataContainer._parse` for description and
        list of returned objects.  All keyword arguments are ignored by this
        function!
        """
        # Grab everything but the bsplines
        _d, dm_version_passed, dm_type_passed, parsed_hdus = super()._parse(hdu)
        # Now the wave_fits
        list_of_wave_fits = []
        list_of_wave2d_fits = []
        list_of_fwhm_fits = []
        spat_ids = []
        for ihdu in hdu:
            if 'WAVEFIT' in ihdu.name:
                # Allow for empty
                if len(ihdu.data) == 0:
                    # TODO: This is a hack.  We shouldn't be writing empty HDUs,
                    # except for the primary HDU.
                    iwavefit = wv_fitting.WaveFit(ihdu.header['SPAT_ID'])
                else:
                    # TODO -- Replace the following with WaveFit._parse() and pass that back!!
                    iwavefit = wv_fitting.WaveFit.from_hdu(ihdu)# , chk_version=False)
                    parsed_hdus += ihdu.name
                    if iwavefit.version != wv_fitting.WaveFit.version:
                        msgs.warn("Your WaveFit is out of date!!")
                    # Grab PypeItFit (if it exists)
                    hdname = ihdu.name.replace('WAVEFIT', 'PYPEITFIT')
                    if hdname in [khdu.name for khdu in hdu]:
                        iwavefit.pypeitfit = fitting.PypeItFit.from_hdu(hdu[hdname])
                        parsed_hdus += hdname
                list_of_wave_fits.append(iwavefit)
                # Grab SPAT_ID for checking
                spat_ids.append(iwavefit.spat_id)
            elif 'WAVE2DFIT' in ihdu.name:
                iwave2dfit = fitting.PypeItFit.from_hdu(ihdu)
                list_of_wave2d_fits.append(iwave2dfit)
                parsed_hdus += ihdu.name
            elif 'FWHMFIT' in ihdu.name:
                # TODO: This is a hack.  We shouldn't be writing empty HDUs,
                # except for the primary HDU.
                ifwhmfit = fitting.PypeItFit() if len(ihdu.data) == 0 \
                                else fitting.PypeItFit.from_hdu(ihdu)
                list_of_fwhm_fits.append(ifwhmfit)
                parsed_hdus += ihdu.name
        # Check
        if spat_ids != _d['spat_ids'].tolist():
            #embed(header="198 of wavecalib.py")
            msgs.error("Bad parsing of WaveCalib")
        # Finish
        _d['wv_fits'] = np.asarray(list_of_wave_fits)
        if len(list_of_wave2d_fits) > 0:
            _d['wv_fit2d'] = np.asarray(list_of_wave2d_fits)
        if len(list_of_fwhm_fits) > 0:
            _d['fwhm_map'] = np.asarray(list_of_fwhm_fits)
        return _d, dm_version_passed, dm_type_passed, parsed_hdus

    @property
    def par(self):
        return json.loads(self.strpar)

    def chk_synced(self, slits):
        """
        Confirm the slits in WaveCalib are aligned to that in SlitTraceSet

        Barfs if not

        Args:
            slits (:class:`pypeit.slittrace.SlitTraceSet`):

        """
        if not np.array_equal(self.spat_ids, slits.spat_id):
            msgs.error('Your wavelength solutions are out of sync with your slits.  Remove '
                       'Calibrations and restart from scratch.')

    def build_fwhmimg(self, tilts, slits, initial=False, spat_flexure=None):
        """
        Generates an image of the instrument spectral FWHM (units=pixels) at every pixel on the detector.

        Args:
            tilts (`numpy.ndarray`_):
                Image holding tilts
            slits (:class:`pypeit.slittrace.SlitTraceSet`):
                Properties of the slits
            initial (bool, optional):
                If True, the initial slit locations will be used. Otherwise, the tweaked edges will be used.
            spat_flexure (float, optional):
                Spatial flexure correction in pixels.

        Returns:
            `numpy.ndarray`_: The spectral FWHM image.
        """
        # Check spatial flexure type
        if (spat_flexure is not None) and (not isinstance(spat_flexure, float)):
            msgs.error("Spatial flexure must be None or float")
        # Generate the slit mask and slit edges - pad slitmask by 1 for edge effects
        slitmask = slits.slit_img(pad=1, initial=initial, flexure=spat_flexure)
        slits_left, slits_right, _ = slits.select_edges(initial=initial, flexure=spat_flexure)
        # Build a map of the spectral FWHM
        fwhmimg = np.zeros(tilts.shape)
        for sl, spat_id in enumerate(slits.spat_id):
            this_mask = slitmask == spat_id
            spec, spat = np.where(this_mask)
            spat_loc = (spat - slits_left[spec, sl]) / (slits_right[spec, sl] - slits_left[spec, sl])
            fwhmimg[this_mask] = self.fwhm_map[sl].eval(spec, spat_loc)
        return fwhmimg

    def build_waveimg(self, tilts, slits, spat_flexure=None, spec_flexure=None):
        """
        Main algorithm to build the wavelength image

        Only applied to good slits, which means any non-flagged or flagged
         in the exclude_for_reducing list

        Args:
            tilts (`numpy.ndarray`_):
                Image holding tilts
            slits (:class:`pypeit.slittrace.SlitTraceSet`):
                Properties of the slits
            spat_flexure (float, optional):
                Spatial flexure correction in pixels.
            spec_flexure (float, `numpy.ndarray`_, optional):
                Spectral flexure correction in pixels. If a float,
                the same spectral flexure correction will be applied
                to all slits. If a numpy array, the length of the
                array should be the same as the number of slits. The
                value of each element is the spectral shift in pixels
                to be applied to each slit.

        Returns:
            `numpy.ndarray`_: The wavelength image.
        """
        # Check spatial flexure type
        if (spat_flexure is not None) and (not isinstance(spat_flexure, float)):
            msgs.error("Spatial flexure must be None or float")
        # Check spectral flexure type
        if spec_flexure is None: spec_flex = np.zeros(slits.nslits)
        elif isinstance(spec_flexure, float): spec_flex = spec_flexure*np.ones(slits.nslits)
        elif isinstance(spec_flexure, np.ndarray):
            spec_flex = spec_flexure.copy()
            assert(spec_flexure.size == slits.nslits)
        spec_flex /= (slits.nspec - 1)

        # Setup
        #ok_slits = slits.mask == 0
        bpm = slits.mask.astype(bool)
        bpm &= np.logical_not(slits.bitmask.flagged(slits.mask, flag=slits.bitmask.exclude_for_reducing))
        ok_slits = np.logical_not(bpm)
        #
        image = np.zeros_like(tilts)
        slitmask = slits.slit_img(flexure=spat_flexure, exclude_flag=slits.bitmask.exclude_for_reducing)

        # Separate detectors for the 2D solutions?
        if self.par['ech_separate_2d']:
            # Error checking
            if self.det_img is None:
                msgs.error("This WaveCalib object was not generated with ech_separate_2d=True")
            # Grab slit_img
            slit_img = slits.slit_img()
        
        # Unpack some 2-d fit parameters if this is echelle
        for islit in np.where(ok_slits)[0]:
            slit_spat = slits.spat_id[islit]
            thismask = (slitmask == slit_spat)
            if not np.any(thismask):
                msgs.error("Something failed in wavelengths or masking..")
            if self.par['echelle']:
                # evaluate solution --
                if self.par['ech_separate_2d']:
                    ordr_det = slits.det_of_slit(
                        slit_spat, self.det_img,
                        slit_img=slit_img)
                    # There are ways for this to go sour..
                    #  if the seperate solutions are not aligned with the detectors
                    #  or if one reruns with a different number of detectors
                    #  without regeneating
                    #  But that would be bad practice
                    idx_fit2d = ordr_det-1  
                else:
                    idx_fit2d = 0
                image[thismask] = self.wv_fit2d[idx_fit2d].eval(
                    tilts[thismask] + spec_flex[islit], 
                    x2=np.full_like(tilts[thismask], 
                                    slits.ech_order[islit]))
                image[thismask] /= slits.ech_order[islit]
            else:
                iwv_fits = self.wv_fits[islit]
                image[thismask] = iwv_fits.pypeitfit.eval(
                    tilts[thismask] + spec_flex[islit])
        # Return
        return image

    def wave_diagnostics(self, print_diag=False):
        """
        Create a table with wavecalib diagnostics

        Args:
            print_diag (:obj:`bool`, optional):
                If True, the diagnostic table is printed to screen
        Returns:
            `astropy.table.Table`_: wavecalib diagnostics table

        """
        # wavelength range of calibrated arc spectra
        minWave = np.array([0 if wvfit.wave_soln is None else wvfit.wave_soln[0] for wvfit in self.wv_fits])
        maxWave = np.array([0 if wvfit.wave_soln is None else wvfit.wave_soln[-1] for wvfit in self.wv_fits])

        # wavelength range of fitted ID'd lines
        lines_wmin = np.array([0 if wvfit is None or wvfit.pypeitfit is None else
                              wvfit.wave_fit[wvfit.pypeitfit.gpm == 1][0] for wvfit in self.wv_fits])
        lines_wmax = np.array([0 if wvfit is None or wvfit.pypeitfit is None else
                              wvfit.wave_fit[wvfit.pypeitfit.gpm == 1][-1] for wvfit in self.wv_fits])

        # wavelength coverage of fitted ID'd lines
        lines_waverange = lines_wmax - lines_wmin
        spec_waverange = maxWave - minWave
        lines_cov = [0 if spec_waverange[i] == 0 else
                     lines_waverange[i] / spec_waverange[i] * 100 for i in range(self.wv_fits.size)]

        # Generate a table
        diag = Table()
        # Slit number
        diag['N.'] = np.arange(self.wv_fits.size)
        diag['N.'].format = 'd'
        # spat_id
        diag['SpatID'] = [wvfit.spat_id for wvfit in self.wv_fits]
        # Central wave, delta wave
        diag['minWave'] = minWave
        diag['minWave'].format = '0.1f'
        diag['Wave_cen'] = [0 if wvfit.cen_wave is None else wvfit.cen_wave for wvfit in self.wv_fits]
        diag['Wave_cen'].format = '0.1f'
        diag['maxWave'] = maxWave
        diag['maxWave'].format = '0.1f'
        diag['dWave'] = [0 if wvfit.cen_disp is None else wvfit.cen_disp for wvfit in self.wv_fits]
        diag['dWave'].format = '0.3f'
        # Number of good lines
        diag['Nlin'] = [0 if wvfit.pypeitfit is None else np.sum(wvfit.pypeitfit.gpm) for wvfit in self.wv_fits]
        diag['IDs_Wave_range'] = ['{:9.3f} - {:9.3f}'.format(lines_wmin[i], lines_wmax[i]) for i in range(self.wv_fits.size)]
        diag['IDs_Wave_cov(%)'] = lines_cov
        diag['IDs_Wave_cov(%)'].format = '0.1f'
        # FWHM
        diag['mesured_fwhm'] = [0. if wvfit.fwhm is None else wvfit.fwhm for wvfit in self.wv_fits]
        diag['mesured_fwhm'].format = '0.1f'
        # RMS
        diag['RMS'] = [0 if wvfit.rms is None else wvfit.rms for wvfit in self.wv_fits]
        diag['RMS'].format = '0.3f'
        if print_diag:
            # Print it
            print(diag)
        return diag


class BuildWaveCalib:
    """
    Class to guide wavelength calibration

    Args:
        msarc (:class:`~pypeit.images.pypeitimage.PypeItImage`):
            Arc image, created by the ArcImage class
        slits (:class:`~pypeit.slittrace.SlitTraceSet`):
            Slit edges
        spectrograph (:class:`~pypeit.spectrographs.spectrograph.Spectrograph`):
            The `Spectrograph` instance that sets the
            instrument used to take the observations.  Used to set
            :attr:`spectrograph`.
        par (:class:`~pypeit.par.pypeitpar.WavelengthSolutionPar`):
            The parameters used for the wavelength solution.
            Uses ``['calibrations']['wavelengths']``.
        meta_dict (dict, optional):
            Dictionary containing meta information required for wavelength
            calibration. Specifically for non-fixed format echelles this dict
            must contain the following keys:

               - ``'echangle'``:  the echelle angle
               - ``'xdangle'``: the cross-disperser angle
               - ``'dispmame'``: the disperser name

        det (int, optional):
            Detector number
        msbpm (`numpy.ndarray`_, optional):
            Bad pixel mask image
        qa_path (str, optional):
            For QA

    Attributes:
        steps (list):
            List of the processing steps performed
        wv_calib (dict):
            Primary output.  Keys 0, 1, 2, 3 are solution for individual
            previously slit steps
        arccen (`numpy.ndarray`_):
            (nwave, nslit) Extracted arc(s) down the center of the slit(s)
        maskslits (`numpy.ndarray`_):
            Slits to ignore because they were not extracted. WARNING:
            Outside of this Class, it is best to regenerate the mask
            using  make_maskslits()
        gpm (`numpy.ndarray`_):
            Good pixel mask
            Eventually, we might attach this to self.msarc although that would then
            require that we write it to disk with self.msarc.image
        nonlinear_counts (float):
            Specifies saturation level for the arc lines
        wvc_bpm (`numpy.ndarray`_):
            Mask for slits attempted to have a wv_calib solution
    """

    # TODO: Is this used anywhere?
    frametype = 'wv_calib'

    def __init__(self, msarc, slits, spectrograph, par, lamps,
                 meta_dict=None, det=1, qa_path=None, msbpm=None):

        # TODO: This should be a stop-gap to avoid instantiation of this with
        # any Nones.
        if None in [msarc, slits, spectrograph, par, lamps]:
            msgs.error('CODING ERROR: Cannot instantiate BuildWaveCalib with Nones.')

        # Required parameters
        self.msarc = msarc
        self.binspectral = parse.parse_binning(self.msarc.detector.binning)[0]
        self.slits = slits
        self.spectrograph = spectrograph
        self.par = par
        self.lamps = lamps
        self.meta_dict = meta_dict

        # Optional parameters
        self.bpm = self.msarc.select_flag(flag='BPM') if msbpm is None else msbpm.astype(bool)
        if self.bpm.shape != self.msarc.shape:
            msgs.error('Bad-pixel mask is not the same shape as the arc image.')
        self.qa_path = qa_path
        self.det = det

        # Attributes
        self.steps = []     # steps executed
        self.wv_calib = {}  # main output
        self.arccen = None  # central arc spectrum

        # Get the non-linear count level
        # TODO: This is currently hacked to deal with Mosaics
        try:
            self.nonlinear_counts = self.msarc.detector.nonlinear_counts()
        except:
            self.nonlinear_counts = 1e10

        # --------------------------------------------------------------
        # TODO: Build another base class that does these things for both
        # WaveTilts and WaveCalib?

        # Set the slitmask and slit boundary related attributes that the
        # code needs for execution. This also deals with arcimages that
        # have a different binning then the trace images used to defined
        # the slits
        if self.slits is not None and self.msarc is not None:
            # Redo?
            if self.par['redo_slits'] is not None:
                if self.par['echelle'] and self.slits.ech_order is not None:
                    idx = np.in1d(self.slits.ech_order, self.par['redo_slits'])
                    # Turn off mask
                    self.slits.mask[idx] = self.slits.bitmask.turn_off(
                            self.slits.mask[idx], 'BADWVCALIB')
                else:
                    idx = np.in1d(self.slits.spat_id, self.par['redo_slits'])
                    self.slits.mask[idx] = self.slits.bitmask.turn_off(
                            self.slits.mask[idx], 'BADWVCALIB')

            # Load up slits
            # TODO -- Allow for flexure
            slits_left, slits_right, mask = self.slits.select_edges(initial=True, flexure=None)  # Grabs all, init slits + flexure
            self.orders = self.slits.ech_order  # Can be None
#            self.spat_coo = self.slits.spatial_coordinates()  # All slits, even masked
            # Internal mask for failed wv_calib analysis
            # TODO -- Allow for an option to re-attempt those previously flagged as BADWVCALIB?
            self.wvc_bpm = np.invert(mask == 0)
            ## We want to keep the 'BOXSLIT', which mask value is 2. But we don't want to keep 'BOXSLIT'
            ## with other bad flag (for which the mask value would be > 2)
            #self.wvc_bpm = mask > 2
            self.wvc_bpm_init = self.wvc_bpm.copy()
            # Slitmask -- Grabs only unmasked, initial slits
            #self.slitmask_science = self.slits.slit_img(initial=True, flexure=None, exclude_flag=['BOXSLIT'])
            self.slitmask_science = self.slits.slit_img(initial=True, flexure=None)
            # Resize
            self.shape_science = self.slitmask_science.shape
            self.shape_arc = self.msarc.image.shape
            # slitcen is padded to include slits that may be masked, for convenience in coding downstream
            self.slits_left = arc.resize_slits2arc(self.shape_arc, self.shape_science, slits_left)
            self.slits_right = arc.resize_slits2arc(self.shape_arc, self.shape_science, slits_right)
            self.slitcen = (self.slits_left+self.slits_right)/2
            #self.slitcen = arc.resize_slits2arc(self.shape_arc, self.shape_science, (self.slits_left+self.slits_right)/2)
            self.slitmask = arc.resize_mask2arc(self.shape_arc, self.slitmask_science)
            # Mask
            # TODO: The bpm defined above is already a boolean and cannot be None.
            gpm = np.logical_not(self.bpm)
            self.gpm = arc.resize_mask2arc(self.shape_arc, gpm)
            # We want even the saturated lines in full_template for the cross-correlation
            #   They will be excised in the detect_lines() method on the extracted arc
            if self.par['method'] != 'full_template':
                self.gpm &= self.msarc.image < self.nonlinear_counts

        else:
            self.orders = None
            self.wvc_bpm = None
            self.wvc_bpm_init = None
            self.slitmask_science = None
            self.shape_science = None
            self.shape_arc = None
            self.slitcen = None
            self.slits_left = None
            self.slits_right = None
            self.slitmask = None
            self.gpm = None

    def build_wv_calib(self, arccen, method, skip_QA=False,
                       prev_wvcalib=None):
        """
        Main routine to generate the wavelength solutions in a loop over slits
        Wrapper to arc.simple_calib or arc.calib_with_arclines

        self.maskslits is updated for slits that fail

        Args:
            method : str
              'simple' -- arc.simple_calib
              'arclines' -- arc.calib_with_arclines
              'holy-grail' -- wavecal.autoid.HolyGrail
              'reidentify' -- wavecal.auotid.ArchiveReid
              'identify' -- wavecal.identify.Identify
              'full_template' -- wavecal.auotid.full_template
            skip_QA (bool, optional)
            prev_wvcalib (WaveCalib, optional):
                Previous wavelength calibration

        Returns:
            dict:  self.wv_calib
        """
        # Obtain a list of good slits
        ok_mask_idx = np.where(np.invert(self.wvc_bpm))[0]

        # print to screen the slit widths if maskdef_designtab is available
        if self.slits.maskdef_designtab is not None:
            msgs.info("Slit widths (arcsec): {}".format(np.round(self.slits.maskdef_designtab['SLITWID'].data, 2)))

        # Generate a map of the instrumental spectral FWHM
        # TODO nsample should be a parameter
        fwhm_map = autoid.map_fwhm(self.msarc.image, self.gpm, self.slits_left, self.slits_right, self.slitmask,
                                   nsample=10, slit_bpm=self.wvc_bpm, specord=self.par['fwhm_spec_order'],
                                   spatord=self.par['fwhm_spat_order'])
        # Calculate the typical spectral FWHM down the centre of the slit
        measured_fwhms = np.zeros(arccen.shape[1], dtype=object)
        for islit in range(arccen.shape[1]):
            if islit not in ok_mask_idx:
                continue
            # Measure the spectral FWHM (in pixels) at the midpoint of the slit
            # (i.e. the midpoint in both the spectral and spatial directions)
            measured_fwhms[islit] = fwhm_map[islit].eval(self.msarc.image.shape[0]//2, 0.5)

        # Save for redo's
        self.measured_fwhms = measured_fwhms

        # Obtain calibration for all slits
        if method == 'holy-grail':
            # Sometimes works, sometimes fails
            arcfitter = autoid.HolyGrail(arccen, self.lamps, par=self.par, 
                                         ok_mask=ok_mask_idx,
                                         nonlinear_counts=self.nonlinear_counts,
                                         spectrograph=self.spectrograph.name)
            patt_dict, final_fit = arcfitter.get_results()
        elif method == 'identify':
            raise NotImplementedError('method = identify not yet implemented')
            final_fit = {}
            # Manually identify lines
            msgs.info("Initializing the wavelength calibration tool")
            #embed(header='line 222 wavecalib.py')
            for slit_idx in ok_mask_idx:
                arcfitter = Identify.initialise(arccen, self.lamps, self.slits, slit=slit_idx, par=self.par)
                final_fit[str(slit_idx)] = arcfitter.get_results()
                arcfitter.store_solution(final_fit[str(slit_idx)], "", self.binspectral,
                                         specname=self.spectrograph.name,
                                         gratname="UNKNOWN", dispangl="UNKNOWN")
        elif method == 'reidentify':
            # Now preferred
            # Slit positions
            arcfitter = autoid.ArchiveReid(
                arccen, self.lamps, self.par,
                ech_fixed_format=self.spectrograph.ech_fixed_format, 
                ok_mask=ok_mask_idx,
                measured_fwhms=self.measured_fwhms,
                orders=self.orders,
                nonlinear_counts=self.nonlinear_counts)
            patt_dict, final_fit = arcfitter.get_results()

            # Grab arxiv for redo later?
            if self.par['echelle']: 
                # Hold for later usage
                self.wave_soln_arxiv, self.arcspec_arxiv = arcfitter.get_arxiv(self.orders)
                self.arccen = arccen
        elif method == 'full_template':
            # Now preferred
            if self.binspectral is None:
                msgs.error("You must specify binspectral for the full_template method!")
            final_fit = autoid.full_template(arccen, self.lamps, self.par, ok_mask_idx, self.det,
<<<<<<< HEAD
                                             self.binspectral, slit_ids=self.slits.slitord_id,
                                             measured_fwhms=measured_fwhms,
=======
                                             self.binspectral, 
                                             measured_fwhms=self.measured_fwhms,
>>>>>>> f3f98a60
                                             nonlinear_counts=self.nonlinear_counts,
                                             nsnippet=self.par['nsnippet'])
                                             #debug=True, debug_reid=True, debug_xcorr=True)
        elif self.par['method'] == 'echelle':
            # Echelle calibration files
            angle_fits_file, composite_arc_file = self.spectrograph.get_echelle_angle_files()

            # Identify the echelle orders
            msgs.info("Finding the echelle orders")
            order_vec, wave_soln_arxiv, arcspec_arxiv = echelle.identify_ech_orders(
                    arccen, self.meta_dict['echangle'],
                    self.meta_dict['xdangle'],
                    self.meta_dict['dispname'],
                    angle_fits_file,
                    composite_arc_file,
                    pad=3, debug=False)
            # Put the order numbers in the slit object
            self.slits.ech_order = order_vec
            msgs.info(f"The observation covers the following orders: {order_vec}")


            #ok_mask_idx = ok_mask_idx[:-1]
            patt_dict, final_fit = autoid.echelle_wvcalib(
                arccen, order_vec, arcspec_arxiv, wave_soln_arxiv,
                self.lamps, self.par, ok_mask=ok_mask_idx,
                nonlinear_counts=self.nonlinear_counts,
                debug_all=False, 
                redo_slits=np.atleast_1d(self.par['redo_slits']) if self.par['redo_slits'] is not None else None)

            # Save as internals in case we need to redo
            self.wave_soln_arxiv = wave_soln_arxiv
            self.arcspec_arxiv = arcspec_arxiv
            self.arccen = arccen

        else:
            msgs.error('Unrecognized wavelength calibration method: {:}'.format(method))

        # Build the DataContainer
        if self.par['redo_slits'] is not None:
            # If we are only redoing slits, we start from the
            #  previous wv_calib and update only the (good) redone slits
            self.wv_calib = prev_wvcalib
            # Update/reset items
            self.wv_calib.arc_spectra = arccen
            # Save the new fits (if they meet tolerance)
            for key in final_fit.keys():
                if final_fit[key]['rms'] < self.par['rms_threshold']:
                    idx = int(key)
                    self.wv_calib.wv_fits[idx] = final_fit[key]
                    self.wv_calib.wv_fits[idx].spat_id = self.slits.spat_id[idx]
                    self.wv_calib.wv_fits[idx].fwhm = self.measured_fwhms[idx]
        else: # Generate the DataContainer from scratch
            # Loop on WaveFit items
            tmp = []
            for idx in range(self.slits.nslits):
                item = final_fit.pop(str(idx))
                if item is None:  # Add an empty WaveFit
                    tmp.append(wv_fitting.WaveFit(self.slits.spat_id[idx]))
                else:
                    # This is for I/O naming
                    item.spat_id = self.slits.spat_id[idx]
                    # add measured fwhm
                    item['fwhm'] = measured_fwhms[idx]
                    tmp.append(item)
            self.wv_calib = WaveCalib(wv_fits=np.asarray(tmp),
                                      fwhm_map=fwhm_map,
                                      arc_spectra=arccen,
                                      nslits=self.slits.nslits,
                                      spat_ids=self.slits.spat_id,
                                      PYP_SPEC=self.spectrograph.name,
                                      lamps=','.join(self.lamps))
        # Inherit the calibration frame naming from self.msarc
        # TODO: Should throw an error here if these calibration frame naming
        # elements are not defined by self.msarc...
        self.wv_calib.copy_calib_internals(self.msarc)

        # Update mask
        self.update_wvmask()

        # QA
        if not skip_QA:
            ok_mask_idx = np.where(np.invert(self.wvc_bpm))[0]
            for slit_idx in ok_mask_idx:
                msgs.info(f"Preparing wavelength calibration QA for slit {slit_idx+1}/{self.slits.nslits}")
                # Obtain the output QA name for the wavelength solution
                outfile = qa.set_qa_filename(
                    self.wv_calib.calib_key, 'arc_fit_qa', 
                    slit=self.slits.slitord_id[slit_idx],
                    out_dir=self.qa_path)
                # Save the wavelength solution fits
                autoid.arc_fit_qa(self.wv_calib.wv_fits[slit_idx], 
                                  title=f'Arc Fit QA for slit/order: {self.slits.slitord_id[slit_idx]}',
                                  outfile=outfile)

                # Obtain the output QA name for the spectral resolution map
                outfile_fwhm = qa.set_qa_filename(self.wv_calib.calib_key, 'arc_fwhm_qa',
                                                  slit=self.slits.slitord_id[slit_idx],
                                                  out_dir=self.qa_path)
                # Save the wavelength solution fits
                autoid.arc_fwhm_qa(self.wv_calib.fwhm_map[slit_idx],
                                   self.slits.slitord_id[slit_idx], self.slits.slitord_txt,
                                   outfile=outfile_fwhm)


        # Return
        self.steps.append(inspect.stack()[0][3])
        return self.wv_calib

    def redo_echelle_orders(self, bad_orders:np.ndarray, dets:np.ndarray, order_dets:np.ndarray):
        """ Attempt to redo the wavelength calibration for a set 
        of bad echelle orders

        Args:
            bad_orders (np.ndarray): Array of bad order numbers
            dets (np.ndarray): detectors of the spectrograph
                Multiple numbers for mosaic (typically)
            order_dets (np.ndarray): Orders on the each detector

        Returns:
            bool: True if any of the echelle orders were 
            successfully redone
        """

        # Make this outside the for loop..
        #bad_orders = self.slits.ech_order[np.where(bad_rms)[0]]
        fixed = False

        for idet in range(len(dets)):
            in_det = np.in1d(bad_orders, order_dets[idet])
            if not np.any(in_det):
                continue
            # Are there few enough?
            # TODO -- make max_bad a parameter
            max_bad = len(order_dets[idet])//10 + 1
            if np.sum(in_det) > max_bad:
                msgs.warn(f"Too many bad orders in detector={dets[idet]} to attempt a refit.")
                continue
            # Loop
            for order in bad_orders[in_det]:
                iord = np.where(self.slits.ech_order == order)[0][0]
                # Predict the wavelengths
                nspec = self.arccen.shape[0]
                spec_vec_norm = np.linspace(0,1,nspec)
                wv_order_mod = self.wv_calib.wv_fit2d[idet].eval(spec_vec_norm, 
                                    x2=np.ones_like(spec_vec_norm)*order)/order

                # Link me
                tcent, spec_cont_sub, patt_dict_slit, tot_llist = autoid.match_to_arxiv(
                    self.lamps, self.arccen[:,iord], wv_order_mod, 
                    self.arcspec_arxiv[:, iord],  self.wave_soln_arxiv[:,iord],
                    self.par['nreid_min'], 
                match_toler=self.par['match_toler'], 
                nonlinear_counts=self.nonlinear_counts, 
                sigdetect=wvutils.parse_param(self.par, 'sigdetect', iord),
                fwhm=self.par['fwhm'])

                if not patt_dict_slit['acceptable']:
                    msgs.warn(f"Order {order} is still not acceptable after attempt to reidentify.")
                    continue

                # Fit me -- RMS may be too high again
                n_final = wvutils.parse_param(self.par, 'n_final', iord)
                # TODO - Make this cheaper
                final_fit = wv_fitting.fit_slit(
                    spec_cont_sub, patt_dict_slit, tcent, tot_llist, 
                    match_toler=self.par['match_toler'], 
                    func=self.par['func'], 
                    n_first=self.par['n_first'],
                    #n_first=3,
                    sigrej_first=self.par['sigrej_first'], 
                    n_final=n_final, 
                    sigrej_final=2.)
                msgs.info(f"New RMS for redo of order={order}: {final_fit['rms']}")

                # Keep?
                # TODO -- Make this a parameter?
                increase_rms = 1.5
                if final_fit['rms'] < increase_rms*self.par['rms_threshold']* np.median(self.measured_fwhms)/self.par['fwhm']:
                    # TODO -- This is repeated from build_wv_calib()
                    #  Would be nice to consolidate
                    # QA
                    outfile = qa.set_qa_filename(
                        self.wv_calib.calib_key, 'arc_fit_qa', 
                        slit=order,
                        out_dir=self.qa_path)
                    autoid.arc_fit_qa(final_fit,
                                    title=f'Arc Fit QA for slit/order: {order}',
                                    outfile=outfile)
                    # This is for I/O naming
                    final_fit.spat_id = self.slits.spat_id[iord]
                    final_fit.fwhm = self.measured_fwhms[iord]
                    # Save the wavelength solution fits
                    self.wv_calib.wv_fits[iord] = final_fit
                    self.wvc_bpm[iord] = False
                    fixed = True
        #
        return fixed


    def echelle_2dfit(self, wv_calib, debug=False, skip_QA=False):
        """
        Fit a two-dimensional wavelength solution for echelle data.

        Primarily a wrapper for :func:`pypeit.core.arc.fit2darc`,
        using data unpacked from the ``wv_calib`` dictionary.

        Parameters
        ----------
        wv_calib : :class:`pypeit.wavecalib.WaveCalib`
            Wavelength calibration object
        debug : :obj:`bool`, optional
            Show debugging info
        skip_QA : :obj:`bool`, optional
            Flag to skip construction of the nominal QA plots.

        Returns
        -------
        fit2ds : list of :class:`pypeit.fitting.PypeItFit`
            Contains information from 2-d fit.  Frequently a list of 1 fit.  The
            main exception is for a mosaic when one sets
            ``echelle_separate_2d=True``.
        dets : list
            List of integers for the detector numbers.
        save_order_dets: list
            List of integer lists providing list of the orders.
        """
        if self.spectrograph.pypeline != 'Echelle':
            msgs.error('Cannot execute echelle_2dfit for a non-echelle spectrograph.')

        msgs.info('Fitting 2-d wavelength solution for echelle....')

        # Obtain a list of good slits
        ok_mask_idx = np.where(np.logical_not(self.wvc_bpm))[0]
        ok_mask_order = self.slits.slitord_id[ok_mask_idx]
        nspec = self.msarc.image.shape[0]

        # Prep
        if self.par['ech_separate_2d']:
            slit_img = self.slits.slit_img()
            # Grab the detectors in the mosaice (1-based indexing)
            dets = np.unique(self.msarc.det_img)
            dets = dets[dets > 0]
        else:
            # The value here is irrelevant
            dets = [1]

        # Loop on detectors
        fit2ds = []
        save_order_dets = []
        for idet in dets:
            order_in_dets = []
            msgs.info('Fitting detector {:d}'.format(idet))
            # Init
            all_wave = np.array([], dtype=float)
            all_pixel = np.array([],dtype=float)
            all_order = np.array([],dtype=float)

            # Loop to grab the good orders
            for ii in range(wv_calib.nslits):
                iorder = self.slits.ech_order[ii]

                # Separate detector analysis?
                if self.par['ech_separate_2d']:
                    spat_id = wv_calib.spat_ids[ii]
                    # What is the most common detector for this order?
                    ordr_det = self.slits.det_of_slit(
                        spat_id, self.msarc.det_img,
                        slit_img=slit_img)
                    # Correct detector?
                    if ordr_det != idet:
                        continue

                # Need to record this whether or not it is ok
                order_in_dets.append(iorder)                                                        

                # Is it ok?
                if iorder not in ok_mask_order:
                    continue

                # Slurp
                mask_now = wv_calib.wv_fits[ii].pypeitfit.bool_gpm
                all_wave = np.append(all_wave, wv_calib.wv_fits[ii]['wave_fit'][mask_now])
                all_pixel = np.append(all_pixel, wv_calib.wv_fits[ii]['pixel_fit'][mask_now])
                all_order = np.append(all_order, np.full_like(wv_calib.wv_fits[ii]['pixel_fit'][mask_now],
                                                            float(iorder)))

            # Fit
            if len(all_order) < 2:
                msgs.warn(f"Fewer than 2 orders to fit for detector {idet}.  Skipping")
                save_order_dets.append([])
                # Add a dummy fit
                fit2ds.append(fitting.PypeItFit())
                continue

            fit2d = arc.fit2darc(all_wave, all_pixel, all_order, nspec,
                                    nspec_coeff=self.par['ech_nspec_coeff'],
                                    norder_coeff=self.par['ech_norder_coeff'],
                                    sigrej=self.par['ech_sigrej'], debug=debug)
            # Save
            save_order_dets.append(order_in_dets)
            fit2ds.append(fit2d)
            self.steps.append(inspect.stack()[0][3])

            # QA
            if not skip_QA:
                if wv_calib.calib_key is None:
                    msgs.warn('WaveCalib object provided does not have a defined calibration '
                              'key.  The QA files will not include this key in the file name, '
                              'meaning that existing QA files may be overwritten.')
                    calib_key = '' 
                else:
                    calib_key = wv_calib.calib_key
                # Separate detectors?
                if self.par['ech_separate_2d']:
                    det_str = f'_{idet}'
                else:
                    det_str = ''
                # Global QA
                outfile_global = qa.set_qa_filename(
                    calib_key+det_str, 'arc_fit2d_global_qa',
                    out_dir=self.qa_path)
                arc.fit2darc_global_qa(fit2d, nspec, outfile=outfile_global)
                # Order QA
                outfile_orders = qa.set_qa_filename(
                    calib_key+det_str, 'arc_fit2d_orders_qa',
                    out_dir=self.qa_path)
                arc.fit2darc_orders_qa(fit2d, nspec, outfile=outfile_orders)

        return fit2ds, dets, save_order_dets


    # TODO: JFH this method is identical to the code in wavetilts.
    # SHould we make it a separate function?
    def extract_arcs(self, slitIDs=None):
        """
        Extract the arcs down each slit/order

        Wrapper to arc.get_censpec()

        Parameters
        ----------
        slitIDs : :obj:`list`, optional
            A list of the slit IDs to extract (if None, all slits will be
            extracted)

        Returns
        -------
        arccen : `numpy.ndarray`_
            arc spectrum for all slits, shape is (nspec, nslit):
        wvc_bpm : `numpy.ndarray`_
            boolean array containing a mask indicating which slits are good. True
            = masked (bad).
        """
        # Do it on the slits not masked in self.slitmask
        arccen, arccen_bpm, arc_maskslit = arc.get_censpec(
            self.slitcen, self.slitmask, self.msarc.image,
            gpm=self.gpm, slit_bpm=self.wvc_bpm,
            slitIDs=slitIDs)
        # Step
        self.steps.append(inspect.stack()[0][3])

        # Update the mask
        self.wvc_bpm |= arc_maskslit

        return arccen, self.wvc_bpm


    def update_wvmask(self):
        """
        (re)Generate the mask for wv_calib based on its contents
        This is the safest way to go...

        Args:
            nslit (int): Number of slits/orders

        Returns:
            `numpy.ndarray`_: self.wvc_bpm, boolean array -- True = masked, i.e. do not use

        """
        # Update mask based on wv_calib
        for kk, fit in enumerate(self.wv_calib.wv_fits):
            if fit is None or fit.pypeitfit is None:
                self.wvc_bpm[kk] = True


    def run(self, skip_QA=False, debug=False,
            prev_wvcalib=None):
        """
        Main method for wavelength calibration

        Code flow:
          1. Extract 1D arc spectra down the center of each unmasked slit/order
          2. Generate the 1D wavelength fits
          3. If echelle, perform 2D fit(s).
          4. Deal with masking
          5. Return a WaveCalib object

        Args:
            skip_QA (bool, optional): Skip QA?
            prev_wvcalib (WaveCalib, optional):
                Previous wavelength calibration object (from disk, typically)

        Returns:
            WaveCalib:  wavelength calibration object

        """
        ###############
        # Extract an arc down each slit
        self.arccen, self.wvc_bpm = self.extract_arcs()

        # Fill up the calibrations and generate QA
        self.wv_calib = self.build_wv_calib(
            self.arccen, self.par['method'],
            skip_QA=skip_QA,
            prev_wvcalib=prev_wvcalib)

        # Fit 2D?
        if self.par['echelle']:
            # Assess the fits
            rms = np.array([999. if wvfit.rms is None else wvfit.rms for wvfit in self.wv_calib.wv_fits])
            # Test and scale by measured_fwhms 
            bad_rms = rms > (self.par['rms_threshold'] * np.median(self.measured_fwhms)/self.par['fwhm'])
            #embed(header='line 975 of wavecalib.py')
            if np.any(bad_rms):
                self.wvc_bpm[bad_rms] = True
                msgs.warn("Masking one or more bad orders (RMS)")
            # Fit
            fit2ds, dets, order_dets = self.echelle_2dfit(
                self.wv_calib, skip_QA = skip_QA, debug=debug)

            # Save
            self.wv_calib.wv_fit2d = np.array(fit2ds)
            # Save det_img?
            if self.par['ech_separate_2d']:
                self.wv_calib.det_img = self.msarc.det_img.copy()

            # Try a second attempt with 1D, if needed
            if np.any(bad_rms):
                bad_orders = self.slits.ech_order[np.where(bad_rms)[0]]
                any_fixed = self.redo_echelle_orders(bad_orders, dets, order_dets)

                # Do another full 2D?
                if any_fixed:
                    fit2ds, _, _ = self.echelle_2dfit(self.wv_calib, skip_QA = skip_QA, debug=debug)
                    # Save
                    self.wv_calib.wv_fit2d = np.array(fit2ds)

            # Check that we have at least one good 2D fit
            if not np.any([fit2d.success for fit2d in self.wv_calib.wv_fit2d]):
                msgs.error("No successful 2D Wavelength fits.  Cannot proceed.")

        # Deal with mask
        self.update_wvmask()

        # Any masked during this analysis?
        wv_masked = np.where(np.invert(self.wvc_bpm_init) & self.wvc_bpm)[0]
        if len(wv_masked) > 0:
            self.slits.mask[wv_masked] = self.slits.bitmask.turn_on(
                    self.slits.mask[wv_masked], 'BADWVCALIB')

        # Pack up
        sv_par = self.par.data.copy()
        j_par = jsonify(sv_par)
        self.wv_calib['strpar'] = json.dumps(j_par)#, sort_keys=True, indent=4, separators=(',', ': '))

        return self.wv_calib



    def show(self, item, slit=None):
        """
        Show one of the class internals

        Args:
            item (str):
              'spec' -- Show the fitted points and solution;  requires slit
              'fit' -- Show fit QA; requires slit
            slit (int, optional):

        Returns:

        """
        if item == 'spec':
            # spec
            spec = self.wv_calib[str(slit)]['spec']
            # tcent
            tcent = self.wv_calib[str(slit)]['tcent']
            yt = np.zeros_like(tcent)
            for jj,t in enumerate(tcent):
                it = int(np.round(t))
                yt[jj] = np.max(spec[it-1:it+1])
            # Plot
            plt.clf()
            ax=plt.gca()
            ax.plot(spec, drawstyle='steps-mid')
            ax.scatter(tcent, yt, color='red', marker='*')
            ax.set_xlabel('Pixel')
            ax.set_ylabel('Counts')
            plt.show()
        elif item == 'fit':
            autoid.arc_fit_qa(self.wv_calib[str(slit)])

    def __repr__(self):
        # Generate sets string
        txt = '<{:s}: '.format(self.__class__.__name__)
        if len(self.steps) > 0:
            txt+= ' steps: ['
            for step in self.steps:
                txt += '{:s}, '.format(step)
            txt = txt[:-2]+']'  # Trim the trailing comma
        txt += '>'
        return txt
<|MERGE_RESOLUTION|>--- conflicted
+++ resolved
@@ -654,13 +654,8 @@
             if self.binspectral is None:
                 msgs.error("You must specify binspectral for the full_template method!")
             final_fit = autoid.full_template(arccen, self.lamps, self.par, ok_mask_idx, self.det,
-<<<<<<< HEAD
                                              self.binspectral, slit_ids=self.slits.slitord_id,
-                                             measured_fwhms=measured_fwhms,
-=======
-                                             self.binspectral, 
                                              measured_fwhms=self.measured_fwhms,
->>>>>>> f3f98a60
                                              nonlinear_counts=self.nonlinear_counts,
                                              nsnippet=self.par['nsnippet'])
                                              #debug=True, debug_reid=True, debug_xcorr=True)

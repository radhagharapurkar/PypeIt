--- conflicted
+++ resolved
@@ -702,7 +702,6 @@
 
 def check_inputs(list_inputs):
     """
-<<<<<<< HEAD
     This function checks the inputs to several of the cube building routines, and makes sure they are all consistent.
     Often, this is to make check if all inputs are lists of the same length, or if all inputs are 2D `numpy.ndarray`_.
     The goal of the routine is to return a consistent set of lists of the input.
@@ -741,11 +740,6 @@
     on user-specified parameters or the extremities of the data. This is a
     convenience function that calls the core function in
     :mod:`~pypeit.core.datacube`.
-=======
-    Compute the bounds of the WCS and the expected edges of the voxels, based on user-specified
-    parameters or the extremities of the data. This is a convenience function
-    that calls the core function in `pypeit.core.datacube`_.
->>>>>>> 356e9ab1
 
     Parameters
     ----------

""" Module for basic utilties with holy grail


.. include common links, assuming primary doc root is up one directory
.. include:: ../include/links.rst

"""
import numpy as np
import os

from matplotlib import pyplot as plt

import scipy

from astropy.table import Table
from astropy import convolution
from astropy import constants

from pypeit import msgs
from pypeit import utils, data
from pypeit.core import arc
from pypeit.pypmsgs import PypeItError

from IPython import embed

def parse_param(par, key, slit):
    # Find good lines for the tilts
    param_in = par[key]
    if isinstance(param_in, (float, int)):
        param = param_in
    elif isinstance(param_in, (list, np.ndarray)):
        param = param_in[slit]
    else:
        raise ValueError('Invalid input for parameter {:s}'.format(key))

    return param

# TODO: Should this code allow the user to skip the smoothing steps and just
# provide the raw delta_wave vector? I would think there are cases where you
# want the *exact* pixel width, as opposed to the smoothed version.
def get_delta_wave(wave, wave_gpm, frac_spec_med_filter=0.03):
    r"""
    Compute the change in wavelength per pixel.

    Given an input wavelength vector and an input good pixel mask, the *raw*
    change in wavelength is defined to be ``delta_wave[i] =
    wave[i+1]-wave[i]``, with ``delta_wave[-1] = delta_wave[-2]`` to force
    ``wave`` and ``delta_wave`` to have the same length.

    The method imposes a smoothness on the change in wavelength by (1)
    running a median filter over the raw values and (2) smoothing
    ``delta_wave`` with a Gaussian kernel. The boxsize for the median filter
    is set by ``frac_spec_med_filter``, and the :math:`\sigma` for the
    Gaussian kernel is either a 10th of that boxsize or 3 pixels (whichever
    is larger).

    Parameters
    ---------- 
    wave : float `numpy.ndarray`_, shape = (nspec,)
        Array of input wavelengths. Must be 1D.
    wave_gpm : bool `numpy.ndarray`_, shape = (nspec)
        Boolean good-pixel mask defining where the ``wave`` values are
        good.
    frac_spec_med_filter : :obj:`float`, optional
        Fraction of the length of the wavelength vector to use to median
        filter the raw change in wavelength, used to impose a smoothness.
        Default is 0.03, which means the boxsize for the running median
        filter will be approximately ``0.03*nspec`` (forced to be an odd
        number of pixels).

    Returns
    -------
    delta_wave : `numpy.ndarray`_, float, shape = (nspec,)
        A smooth estimate for the change in wavelength for each pixel in the
        input wavelength vector.
    """
    # Check input
    if wave.ndim != 1:
        msgs.error('Input wavelength array must be 1D.')

    nspec = wave.size
    # This needs to be an odd number
    nspec_med_filter = 2*int(np.round(nspec*frac_spec_med_filter/2.0)) + 1
    delta_wave = np.zeros_like(wave)
    wave_diff = np.diff(wave[wave_gpm])
    wave_diff = np.append(wave_diff, wave_diff[-1])
    wave_diff_filt = utils.fast_running_median(wave_diff, nspec_med_filter)

    # Smooth with a Gaussian kernel
    sig_res = np.fmax(nspec_med_filter/10.0, 3.0)
    gauss_kernel = convolution.Gaussian1DKernel(sig_res)
    wave_diff_smooth = convolution.convolve(wave_diff_filt, gauss_kernel, boundary='extend')
    delta_wave[wave_gpm] = wave_diff_smooth
    return delta_wave


def get_sampling(waves, pix_per_R=3.0):
    """
    Computes the median wavelength sampling of wavelength vector(s)

    Args:
        waves (list or `numpy.ndarray`_):
            List of `numpy.ndarray`_ wavelength arrays or a single 1d 'numpy.ndarray'_
        pix_per_R (float):  default=3.0
            Number of pixels per resolution element used for the
            resolution guess. The default of 3.0 assumes roughly Nyquist
            smampling

    Returns:
        tuple: Returns dlam, dloglam, resln_guess, pix_per_sigma.
        Computes the median wavelength sampling of the wavelength
        vector(s)

    """
    if isinstance(waves, np.ndarray):
        if waves.ndim == 1:
            waves_out = [waves]
        elif waves.ndim == 2:
            waves_out = utils.array_to_explist(waves)
        else:
            msgs.error('Array inputs can only be 1D or 2D')
    elif isinstance(waves, list):
        ndim = np.array([wave.ndim for wave in waves], dtype=int)
        if np.any(ndim > 1):
            msgs.error('Input list can only contain 1D arrays')
        waves_out = waves
    else:
        msgs.error('Input must be a list or numpy.ndarray')

    wave_diff_flat = []
    dloglam_flat = []
    for wave in waves_out:
        wave_good = wave[wave > 1.0]
        wave_diff_flat += np.diff(wave_good).tolist()
        dloglam_flat += np.diff(np.log10(wave_good)).tolist()


    dwave = np.median(wave_diff_flat)
    dloglam = np.median(dloglam_flat)
    resln_guess = 1.0 / (pix_per_R* dloglam * np.log(10.0))
    pix_per_sigma = 1.0 / resln_guess / (dloglam * np.log(10.0)) / (2.0 * np.sqrt(2.0 * np.log(2)))
    return dwave, dloglam, resln_guess, pix_per_sigma


# TODO: the other methods iref should be deprecated or removed
def get_wave_grid(waves=None, gpms=None, wave_method='linear', iref=0, wave_grid_min=None,
                  wave_grid_max=None, dwave=None, dv=None, dloglam=None, wave_grid_input=None, 
                  spec_samp_fact=1.0):
    """
    Create a new wavelength grid for spectra to be rebinned and coadded.

    Args:
        waves (list):
            List of the `numpy.ndarray`_ N original 1d wavelength arrays.  Shapes of the input arrays are arbitrary.
            Required unless wave_method='user_input' in which case it need not be passed in.
        gpms (list):
            Good-pixel mask for wavelengths.  Same format as waves and shapes of the individual arrays must match.
        wave_method (:obj:`str`, optional):
            Desired method for creating new wavelength grid:

                * 'iref' -- Use the first wavelength array (default)
                * 'velocity' -- Grid is uniform in velocity
                * 'log10'  -- Grid is uniform in log10(wave). This is the same as velocity.
                * 'linear' -- Constant pixel grid
                * 'concatenate' -- Meld the input wavelength arrays
                * 'user_input' -- Use a user input wavelength grid. wave_grid_input must be set for this option.

        iref (:obj:`int`, optional):
            Index in waves array for reference spectrum
        wave_grid_min (:obj:`float`, optional):
            min wavelength value for the final grid
        wave_grid_max (:obj:`float`, optional):
            max wavelength value for the final grid
        dwave (:obj:`float`, optional):
            Pixel size in same units as input wavelength array (e.g. Angstroms).
            If not input, the median pixel size is calculated and used.
        dv (:obj:`float`, optional):
            Pixel size in km/s for velocity method.  If not input, the median
            km/s per pixel is calculated and used
        dloglam (:obj:`float`, optional):
            Pixel size in log10(wave) for the log10 method.
        spec_samp_fact (:obj:`float`, optional):
            Make the wavelength grid sampling finer (spec_samp_fact < 1.0) or
            coarser (spec_samp_fact > 1.0) by this sampling factor. This
            basically multiples the 'native' spectral pixels by
            ``spec_samp_fact``, i.e. units ``spec_samp_fact`` are pixels.
        wave_grid_input (`numpy.ndarray`_, optional):
            User input wavelength grid to be used with the 'user_input' wave_method. 
            Shape is (nspec_input,)

    Returns:
        :obj:`tuple`: Returns two `numpy.ndarray`_ objects and a float:
            - ``wave_grid``: (ndarray, (ngrid +1,)) New wavelength grid, not masked.
              This is a set of bin edges (rightmost edge for the last bin and leftmost edges for the rest),
              while wave_grid_mid is a set of bin centers, hence wave_grid has 1 more value than wave_grid_mid.
            - ``wave_grid_mid``: ndarray, (ngrid,) New wavelength grid evaluated at the centers of
              the wavelength bins, that is this grid is simply offset from
              ``wave_grid`` by ``dsamp/2.0``, in either linear space or log10
              depending on whether linear or (log10 or velocity) was requested.
              Last bin center is removed since it falls outside wave_grid.
              For iref or concatenate, the linear wavelength sampling will be
              calculated.
            - ``dsamp``: The pixel sampling for wavelength grid created.
    """

    c_kms = constants.c.to('km/s').value

    if wave_method == 'user_input':
        wave_grid = wave_grid_input
    else:
        if gpms is None:
            gpms = [wave > 1.0 for wave in waves]

        if wave_grid_min is None:
            wave_grid_min = np.min([wave[gpm].min()for wave, gpm in zip(waves, gpms)])
        if wave_grid_max is None:
            wave_grid_max = np.max([wave[gpm].max() for wave, gpm in zip(waves, gpms)])

        dwave_data, dloglam_data, resln_guess, pix_per_sigma = get_sampling(waves)

        if wave_method in ['velocity', 'log10']:
            if dv is not None and dloglam is not None:
                msgs.error('You can only specify dv or dloglam but not both')
            elif dv is not None:
                dloglam_pix = dv/c_kms/np.log(10.0)
            elif dloglam is not None:
                dloglam_pix = dloglam
            else:
                dloglam_pix = dloglam_data

            # Generate wavelength array
            wave_grid, wave_grid_mid, dsamp = wavegrid(wave_grid_min, wave_grid_max, dloglam_pix,
                                 spec_samp_fact=spec_samp_fact, log10=True)

        elif wave_method == 'linear': # Constant Angstrom
            if dwave is not None:
                dwave_pix = dwave
            else:
                dwave_pix = dwave_data
            # Generate wavelength array
            wave_grid, wave_grid_mid, dsamp = wavegrid(wave_grid_min, wave_grid_max, dwave_pix, spec_samp_fact=spec_samp_fact)

        elif wave_method == 'concatenate':  # Concatenate
            # Setup
            loglam = [np.log10(wave) for wave in waves] # This deals with padding (0's) just fine, i.e. they get masked..
            nexp = len(waves)
            newloglam = loglam[iref]  # Deals with mask
            # Loop
            for j in range(nexp):
                if j == iref:
                    continue
                #
                iloglam = loglam[j]
                dloglam_0 = (newloglam[1]-newloglam[0])
                dloglam_n =  (newloglam[-1] - newloglam[-2]) # Assumes sorted
                if (newloglam[0] - iloglam[0]) > dloglam_0:
                    kmin = np.argmin(np.abs(iloglam - newloglam[0] - dloglam_0))
                    newloglam = np.concatenate([iloglam[:kmin], newloglam])
                #
                if (iloglam[-1] - newloglam[-1]) > dloglam_n:
                    kmin = np.argmin(np.abs(iloglam - newloglam[-1] - dloglam_n))
                    newloglam = np.concatenate([newloglam, iloglam[kmin:]])
            # Finish
            wave_grid = np.power(10.0,newloglam)

        elif wave_method == 'iref': # Use the iref index wavelength array
            wave_tmp = waves[iref]
            wave_grid = wave_tmp[wave_tmp > 1.0]

        else:
            msgs.error("Bad method for wavelength grid: {:s}".format(wave_method))


    if wave_method in ['iref', 'concatenate', 'user_input']:
        wave_grid_diff = np.diff(wave_grid)
        wave_grid_diff = np.append(wave_grid_diff, wave_grid_diff[-1])
        wave_grid_mid = wave_grid + wave_grid_diff / 2.0
        dsamp = np.median(wave_grid_diff)
        # removing the last bin since the midpoint now falls outside of wave_grid rightmost bin. This matches
        # the convention in wavegrid above
        wave_grid_mid = wave_grid_mid[:-1]


    return wave_grid, wave_grid_mid, dsamp


def arc_lines_from_spec(spec, sigdetect=10.0, fwhm=4.0,
                        fit_frac_fwhm = 1.25, cont_frac_fwhm=1.0,max_frac_fwhm=2.0,
                        cont_samp=30, niter_cont=3,nonlinear_counts=1e10, debug=False):
    """
    Simple wrapper to arc.detect_lines.
    See that code for docs

    Args:
        spec:
        sigdetect:
        fwhm:
        fit_frac_fwhm:
        cont_frac_fwhm:
        max_frac_fwhm:
        cont_samp:
        niter_cont:
        nonlinear_counts (float, optional):
            Counts where the arc is presumed to go non-linear
        debug:

    Returns:
        tuple: all_tcent, all_ecent, cut_tcent, icut, arc_cont_sub.
        See arc.detect_lines for details

    """

    # Find peaks
    tampl, tampl_cont, tcent, twid, centerr, w, arc_cont_sub, nsig = arc.detect_lines(
        spec, sigdetect = sigdetect, fwhm=fwhm, fit_frac_fwhm=fit_frac_fwhm,
        cont_frac_fwhm=cont_frac_fwhm, max_frac_fwhm=max_frac_fwhm,
        cont_samp=cont_samp,niter_cont = niter_cont, nonlinear_counts = nonlinear_counts,
        debug=debug)
    all_tcent = tcent[w]
    all_ecent = centerr[w]
    all_nsig = nsig[w]

    # Cut on significance
    cut_sig = all_nsig > sigdetect
    cut_tcent = all_tcent[cut_sig]
    icut = np.where(cut_sig)[0]

    # Return
    return all_tcent, all_ecent, cut_tcent, icut, arc_cont_sub


def shift_and_stretch(spec, shift, stretch):

    """
    Utility function to shift and stretch a spectrum. This operation is
    being implemented in many steps and could be significantly
    optimized. But it works for now. Note that the stretch is applied
    *first* and then the shift is applied in stretch coordinates.

    Parameters
    ----------
    spec : ndarray
        spectrum to be shited and stretch
    shift: float
        shift to be applied
    stretch: float
        stretch to be applied

    Returns
    -------
    spec_out: ndarray
        shifted and stretch spectrum. Regions where there is no information are set to zero.

    """

    # Positive value of shift means features shift to larger pixel values

    nspec = spec.shape[0]
    # pad the spectrum on both sizes
    x1 = np.arange(nspec)/float(nspec-1)
    nspec_stretch = int(nspec*stretch)
    x2 = np.arange(nspec_stretch)/float(nspec_stretch-1)
    spec_str = (scipy.interpolate.interp1d(x1, spec, kind = 'quadratic', bounds_error = False, fill_value = 0.0))(x2)
    # Now create a shifted version
    ind_shift = np.arange(nspec_stretch) - shift
    spec_str_shf = (scipy.interpolate.interp1d(np.arange(nspec_stretch), spec_str, kind = 'quadratic', bounds_error = False, fill_value = 0.0))(ind_shift)
    # Now interpolate onto the original grid
    spec_out = (scipy.interpolate.interp1d(np.arange(nspec_stretch), spec_str_shf, kind = 'quadratic', bounds_error = False, fill_value = 0.0))(np.arange(nspec))

    return spec_out


def zerolag_shift_stretch(theta, y1, y2):

    """
    Utility function which is run by the differential evolution
    optimizer in scipy. This is the fucntion we optimize.  It is the
    zero lag cross-correlation coefficient of spectrum with a shift and
    stretch applied.

    Parameters
    ----------
    theta (float `numpy.ndarray`_):
        Function parameters to optmize over. theta[0] = shift, theta[1] = stretch
    y1 (float `numpy.ndarray`_):  shape = (nspec,)
        First spectrum which acts as the refrence
    y2 (float `numpy.ndarray`_):  shape = (nspec,)
        Second spectrum which will be transformed by a shift and stretch to match y1

    Returns
    -------
    corr_norm: float
        Negative of the zero lag cross-correlation coefficient (since we
        are miniziming with scipy.optimize). scipy.optimize will thus
        determine the shift,stretch that maximize the cross-correlation.

    """

    shift, stretch = theta
    y2_corr = shift_and_stretch(y2, shift, stretch)
    # Zero lag correlation
    corr_zero = np.sum(y1*y2_corr)
    corr_denom = np.sqrt(np.sum(y1*y1)*np.sum(y2_corr*y2_corr))
    if corr_denom == 0.0:
        msgs.warn('The shifted and stretched spectrum is zero everywhere. Cross-correlation cannot be performed. There is likely a bug somewhere')
        raise PypeItError()
    corr_norm = corr_zero / corr_denom
    return -corr_norm


def get_xcorr_arc(inspec1, sigdetect=5.0, sig_ceil=10.0, percent_ceil=50.0, use_raw_arc=False, fwhm = 4.0, debug=False):

    """  Utility routine to create a synthetic arc spectrum for cross-correlation using the location of the peaks in
    the input spectrum.

    Args:
        inspec1 (`numpy.ndarray`_):
            Input spectrum, shape = (nspec,)
        sigdetect (float, optional, default=3.0):
            Peak finding threshold for lines that will be used to create the synthetic xcorr_arc
        sig_ceil (float, optional, default = 10.0):
            Significance threshold for peaks that will be used to determine the line amplitude clipping threshold.
            For peaks with significance > sig_ceil, the code will find the amplitude corresponding to
            perecent_ceil, and this will be the clipping threshold.
        percent_ceil (float, optional, default=50.0):
            Upper percentile threshold for thresholding positive and negative values. If set to None, no thresholding
            will be performed.
        use_raw_arc (bool, optional):
            If True, use amplitudes from the raw arc, i.e. do not continuum subtract. Default = False
        fwhm (float, optional):
            Fwhm of arc lines. Used for peak finding and to assign a fwhm in the xcorr_arc.
        debug (bool, optional):
             Show plots for line detection debugging. Default = False

    Returns:
        `numpy.ndarray`_: Synthetic arc spectrum to be used for
        cross-correlations, shape = (nspec,)

    """


    # Run line detection to get the locations and amplitudes of the lines
    tampl1, tampl1_cont, tcent1, twid1, centerr1, w1, arc1, nsig1 = arc.detect_lines(inspec1, sigdetect=sigdetect,
                                                                                     fwhm=fwhm, debug=debug)

    ampl = tampl1 if use_raw_arc else tampl1_cont

    if percent_ceil is not None and (ampl.size > 0):
        # If this is set, set a ceiling on the greater > 10sigma peaks
        ampl_pos = (ampl >= 0.0) & (nsig1 > sig_ceil)
        ceil_upper = np.percentile(ampl[ampl_pos], percent_ceil) if np.any(ampl_pos) else np.inf
    else:
        ceil_upper = np.inf

    ampl_clip = np.clip(ampl, None, ceil_upper)
    if ampl_clip.size == 0:
        msgs.warn('No lines were detected in the arc spectrum. Cannot create a synthetic arc spectrum for cross-correlation.')
        return None

    # Make a fake arc by plopping down Gaussians at the location of every centroided line we found
    xcorr_arc = np.zeros_like(inspec1)
    spec_vec = np.arange(inspec1.size)
    for ind in range(ampl_clip.size):
        # If just the width is a bad, use the width implied by the fwhm
        #sigma = twid1[ind] if twid1[ind] != -999.0 else fwhm/2.35
        sigma = fwhm/2.35
        if tcent1[ind] == -999.0:
            continue
        xcorr_arc += ampl_clip[ind]*np.exp(-0.5*((spec_vec - tcent1[ind])/sigma)**2)


    return xcorr_arc


# ToDO can we speed this code up? I've heard numpy.correlate is faster. Someone should investigate optimization. Also we don't need to compute
# all these lags.
def xcorr_shift(inspec1, inspec2, percent_ceil=50.0, use_raw_arc=False, sigdetect=5.0, sig_ceil=10.0, fwhm=4.0,
                do_xcorr_arc=True, debug=False):

    """
    Determine the shift inspec2 relative to inspec1.  This routine computes the
    shift by finding the maximum of the cross-correlation coefficient. The
    convention for the shift is that positive shift means inspec2 is shifted to
    the right (higher pixel values) relative to inspec1.

    Parameters
    ----------
    inspec1 : numpy.ndarray_
        Reference spectrum
    inspec2 : numpy.ndarray_
        Spectrum for which the shift and stretch are computed such
        that it will match inspec1
    sigdetect :  float, optional, default=3.0
        Peak finding threshold for lines that will be used to create the
        synthetic xcorr_arc
    sig_ceil : float, optional, default = 10.0
        Significance threshold for peaks that will be used to determine the line
        amplitude clipping threshold.  For peaks with significance > sig_ceil,
        the code will find the amplitude corresponding to perecent_ceil, and
        this will be the clipping threshold.
    percent_ceil : float, default=90.0
        Apply a ceiling to the input spectra at the percent_ceil
        percentile level of the distribution of peak amplitudes.
        This prevents extremely strong lines from completely
        dominating the cross-correlation, which can causes the
        cross-correlation to have spurious noise spikes that are not
        the real maximum.
    use_raw_arc : bool, default = False
        If this parameter is True the raw arc will be used rather than the
        continuum subtracted arc
    do_xcorr_arc : bool, default = True
        If this parameter is True, peak finding will be performed and a
        synthetic arc will be created to be used for the cross-correlations.  If
        a synthetic arc has already been created by get_xcorr_arc, then set this
        to False
    debug: boolean, default = False
        Produce debugging plot

    Returns
    -------
    shift : float
        the shift which was determined
    cross_corr: float
        the maximum of the cross-correlation coefficient at this shift
    """

    if do_xcorr_arc:
        y1 = get_xcorr_arc(inspec1, percent_ceil=percent_ceil, use_raw_arc=use_raw_arc, sigdetect=sigdetect, sig_ceil=sig_ceil, fwhm=fwhm)
        y2 = get_xcorr_arc(inspec2, percent_ceil=percent_ceil, use_raw_arc=use_raw_arc, sigdetect=sigdetect, sig_ceil=sig_ceil, fwhm=fwhm)
    else:
        y1, y2 = inspec1, inspec2

    if np.all(y1 == 0) or np.all(y2 == 0):
        msgs.warn('One of the input spectra is all zeros. Returning shift = 0.0')
        return 0.0, 0.0

    nspec = y1.shape[0]
    lags = np.arange(-nspec + 1, nspec)
    corr = scipy.signal.correlate(y1, y2, mode='full')
    corr_denom = np.sqrt(np.sum(y1*y1)*np.sum(y2*y2))
    corr_norm = corr/corr_denom
    tampl_true, tampl, pix_max, twid, centerr, ww, arc_cont, nsig = arc.detect_lines(corr_norm, sigdetect=3.0,
                                                                                     fit_frac_fwhm=1.5, fwhm=5.0,
                                                                                     cont_frac_fwhm=1.0, cont_samp=30, nfind=1)
    corr_max = np.interp(pix_max, np.arange(lags.shape[0]),corr_norm)
    lag_max  = np.interp(pix_max, np.arange(lags.shape[0]),lags)
    if debug:
        # Interpolate for bad lines since the fitting code often returns nan
        plt.figure(figsize=(14, 6))
        plt.plot(lags, corr_norm, color='black', drawstyle = 'steps-mid', lw=3, label = 'x-corr')
        plt.plot(lag_max[0], corr_max[0],'g+', markersize =6.0, label = 'peak')
        plt.title('Best shift = {:5.3f}'.format(lag_max[0]) + ',  corr_max = {:5.3f}'.format(corr_max[0]))
        plt.legend()
        plt.show()

    return lag_max[0], corr_max[0]


def xcorr_shift_stretch(inspec1, inspec2, cc_thresh=-1.0, percent_ceil=50.0, use_raw_arc=False,
                        shift_mnmx=(-0.2,0.2), stretch_mnmx=(0.95,1.05), sigdetect = 5.0, sig_ceil=10.0,
                        fwhm = 4.0, debug=False, toler=1e-5, seed = None):

    """ Determine the shift and stretch of inspec2 relative to inspec1.  This routine computes an initial
    guess for the shift via maximimizing the cross-correlation. It then performs a two parameter search for the shift and stretch
    by optimizing the zero lag cross-correlation between the inspec1 and the transformed inspec2 (shifted and stretched via
    wvutils.shift_and_stretch()) in a narrow window about the initial estimated shift. The convention for the shift is that
    positive shift means inspec2 is shifted to the right (higher pixel values) relative to inspec1. The convention for the stretch is
    that it is float near unity that increases the size of the inspec2 relative to the original size (which is the size of inspec1)

    Parameters
    ----------
    inspec1 : ndarray
        Reference spectrum
    inspec2 : ndarray
        Spectrum for which the shift and stretch are computed such that it will match inspec1
    cc_thresh: float, default = -1.0
        A number in the range [-1.0,1.0] which is the threshold on the
        initial cross-correlation coefficient for the shift/stretch.  If
        the value of the initial cross-correlation is < cc_thresh the
        code will just exit and return this value and the best shift.
        This is desirable behavior since the shif/stretch optimization
        is slow and this allows one to test how correlated the spectra
        are before attempting it, since there is little value in that
        expensive computation for spectra with little overlap. The
        default cc_thresh =-1.0 means shift/stretch is always attempted
        since the cross correlation coeficcient cannot be less than
        -1.0.
    sigdetect : float, optional, default=3.0
        Peak finding threshold for lines that will be used to create the synthetic xcorr_arc
    sig_ceil : float, optional, default = 10.0
        Significance threshold for peaks that will be used to determine the line amplitude clipping threshold.
        For peaks with significance > sig_ceil, the code will find the amplitude corresponding to
        perecent_ceil, and this will be the clipping threshold.
    percent_ceil: float, default=80.0
        Apply a ceiling to the input spectra at the percent_ceil
        percentile level of the distribution of peak amplitudes.  This
        prevents extremely strong lines from completely dominating the
        cross-correlation, which can causes the cross-correlation to
        have spurious noise spikes that are not the real maximum.
    use_raw_arc: bool, default = False
        If this parameter is True the raw arc will be used rather than the continuum subtracted arc
    shift_mnmx: tuple of floats, default = (-0.05,0.05)
        Range to search for the shift in the optimization about the
        initial cross-correlation based estimate of the shift.  The
        optimization will search the window (shift_cc +
        nspec*shift_mnmx[0],shift_cc + nspec*shift_mnmx[1]) where nspec
        is the number of pixels in the spectrum
    stretch_mnmx: tuple of floats, default = (0.97,1.03)
        Range to search for the stretch in the optimization. The code
        may not work well if this range is significantly expanded
        because the linear approximation used to transform the arc
        starts to break down.
    seed: int or np.random.RandomState, optional, default = None
        Seed for scipy.optimize.differential_evolution optimizer. If not
        specified, the calculation will not be repeatable
    toler (float):
        Tolerance for differential evolution optimizaiton.
    debug = False
       Show plots to the screen useful for debugging.

    Returns
    -------
    success: int
        A flag indicating the exit status.  Values are:

          - success = 1, shift and stretch performed via sucessful
            optimization
          - success = 0, shift and stretch optimization failed
          - success = -1, initial x-correlation is below cc_thresh (see
            above), so shift/stretch optimization was not attempted

    shift: float
        the optimal shift which was determined.  If cc_thresh is set,
        and the initial cross-correlation is < cc_thresh,  then this
        will be just the cross-correlation shift
    stretch: float
        the optimal stretch which was determined.  If cc_thresh is set,
        and the initial cross-correlation is < cc_thresh,  then this
        will be just be 1.0
    cross_corr: float
        the value of the cross-correlation coefficient at the optimal
        shift and stretch. This is a number between zero and unity,
        which unity indicating a perfect match between the two spectra.
        If cc_thresh is set, and the initial cross-correlation is <
        cc_thresh, this will be just the initial cross-correlation
    shift_init:
        The initial shift determined by maximizing the cross-correlation
        coefficient without allowing for a stretch.  If cc_thresh is
        set, and the initial cross-correlation is < cc_thresh, this will
        be just the shift from the initial cross-correlation
    cross_corr_init:
        The maximum of the initial cross-correlation coefficient
        determined without allowing for a stretch.  If cc_thresh is set,
        and the initial cross-correlation is < cc_thresh, this will be
        just the initial cross-correlation

    """


    nspec = inspec1.size

    y1 = get_xcorr_arc(inspec1, percent_ceil=percent_ceil, use_raw_arc=use_raw_arc, sigdetect=sigdetect,
                       sig_ceil=sig_ceil, fwhm=fwhm)
    y2 = get_xcorr_arc(inspec2, percent_ceil=percent_ceil, use_raw_arc=use_raw_arc, sigdetect=sigdetect,
                       sig_ceil=sig_ceil, fwhm=fwhm)

    if y1 is None or y2 is None:
        msgs.warn('No lines detected punting on shift/stretch')
        return 0, None, None, None, None, None

    # Do the cross-correlation first and determine the initial shift
    shift_cc, corr_cc = xcorr_shift(y1, y2, percent_ceil = None, do_xcorr_arc=False, sigdetect = sigdetect, fwhm=fwhm, debug = debug)

    # TODO JFH Is this a good idea? Stretch fitting seems to recover better values
    #if corr_cc < -np.inf: # < cc_thresh:
    #    return -1, shift_cc, 1.0, corr_cc, shift_cc, corr_cc

    bounds = [(shift_cc + nspec*shift_mnmx[0],shift_cc + nspec*shift_mnmx[1]), stretch_mnmx]
    x0_guess = np.array([shift_cc, 1.0])
    # TODO Can we make the differential evolution run faster?
    try:
        result = scipy.optimize.differential_evolution(zerolag_shift_stretch, args=(y1,y2), x0=x0_guess, tol=toler, bounds=bounds, disp=False, polish=True, seed=seed)
    except PypeItError:
        msgs.warn("Differential evolution failed.")
        return 0, None, None, None, None, None
    else:
        corr_de = -result.fun
        shift_de = result.x[0]
        stretch_de = result.x[1]

    if not result.success:
        msgs.warn('Fit for shift and stretch did not converge!')

    if(corr_de < corr_cc):
        # Occasionally the differential evolution crapps out and returns a value worse that the CC value. In these cases just use the cc value
        msgs.warn('Shift/Stretch optimizer performed worse than simple x-correlation.' +
                  'Returning simple x-correlation shift and no stretch:' + msgs.newline() +
                  '   Optimizer: corr={:5.3f}, shift={:5.3f}, stretch={:7.5f}'.format(corr_de, shift_de,stretch_de) + msgs.newline() +
                  '     X-corr : corr={:5.3f}, shift={:5.3f}'.format(corr_cc,shift_cc))
        corr_out = corr_cc
        shift_out = shift_cc
        stretch_out = 1.0
        result_out = 1
    else:
        corr_out = corr_de
        shift_out = shift_de
        stretch_out = stretch_de
        result_out = int(result.success)

    if debug:
        x1 = np.arange(nspec)
        y2_trans = shift_and_stretch(y2, shift_out, stretch_out)
        plt.figure(figsize=(14, 6))
        plt.plot(x1,y1/y1.max(), 'k-', drawstyle='steps', label ='inspec1, input spectrum')
        plt.plot(x1,y2_trans/y2_trans.max(), 'r-', drawstyle='steps', label = 'inspec2, reference shift & stretch')
        plt.title('shift= {:5.3f}'.format(shift_out) +
                  ',  stretch = {:7.5f}'.format(stretch_out) + ', corr = {:5.3f}'.format(corr_out))
        plt.legend()
        plt.show()

    return result_out, shift_out, stretch_out, corr_out, shift_cc, corr_cc



def wavegrid(wave_min, wave_max, dwave, spec_samp_fact=1.0, log10=False):
    """

    Utility routine to generate a uniform grid of wavelengths

    Parameters
    ----------

    wave_min : float
        Mininum wavelength. Must be linear even if log10 is requested
    wave_max : float
        Maximum wavelength. Must be linear even if log10 is requested.
    dwave : float
        Delta wavelength interval. Must be linear if ``log10=False``, or log10
        if ``log10=True``
    spec_samp_fact : float, optional
        Make the wavelength grid sampling finer (spec_samp_fact < 1.0) or
        coarser (spec_samp_fact > 1.0) by this sampling factor. This basically
        multiples the 'native' spectral pixels by ``spec_samp_fact``, i.e. units
        of ``spec_samp_fact`` are pixels.
    log10 : bool, optional
        Return a geometric wavelength grid with steps of constant log base 10 in
        wavelength.

    Returns
    -------

    wave_grid : `numpy.ndarray`_, (ngrid +1,)
        New wavelength grid, not masked. This is a set of bin edges (rightmost
        edge for the last bin and leftmost edges for the rest), while
        wave_grid_mid is a set of bin centers, hence wave_grid has 1 more value
        than wave_grid_mid.

    wave_grid_mid : `numpy.ndarray`_, (ngrid,)
        New wavelength grid evaluated at the centers of the wavelength bins,
        that is this grid is simply offset from ``wave_grid`` by ``dsamp/2.0``,
        in either linear space or log10 depending on whether linear or (log10 or
        velocity) was requested.  Last bin center is removed since it falls
        outside wave_grid.  For iref or concatenate, the linear wavelength
        sampling will be calculated.

    dsamp : float
        The pixel sampling for wavelength grid created.

    """

    dwave_eff = dwave*spec_samp_fact
    if log10:
        ngrid = np.ceil((np.log10(wave_max) - np.log10(wave_min))/dwave_eff).astype(int)
        loglam_grid = np.log10(wave_min) + dwave_eff*np.arange(ngrid)
        wave_grid = np.power(10.0,loglam_grid)
        loglam_grid_mid = np.log10(wave_grid) + dwave_eff/2.0
        wave_grid_mid = np.power(10.0, loglam_grid_mid)
    else:
        ngrid = np.ceil((wave_max - wave_min)/dwave_eff).astype(int)
        wave_grid = wave_min + dwave_eff*np.arange(ngrid)
        wave_grid_mid = wave_grid + dwave_eff/2.0

    return wave_grid, wave_grid_mid[:-1], dwave_eff


def write_template(nwwv, nwspec, binspec, outpath, outroot, det_cut=None,
                   order=None, overwrite=True, cache=False):
    """
    Write the template spectrum into a binary FITS table

    Args:
        nwwv (`numpy.ndarray`_):
            Wavelengths for the template
        nwspec (`numpy.ndarray`_):
            Flux of the template
        binspec (int):
            Binning of the template
        outpath (str):
            Directory to store the wavelength template file
        outroot (str):
            Filename to use for the template
        det_cut (bool, optional):
            Cuts in wavelength for detector snippets
            Used primarily for DEIMOS
        order (`numpy.ndarray`_, optional):
            Echelle order numbers
        overwrite (bool, optional):
            If True, overwrite any existing file
        cache (bool, optional):
            Store the wavelength solution in the pypeit cache?
    """
    tbl = Table()
    tbl['wave'] = nwwv
    tbl['flux'] = nwspec
    if order is not None:
        tbl['order'] = order

    tbl.meta['BINSPEC'] = binspec
    # Detector snippets??
    if det_cut is not None:
        tbl['det'] = 0
        for dets, wcuts in zip(det_cut['dets'], det_cut['wcuts']):
            gdwv = (tbl['wave'] > wcuts[0]) & (tbl['wave'] < wcuts[1])
            deti = np.sum([2**ii for ii in dets])
            tbl['det'][gdwv] += deti
    # Write
    outfile = os.path.join(outpath, outroot)
    tbl.write(outfile, overwrite=overwrite)
<<<<<<< HEAD
    msgs.info("Wrote: {}".format(outfile))
=======
    msgs.info(f"Your arxiv solution has been written to {outfile}\n")
    if cache:
        # Also copy the file to the cache for direct use
        data.write_file_to_cache(outroot, outroot, "arc_lines/reid_arxiv")

        msgs.info(f"Your arxiv solution has also been cached.{msgs.newline()}"
                  f"To utilize this wavelength solution, insert the{msgs.newline()}"
                  f"following block in your PypeIt Reduction File:{msgs.newline()}"
                  f" [calibrations]{msgs.newline()}"
                  f"   [[wavelengths]]{msgs.newline()}"
                  f"     reid_arxiv = {outroot}{msgs.newline()}"
                  f"     method = full_template\n")
    print("")  # Empty line for clarity
    msgs.info("Please consider sharing your solution with the PypeIt Developers.")
>>>>>>> 670eacb3
<|MERGE_RESOLUTION|>--- conflicted
+++ resolved
@@ -826,9 +826,6 @@
     # Write
     outfile = os.path.join(outpath, outroot)
     tbl.write(outfile, overwrite=overwrite)
-<<<<<<< HEAD
-    msgs.info("Wrote: {}".format(outfile))
-=======
     msgs.info(f"Your arxiv solution has been written to {outfile}\n")
     if cache:
         # Also copy the file to the cache for direct use
@@ -842,5 +839,4 @@
                   f"     reid_arxiv = {outroot}{msgs.newline()}"
                   f"     method = full_template\n")
     print("")  # Empty line for clarity
-    msgs.info("Please consider sharing your solution with the PypeIt Developers.")
->>>>>>> 670eacb3
+    msgs.info("Please consider sharing your solution with the PypeIt Developers.")
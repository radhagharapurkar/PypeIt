""" Module for finding patterns in arc line spectra

.. include:: ../include/links.rst
"""
import copy
import itertools

import astropy.stats
import astropy.table
import numpy as np
import scipy.interpolate
import scipy.ndimage
import scipy.spatial

from linetools import utils as ltu

from IPython import embed


from pypeit.par import pypeitpar
from pypeit.core.wavecal import kdtree_generator
from pypeit.core.wavecal import waveio
from pypeit.core.wavecal import patterns
from pypeit.core.wavecal import wv_fitting
from pypeit.core.wavecal import wvutils
from pypeit.core import arc
from pypeit.core import fitting

from pypeit.core import pca
from pypeit import utils

from pypeit import msgs

from matplotlib import pyplot as plt
from matplotlib import gridspec
from mpl_toolkits.axes_grid1 import make_axes_locatable
from matplotlib import colorbar
import matplotlib.colors
from matplotlib.backends.backend_pdf import PdfPages
from matplotlib.patches import Patch


def arc_fit_qa(waveFit, 
               outfile=None, ids_only=False, title=None,
               log=True):
    """
    QA for Arc spectrum

    Args:
        waveFit (:class:`pypeit.core.wavecal.wv_fitting.WaveFit`):
        outfile (:obj:`str`, optional):
            Name of output file or 'show' to show on screen
        ids_only (bool, optional):
        title (:obj:`str`, optional):
            Add a title to the spectrum plot
        log (:obj:`bool`, optional):
            If True, use log scaling for the spectrum

    """
    plt.rcdefaults()
    plt.rcParams['font.family']= 'serif'

    arc_spec = waveFit['spec']

    # Begin
    plt.close('all')
    if ids_only:
        nrows, ncols = 1,1
        figsize =(11,8.5)
        idfont = 'small'
    else:
        nrows, ncols = 2,2
        if outfile is None:
            figsize = (16,8)
            idfont = 'small'
        else:
            figsize = (8,4)
            idfont = 'xx-small'
    fig = plt.figure(figsize=figsize)
    gs = gridspec.GridSpec(nrows,ncols)#, figure = fig)

    # log is True by default, but if a large part of spectrum is < 0, the log plot will look very bad
    neg_values = np.where(arc_spec < 0)[0]
    if neg_values.size > 0.3 * len(arc_spec):
        log = False


    # Simple spectrum plot
    ax_spec = plt.subplot(gs[:,0])
    ax_spec.minorticks_on()
    ax_spec.plot(np.arange(len(arc_spec)), arc_spec)
    ymin, ymax = np.min(arc_spec), np.max(arc_spec)
    if log:
        ymax *= 4
        ymin = max(1., ymin)
    ysep = ymax*0.03
    yscl = (1.2, 1.5, 1.7)

    # Label all found lines
    for kk, x in enumerate(waveFit.tcent):
        ind_left = np.fmax(int(x)-2, 0)
        ind_righ = np.fmin(int(x)+2,arc_spec.size-1)
        yline = np.max(arc_spec[ind_left:ind_righ])
        # Tick mark
        if log:
            ax_spec.plot([x,x], [yline*yscl[0], yline*yscl[1]], '-', color='gray')
        else:
            ax_spec.plot([x,x], [yline+ysep*0.25, yline+ysep], '-', color='gray')

    # Label the ID'd lines
    for kk, x in enumerate(waveFit.pixel_fit):
        ind_left = np.fmax(int(x)-2, 0)
        ind_righ = np.fmin(int(x)+2,arc_spec.size-1)
        yline = np.max(arc_spec[ind_left:ind_righ])
        # Tick mark
        if log:
            ax_spec.plot([x,x], [yline*yscl[0], yline*yscl[1]], 'g-')
        else:
            ax_spec.plot([x,x], [yline+ysep*0.25, yline+ysep], 'g-')
        # label
        if log:
            ypos = yline*yscl[2]
        else:
            ypos = yline+ysep*1.3
        ax_spec.text(x, ypos, '{:s} {:g}'.format(waveFit.ions[kk],
                                                          waveFit.wave_fit[kk]),
                     ha='center', va='bottom',size=idfont,
                     rotation=90., color='green')

    # Axes
    ax_spec.set_xlim(0., len(arc_spec))
    if not log:
        ax_spec.set_ylim(1.05*ymin, ymax*1.2)
    else:
        ax_spec.set_ylim(ymin, ymax)
    ax_spec.set_xlabel('Pixel')
    ax_spec.set_ylabel('Flux')
    if log:
        ax_spec.set_yscale('log')

    # Title
    if title is not None:
        ax_spec.text(0.04, 0.93, title, 
                     transform=ax_spec.transAxes,
                     size='x-large', ha='left')#, bbox={'facecolor':'white'})
    if ids_only:
        plt.tight_layout(pad=0.2, h_pad=0.0, w_pad=0.0)
        if outfile is None:
            plt.show()
        else:
            plt.savefig(outfile, dpi=800)
        plt.close()
        return

    # Arc Fit
    ax_fit = plt.subplot(gs[0, 1])
    # Points
    ax_fit.scatter(waveFit.pixel_fit,waveFit.wave_fit, marker='x')
    # Rejections?
    gpm = waveFit.pypeitfit.bool_gpm
    bpm = np.logical_not(gpm)
    if np.any(bpm):
        xrej = waveFit.pixel_fit[bpm]
        yrej = waveFit.wave_fit[bpm]
        ax_fit.scatter(xrej, yrej, marker='o', edgecolor='gray', facecolor='none')
    # Solution
    xval = np.arange(len(arc_spec))
    ax_fit.plot(xval, waveFit.wave_soln, 'r-')
    xmin, xmax = 0., len(arc_spec)
    ax_fit.set_xlim(xmin, xmax)
    ymin,ymax = np.min(waveFit.wave_soln)*.95,  np.max(waveFit.wave_soln)*1.05
    ax_fit.set_ylim((ymin, ymax))
    ax_fit.set_ylabel('Wavelength')
    ax_fit.get_xaxis().set_ticks([]) # Suppress labeling
    ax_fit.minorticks_on()
    ax_fit.tick_params(axis="y", which='both', right=True)

    # Stats
    wave_soln_fit = waveFit.pypeitfit.eval(waveFit.pixel_fit/waveFit.xnorm)#, 'legendre',minx=fit['fmin'], maxx=fit['fmax'])
    ax_fit.text(0.1*len(arc_spec), 0.90*ymin+(ymax-ymin),r'$\Delta\lambda$={:.3f}$\AA$ (per pix)'.format(waveFit.cen_disp), size='small')
    ax_fit.text(0.1*len(arc_spec), 0.80*ymin+(ymax-ymin),'RMS={:.3f} (pixels)'.format(waveFit.rms), size='small')
    # Arc Residuals
    ax_res = plt.subplot(gs[1,1])
    res = waveFit.wave_fit-wave_soln_fit
    ax_res.scatter(waveFit.pixel_fit[gpm], res[gpm]/waveFit.cen_disp, marker='x')
    ax_res.plot([xmin,xmax], [0.,0], 'k--')
    ax_res.set_xlim(xmin, xmax)
    ax_res.set_xlabel('Pixel')
    ax_res.set_ylabel('Residuals (Pix)')
    ax_res.minorticks_on()
    ax_res.tick_params(axis="y", which='both', right=True)

    # Finish
    plt.tight_layout(pad=0.2, h_pad=0.0, w_pad=0.0)
    if outfile is None:
        plt.show()
    else:
        plt.savefig(outfile, dpi=400)
    plt.close('all')

    plt.rcdefaults()

    return


def arc_fwhm_qa(fwhmFit, spat_id, outfile=None, show_QA=False):
    """
    QA for spectral FWHM fitting

    Args:
        fwhmFit (:class:`pypeit.core.fitting.PypeItFit`):
            2D fit (spatial+spectral) to the measured spectral FWHM (usually based on the arc lines).
        spat_id (int):
            The spatial ID of the slit. It is the spatial midpoint of the slit,
            halfway along the spectral direction.
        outfile (:obj:`str`, optional):
            Name of output file or 'show' to show on screen
        show_QA (bool, optional):
            If True, the generated QA will be shown on the screen (default is False)
    """
    spec_order, spat_order = (fwhmFit.fitc.shape[0]-1, fwhmFit.fitc.shape[1]-1)
    plt.rcdefaults()
    plt.rcParams['font.family']= 'serif'
    # Calculate the model spectral FWHM at the measured positions, and the RMS of the fit
    model = fwhmFit.eval(fwhmFit.xval, fwhmFit.x2)
    gpm = (fwhmFit.gpm == 0)
    dev = (model-fwhmFit.yval)[gpm]
    med = np.median(dev)
    rms = 1.4826 * np.median(np.abs(dev-med))
    # Calculate the typical fractional error
    dev = (model/fwhmFit.yval)[gpm] - 1
    med = np.median(dev)
    rmsfwhm = 1.4826 * np.median(np.abs(dev-med))
    # Determine the unique spatial positions where the spectral FWHM was measured
    unq = np.unique(fwhmFit.x2)
    colors = plt.cm.Spectral(unq)
    spec_vec = np.linspace(0, fwhmFit.xval.max(), 10)
    # Begin
    plt.close('all')
    # Show the fit
    fig, ax = plt.subplots(figsize=(6, 9))
    ax.cla()
    # Plot this for all spatial locations considered
    # ax.scatter(fwhmFit.x2, fwhmFit.yval-model, s=200, c=fwhmFit.xval, cmap='Spectral')
    # Plot the model fits with the same colors
    for uu in range(unq.size):
        # The mask to use for this spatial location
        this_fitmask = (fwhmFit.gpm == 1) & (fwhmFit.x2 == unq[uu])
        this_rejmask = (fwhmFit.gpm == 0) & (fwhmFit.x2 == unq[uu])
        # Plot the data
        ax.scatter(fwhmFit.xval[this_rejmask], fwhmFit.yval[this_rejmask], s=50, facecolors='none', edgecolors=colors[uu])
        ax.scatter(fwhmFit.xval[this_fitmask], fwhmFit.yval[this_fitmask], s=50, facecolors=colors[uu], edgecolors='none')
        this_model = fwhmFit.eval(spec_vec, unq[uu]*np.ones(spec_vec.size))
        ax.plot(spec_vec, this_model, color=colors[uu])
    # Finalise the plot details
    mdiff = np.max(model)-np.min(model)
    ymin = np.min(model)-0.5*mdiff
    ymax = np.max(model)+0.5*mdiff
    ax.set_ylim((ymin, ymax))
    ax.set_xlabel('Spectral coordinate (pixels)', fontsize=12)
    ax.set_ylabel('Spectral FWHM (pixels)', fontsize=12)
    titletxt = f'Spectral FWHM residual map (spat_order, spec_order)=({spat_order},{spec_order}) for slit={spat_id}:\n' \
               f'rms={rms:.2f}, rms/FWHM={rmsfwhm:.2f}\n' \
               f'filled (unfilled) symbols = included (excluded) in fit'
    ax.set_title(titletxt, fontsize=12)

    if unq.size >= 2:
        # Make a colorbar to illustrate the spectral FWHM along the slit in the spatial direction
        cmap = matplotlib.colors.ListedColormap(colors)
        divider = make_axes_locatable(ax)
        cax = divider.append_axes("right", size="5%", pad=0.05)
        cbar = colorbar.Colorbar(cax,
                                 orientation='vertical',
                                 cmap=cmap,
                                 norm=plt.Normalize(unq[0]-0.5*(unq[1]-unq[0]), unq[-1]+0.5*(unq[-1]-unq[-2])))
        cbar_labels = [f"{uu:.3f}" for uu in unq]
        cbar.set_ticks(unq)
        cbar.ax.set_yticklabels(cbar_labels, fontsize=10)
        cbar.solids.set_edgecolor('black')
        cbar.set_label(label='Fraction along the slit in the spatial direction', weight='bold', fontsize=12)

    plt.tight_layout(pad=0.2, h_pad=0.0, w_pad=0.0)
    if outfile is not None:
        plt.savefig(outfile, dpi=400)

    if show_QA:
        plt.show()

    plt.close()
    plt.rcdefaults()


def match_qa(arc_spec, tcent, line_list, IDs, scores, outfile = None, title=None, path=None):
    """
    Parameters
    ----------
    arc_spec
    tcent
    line_list
    IDs
    scores
    outfile
    title
    path

    Returns
    -------

    """


    # Plot
    plt.figure(figsize=(11, 8.5))
    plt.clf()
    gs = gridspec.GridSpec(1, 1)
    idfont = 'small'

    # Simple spectrum plot
    ax_spec = plt.subplot(gs[0])
    ax_spec.plot(np.arange(len(arc_spec)), arc_spec, 'k')
    ymin, ymax = np.min(arc_spec), np.max(arc_spec)
    ysep = ymax*0.03
    mn_yline = 1e9

    # Standard IDs
    clrs = dict(Perfect='green', Good='orange', Ok='red')
    clrs['Very Good'] = 'blue'
    for kk, score in enumerate(scores):
        x = tcent[kk]
        # Color
        try:
            clr = clrs[score]
        except KeyError:
            clr = 'gray'
        yline = np.max(arc_spec[int(x)-2:int(x)+2])
        mn_yline = min(mn_yline, yline)
        # Tick mark
        ax_spec.plot([x,x], [yline+ysep*0.25, yline+ysep], '-', color=clr)
        if score in ['Good', 'Ok', 'Perfect', 'Very Good']:
            # Label
            imin = np.argmin(np.abs(line_list['wave']-IDs[kk]))
            row = line_list[imin]
            lbl = '{:s} {:.4f}'.format(row['ion'], row['wave'])
            # label
            ax_spec.text(x, yline+ysep*1.3, '{:s}'.format(lbl), ha='center', va='bottom',
                size=idfont, rotation=90., color=clr)
    # Overplot the line classification legened
    clrs['Not reidentified'] ='gray'
    legend_elements = []
    for key, clr in clrs.items():
        legend_elements.append(Patch(facecolor=clr, edgecolor=clr,label=key))

    # Axes
    ax_spec.set_xlim(0., len(arc_spec))
    ax_spec.set_ylim(ymin*1.05, ymax*1.3)
    ax_spec.set_xlabel('Pixel')
    ax_spec.minorticks_on()
    ax_spec.set_ylabel('Counts')
    plt.legend(handles=legend_elements)
    if title is not None:
        ax_spec.text(0.04, 0.93, title, transform=ax_spec.transAxes,
                     size='x-large', ha='left')#, bbox={'facecolor':'white'})
    # Finish
    plt.tight_layout(pad=0.2, h_pad=0.0, w_pad=0.0)
    if outfile is None:
        plt.show()
    else:
        pp = PdfPages(outfile)
        pp.savefig(bbox_inches='tight')
        pp.close()

    plt.close()
    return





def reidentify(spec, spec_arxiv_in, wave_soln_arxiv_in, line_list, 
               nreid_min, det_arxiv=None, 
               detections=None, cc_thresh=0.8, cc_local_thresh=0.8,
               match_toler=2.0, nlocal_cc=11, nonlinear_counts=1e10,
               sigdetect=5.0, fwhm=4.0, debug_xcorr=False, debug_reid=False, debug_peaks = False):
    """ Determine  a wavelength solution for a set of spectra based on archival wavelength solutions

    Parameters
    ----------
    spec:  float ndarray shape (nspec)
       Arc spectrum for which wavelength identifications are desired.

    spec_arxiv:  float ndarray shape (nspec, narxiv) or (nspec)
       Collection of archival arc spectra for which wavelength solution and line identifications are known

    wave_soln_arxiv:  float ndarray shape (nspec, narxiv) or (nspec)
       Wavelength solutions for the archival arc spectra spec_arxiv

    line_list: astropy table
       The arc line list used for thew wavelength solution in pypeit format.

    nreid_min: int
       Minimum number of times that a given candidate reidentified line must be properly matched with a line in the arxiv
       to be considered a good reidentification. If there is a lot of duplication in the arxiv of the spectra in question
       (i.e. multislit) set this to a number like 2-4. For echelle this depends on the number of solutions in the arxiv.
       For fixed format echelle (ESI, X-SHOOTER, NIRES) set this 1. For an echelle with a tiltable grating, it will depend
       on the number of solutions in the arxiv.

    Optional Parameters
    -------------------

    det_arxiv (optional):  dict, the dict has narxiv keys which are '0','1', ... up to str(narxiv-1). det_arxiv['0'] points to an
                an ndarray of size determined by the number of lines that were detected.

       Arc line pixel locations in the spec_arxiv spectra that were used in combination with line identifications from the
       line list to determine the wavelength solution wave_soln_arxiv.

    detections: float ndarray, default = None
       An array containing the pixel centroids of the lines in the arc as computed by the pypeit.core.arc.detect_lines
       code. If this is set to None, the line detection will be run inside the code.

    cc_thresh: float, default = 0.8
       Threshold for the *global* cross-correlation coefficient between an input spectrum and member of the archive required to
       attempt reidentification. Spectra from the archive with a lower cross-correlation are not used for reidentification

    cc_local_thresh: float, default = 0.8
       Threshold for the *local* cross-correlation coefficient, evaluated at each reidentified line,  between an input
       spectrum and the shifted and stretched archive spectrum above which a line must be to be considered a good line for
       reidentification. The local cross-correlation is evaluated at each candidate reidentified line
       (using a window of nlocal_cc), and is then used to score the the reidentified lines to arrive at the final set of
       good reidentifications

    match_toler: float, default = 2.0
       Matching tolerance in pixels for a line reidentification. A good line match must match within this tolerance to the
       the shifted and stretched archive spectrum, and the archive wavelength solution at this match must be within
       match_toler dispersion elements from the line in line list.

    n_local_cc: int, defualt = 11
       Size of pixel window used for local cross-correlation computation for each arc line. If not an odd number one will
       be added to it to make it odd.


    debug_xcorr: bool, default = False
       Show plots useful for debugging the cross-correlation used for shift/stretch computation

    debug_reid: bool, default = False
       Show plots useful for debugging the line reidentification

    Returns
    -------
    (detections, spec_cont_sub, patt_dict)

    detections: ndarray,
       Pixel locations of arc lines detected.
    spec_cont_sub: ndarray
       Array of continuum subtracted arc spectra
    patt_dict: dict
       Arc lines pattern dictionary with some information about the IDs as well as the cross-correlation values

    Revision History
    ----------------
    November 2018 by J.F. Hennawi. Built from an initial version of cross_match code written by Ryan Cooke.
    """
    # TODO -- Break up this morass into multiple methods

    # Determine the seed for scipy.optimize.differential_evolution optimizer. Just take the sum of all the elements
    # and round that to an integer
    
    seed = np.fmin(int(np.abs(np.sum(spec[np.isfinite(spec)]))),2**32-1)
    random_state = np.random.RandomState(seed = seed)

    nlocal_cc_odd = nlocal_cc + 1 if nlocal_cc % 2 == 0 else nlocal_cc
    window = 1.0/nlocal_cc_odd* np.ones(nlocal_cc_odd)

    # Generate the wavelengths from the line list and sort
    wvdata = np.array(line_list['wave'].data)  # Removes mask if any
    wvdata.sort()
    # Determine whether wavelengths correlate or anti-correlation with pixels for patt_dicts. This is not used
    # but just comptued for compatibility

    # Do some input checking
    if spec.ndim == 1:
        nspec = spec.size
    else:
        msgs.error('spec must be a one dimensional numpy array ')

    if spec_arxiv_in.ndim != wave_soln_arxiv_in.ndim:
        msgs.error('spec arxiv and wave_soln_arxiv must have the same dimensions')

    if spec_arxiv_in.ndim == 1:
        spec_arxiv1 = spec_arxiv_in.reshape(spec_arxiv_in.size,1)
        wave_soln_arxiv1 = wave_soln_arxiv_in.reshape(wave_soln_arxiv_in.size,1)
    elif spec_arxiv_in.ndim == 2:
        spec_arxiv1 = spec_arxiv_in.copy()
        wave_soln_arxiv1 = wave_soln_arxiv_in.copy()
    else:
        msgs.error('Unrecognized shape for spec_arxiv. It must be either a one dimensional or two dimensional numpy array')

    # TODO: JFH I would like to take these calls out. This reidentify code should only ever be run by comparing
    # data with the same binning. That would then allow me to drop the requirement that this code operate
    # on arrays of same number of pixels. I'm a big confused on how that interacts with stretch though so postponing
    # these changes for now.
    spec_arxiv = arc.resize_spec(spec_arxiv1, nspec)
    wave_soln_arxiv = arc.resize_spec(wave_soln_arxiv1, nspec)

    nspec_arxiv, narxiv = spec_arxiv.shape

    this_soln = wave_soln_arxiv[:,0]
    sign = 1 if (this_soln[this_soln.size // 2] > this_soln[this_soln.size // 2 - 1]) else -1

    xrng = np.arange(nspec)
    if nspec_arxiv != nspec:
        msgs.error('Spectrum sizes do not match. Something is very wrong!')

    # Search for lines no matter what to continuum subtract the input arc
    tcent, ecent, cut_tcent, icut, spec_cont_sub = wvutils.arc_lines_from_spec(
        spec, sigdetect=sigdetect,nonlinear_counts=nonlinear_counts, fwhm = fwhm, debug = debug_peaks)
    # If the detections were not passed in measure them
    if detections is None:
        detections = tcent[icut]

    spec_arxiv_cont_sub = np.zeros_like(spec_arxiv)

    # Search for lines no matter what to continuum subtract the arxiv arc, also determine the central wavelength and
    # dispersion of wavelength arxiv
    det_arxiv1 = {}
    for iarxiv in range(narxiv):
        tcent_arxiv, ecent_arxiv, cut_tcent_arxiv, icut_arxiv, spec_cont_sub_now = wvutils.arc_lines_from_spec(
            spec_arxiv[:,iarxiv], sigdetect=sigdetect,nonlinear_counts=nonlinear_counts, fwhm = fwhm, debug = debug_peaks)
        spec_arxiv_cont_sub[:,iarxiv] = spec_cont_sub_now
        det_arxiv1[str(iarxiv)] = tcent_arxiv[icut_arxiv]

    if det_arxiv is None:
        det_arxiv = det_arxiv1

    wvc_arxiv = np.zeros(narxiv, dtype=float)
    disp_arxiv = np.zeros(narxiv, dtype=float)

    # Determine the central wavelength and dispersion of wavelength arxiv
    for iarxiv in range(narxiv):
        wvc_arxiv[iarxiv] = wave_soln_arxiv[nspec//2, iarxiv]
        igood = wave_soln_arxiv[:,iarxiv] > 1.0
        disp_arxiv[iarxiv] = np.median(wave_soln_arxiv[igood,iarxiv] - np.roll(wave_soln_arxiv[igood,iarxiv], 1))

    marker_tuple = ('o','v','<','>','8','s','p','P','*','X','D','d','x')
    color_tuple = ('black','green','red','cyan','magenta','blue','darkorange','yellow','dodgerblue','purple','lightgreen','cornflowerblue')
    marker = itertools.cycle(marker_tuple)
    colors = itertools.cycle(color_tuple)

    # Cross-correlate with each arxiv spectrum to identify lines
    line_indx = np.array([], dtype=int)
    det_indx = np.array([], dtype=int)
    line_cc = np.array([], dtype=float)
    line_iarxiv = np.array([], dtype=int)
    wcen = np.zeros(narxiv)
    disp = np.zeros(narxiv)
    shift_vec = np.zeros(narxiv)
    stretch_vec = np.zeros(narxiv)
    ccorr_vec = np.zeros(narxiv)
    for iarxiv in range(narxiv):
        msgs.info('Cross-correlating with arxiv slit # {:d}'.format(iarxiv))
        this_det_arxiv = det_arxiv[str(iarxiv)]
        # Match the peaks between the two spectra. This code attempts to compute the stretch if cc > cc_thresh
        success, shift_vec[iarxiv], stretch_vec[iarxiv], ccorr_vec[iarxiv], _, _ = \
            wvutils.xcorr_shift_stretch(spec_cont_sub, spec_arxiv[:, iarxiv],
                                        cc_thresh=cc_thresh, fwhm=fwhm, seed=random_state,
                                        debug=debug_xcorr)
        # If cc < cc_thresh or if this optimization failed, don't reidentify from this arxiv spectrum
        if success != 1:
            continue
        # Estimate wcen and disp for this slit based on its shift/stretch relative to the archive slit
        disp[iarxiv] = disp_arxiv[iarxiv] / stretch_vec[iarxiv]
        wcen[iarxiv] = wvc_arxiv[iarxiv] - shift_vec[iarxiv]*disp[iarxiv]
        # For each peak in the arxiv spectrum, identify the corresponding peaks in the input spectrum. Do this by
        # transforming these arxiv slit line pixel locations into the (shifted and stretched) input spectrum frame
        det_arxiv_ss = this_det_arxiv*stretch_vec[iarxiv] + shift_vec[iarxiv]
        spec_arxiv_ss = wvutils.shift_and_stretch(spec_arxiv[:, iarxiv], shift_vec[iarxiv], stretch_vec[iarxiv])

        if debug_xcorr:
            plt.figure(figsize=(14, 6))
            tampl_slit = np.interp(detections, xrng, spec_cont_sub)
            plt.plot(xrng, spec_cont_sub, color='red', drawstyle='steps-mid', label='input arc',linewidth=1.0, zorder=10)
            plt.plot(detections, tampl_slit, 'r.', markersize=10.0, label='input arc lines', zorder=10)
            tampl_arxiv = np.interp(this_det_arxiv, xrng, spec_arxiv[:, iarxiv])
            plt.plot(xrng, spec_arxiv[:, iarxiv], color='black', drawstyle='steps-mid', linestyle=':',
                     label='arxiv arc', linewidth=0.5)
            plt.plot(this_det_arxiv, tampl_arxiv, 'k+', markersize=8.0, label='arxiv arc lines')
            # tampl_ss = np.interp(gsdet_ss, xrng, gdarc_ss)
            for iline in range(det_arxiv_ss.size):
                plt.plot([this_det_arxiv[iline], det_arxiv_ss[iline]], [tampl_arxiv[iline], tampl_arxiv[iline]],
                         color='cornflowerblue', linewidth=1.0)
            plt.plot(xrng, spec_arxiv_ss, color='black', drawstyle='steps-mid', label='arxiv arc shift/stretch',linewidth=1.0)
            plt.plot(det_arxiv_ss, tampl_arxiv, 'k.', markersize=10.0, label='predicted arxiv arc lines')
            plt.title(
                'Cross-correlation of input slit and arxiv slit # {:d}'.format(iarxiv + 1) +
                ': ccor = {:5.3f}'.format(ccorr_vec[iarxiv]) +
                ', shift = {:6.1f}'.format(shift_vec[iarxiv]) +
                ', stretch = {:5.4f}'.format(stretch_vec[iarxiv]) +
                ', wv_cen = {:7.1f}'.format(wcen[iarxiv]) +
                ', disp = {:5.3f}'.format(disp[iarxiv]))
            plt.ylim(1.2*spec_cont_sub.min(), 1.5 *spec_cont_sub.max())
            plt.legend()
            plt.show()


        # Calculate wavelengths for all of the this_det_arxiv detections. This step could in principle be done more accurately
        # with the polynomial solution itself, but the differences are 1e-12 of a pixel, and this interpolate of the tabulated
        # solution makes the code more general.
        wvval_arxiv = (scipy.interpolate.interp1d(xrng, wave_soln_arxiv[:, iarxiv], kind='cubic'))(this_det_arxiv)

        # Compute a "local" zero lag correlation of the slit spectrum and the shifted and stretch arxiv spectrum over a
        # a nlocal_cc_odd long segment of spectrum. We will then uses spectral similarity as a further criteria to
        # decide which lines are good matches
        prod_smooth = scipy.ndimage.convolve1d(spec_cont_sub*spec_arxiv_ss, window)
        spec2_smooth = scipy.ndimage.convolve1d(spec_cont_sub**2, window)
        arxiv2_smooth = scipy.ndimage.convolve1d(spec_arxiv_ss**2, window)
        denom = np.sqrt(spec2_smooth*arxiv2_smooth)
        corr_local = np.zeros_like(denom)
        corr_local[denom > 0] = prod_smooth[denom > 0]/denom[denom > 0]
        corr_local[denom == 0.0] = -1.0

        # Loop over the current slit line pixel detections and find the nearest arxiv spectrum line
        # JFH added this if statement to prevent crashes for cases where no arc lines where found. This is because
        # full_template keeps passing in tiny snippets of mostly junk padded spectra that cause all kind of crashes.
        # A better approach would be to fix full_template so as to not enter reidentify unless the "arxiv_arcs"
        # are not almost entirely zero padded snippets.
        if det_arxiv_ss.size > 0:
            for iline in range(detections.size):
                # match to pixel in shifted/stretch arxiv spectrum
                pdiff = np.abs(detections[iline] - det_arxiv_ss)
                bstpx = np.argmin(pdiff)
                # If a match is found within 2 pixels, consider this a successful match
                if pdiff[bstpx] < match_toler:
                    # Using the arxiv arc wavelength solution, search for the nearest line in the line list
                    bstwv = np.abs(wvdata - wvval_arxiv[bstpx])
                    # This is a good wavelength match if it is within match_toler disperion elements
                    if bstwv[np.argmin(bstwv)] < match_toler*disp_arxiv[iarxiv]:
                        line_indx = np.append(line_indx, np.argmin(bstwv))  # index in the line list array wvdata of this match
                        det_indx = np.append(det_indx, iline)             # index of this line in the detected line array detections
                        line_cc = np.append(line_cc,np.interp(detections[iline],xrng,corr_local)) # local cross-correlation at this match
                        line_iarxiv = np.append(line_iarxiv,iarxiv)

    narxiv_used = np.sum(wcen != 0.0)

    # Initialise the patterns dictionary, sigdetect not used anywhere
    if (narxiv_used == 0) or (len(np.unique(line_indx)) < 3):
        patt_dict_slit = patterns.empty_patt_dict(detections.size)
        patt_dict_slit['sigdetect'] = sigdetect
        return detections, spec_cont_sub, patt_dict_slit

    #if debug_reid:
    #    embed(header='557 of autoid.py')

    # Finalize the best guess of each line
    patt_dict_slit = patterns.solve_xcorr(
        detections, wvdata, det_indx, line_indx, line_cc,
        nreid_min=nreid_min,cc_local_thresh=cc_local_thresh)
    patt_dict_slit['sign'] = sign # This is not used anywhere
    patt_dict_slit['bwv'] = np.median(wcen[wcen != 0.0])
    patt_dict_slit['bdisp'] = np.median(disp[disp != 0.0])
    patt_dict_slit['sigdetect'] = sigdetect


    if debug_reid:
        plt.figure(figsize=(14, 6))
        # Plot a summary of the local x-correlation values for each line on each slit
        for iarxiv in range(narxiv):
            # Only plot those that we actually tried to reidentify (i.e. above cc_thresh)
            if wcen[iarxiv] != 0.0:
                this_iarxiv = line_iarxiv == iarxiv
                plt.plot(wvdata[line_indx[this_iarxiv]], line_cc[this_iarxiv], marker=next(marker), color=next(colors),
                         linestyle='', markersize=5.0, label='arxiv slit={:d}'.format(iarxiv))

        plt.hlines(cc_local_thresh, wvdata[line_indx].min(), wvdata[line_indx].max(), color='red', linestyle='--',
                   label='Local xcorr threshhold')
        plt.title('Local x-correlation for reidentified lines from narxiv_used={:d}'.format(narxiv_used) +
                  ' arxiv slits. Requirement: nreid_min={:d}'.format(nreid_min) + ' matches > threshold')
        plt.xlabel('wavelength from line list')
        plt.ylabel('Local x-correlation coefficient')
        # plt.ylim((0.0, 1.2))
        plt.legend()
        plt.show()
        # QA Plot ofthe reidentifications
        match_qa(spec_cont_sub, detections, line_list, patt_dict_slit['IDs'], patt_dict_slit['scores'])

    # Use only the perfect IDs
    iperfect = np.array(patt_dict_slit['scores']) != 'Perfect'
    patt_dict_slit['mask'][iperfect] = False
    patt_dict_slit['nmatch'] = np.sum(patt_dict_slit['mask'])
    if patt_dict_slit['nmatch'] < 3:
        patt_dict_slit['acceptable'] = False

    return detections, spec_cont_sub, patt_dict_slit


# TODO -- Move this to wvutils?
def match_to_arxiv(spec_arxiv:np.ndarray):

    nspec_arxiv, narxiv = spec_arxiv.shape

    # Cross-correlate with each arxiv spectrum to identify lines
    line_indx = np.array([], dtype=int)
    det_indx = np.array([], dtype=int)
    line_cc = np.array([], dtype=float)
    line_iarxiv = np.array([], dtype=int)
    wcen = np.zeros(narxiv)
    disp = np.zeros(narxiv)
    shift_vec = np.zeros(narxiv)
    stretch_vec = np.zeros(narxiv)
    ccorr_vec = np.zeros(narxiv)
    for iarxiv in range(narxiv):
        msgs.info('Cross-correlating with arxiv slit # {:d}'.format(iarxiv))
        this_det_arxiv = det_arxiv[str(iarxiv)]
        # Match the peaks between the two spectra. This code attempts to compute the stretch if cc > cc_thresh
        success, shift_vec[iarxiv], stretch_vec[iarxiv], ccorr_vec[iarxiv], _, _ = \
            wvutils.xcorr_shift_stretch(spec_cont_sub, spec_arxiv[:, iarxiv],
                                        cc_thresh=cc_thresh, fwhm=fwhm, seed=random_state,
                                        debug=debug_xcorr)
        # If cc < cc_thresh or if this optimization failed, don't reidentify from this arxiv spectrum
        if success != 1:
            continue
        # Estimate wcen and disp for this slit based on its shift/stretch relative to the archive slit
        disp[iarxiv] = disp_arxiv[iarxiv] / stretch_vec[iarxiv]
        wcen[iarxiv] = wvc_arxiv[iarxiv] - shift_vec[iarxiv]*disp[iarxiv]
        # For each peak in the arxiv spectrum, identify the corresponding peaks in the input spectrum. Do this by
        # transforming these arxiv slit line pixel locations into the (shifted and stretched) input spectrum frame
        det_arxiv_ss = this_det_arxiv*stretch_vec[iarxiv] + shift_vec[iarxiv]
        spec_arxiv_ss = wvutils.shift_and_stretch(spec_arxiv[:, iarxiv], shift_vec[iarxiv], stretch_vec[iarxiv])

        if debug_xcorr:
            plt.figure(figsize=(14, 6))
            tampl_slit = np.interp(detections, xrng, spec_cont_sub)
            plt.plot(xrng, spec_cont_sub, color='red', drawstyle='steps-mid', label='input arc',linewidth=1.0, zorder=10)
            plt.plot(detections, tampl_slit, 'r.', markersize=10.0, label='input arc lines', zorder=10)
            tampl_arxiv = np.interp(this_det_arxiv, xrng, spec_arxiv[:, iarxiv])
            plt.plot(xrng, spec_arxiv[:, iarxiv], color='black', drawstyle='steps-mid', linestyle=':',
                     label='arxiv arc', linewidth=0.5)
            plt.plot(this_det_arxiv, tampl_arxiv, 'k+', markersize=8.0, label='arxiv arc lines')
            # tampl_ss = np.interp(gsdet_ss, xrng, gdarc_ss)
            for iline in range(det_arxiv_ss.size):
                plt.plot([this_det_arxiv[iline], det_arxiv_ss[iline]], [tampl_arxiv[iline], tampl_arxiv[iline]],
                         color='cornflowerblue', linewidth=1.0)
            plt.plot(xrng, spec_arxiv_ss, color='black', drawstyle='steps-mid', label='arxiv arc shift/stretch',linewidth=1.0)
            plt.plot(det_arxiv_ss, tampl_arxiv, 'k.', markersize=10.0, label='predicted arxiv arc lines')
            plt.title(
                'Cross-correlation of input slit and arxiv slit # {:d}'.format(iarxiv + 1) +
                ': ccor = {:5.3f}'.format(ccorr_vec[iarxiv]) +
                ', shift = {:6.1f}'.format(shift_vec[iarxiv]) +
                ', stretch = {:5.4f}'.format(stretch_vec[iarxiv]) +
                ', wv_cen = {:7.1f}'.format(wcen[iarxiv]) +
                ', disp = {:5.3f}'.format(disp[iarxiv]))
            plt.ylim(1.2*spec_cont_sub.min(), 1.5 *spec_cont_sub.max())
            plt.legend()
            plt.show()


        # Calculate wavelengths for all of the this_det_arxiv detections. This step could in principle be done more accurately
        # with the polynomial solution itself, but the differences are 1e-12 of a pixel, and this interpolate of the tabulated
        # solution makes the code more general.
        wvval_arxiv = (scipy.interpolate.interp1d(xrng, wave_soln_arxiv[:, iarxiv], kind='cubic'))(this_det_arxiv)

        # Compute a "local" zero lag correlation of the slit spectrum and the shifted and stretch arxiv spectrum over a
        # a nlocal_cc_odd long segment of spectrum. We will then uses spectral similarity as a further criteria to
        # decide which lines are good matches
        prod_smooth = scipy.ndimage.convolve1d(spec_cont_sub*spec_arxiv_ss, window)
        spec2_smooth = scipy.ndimage.convolve1d(spec_cont_sub**2, window)
        arxiv2_smooth = scipy.ndimage.convolve1d(spec_arxiv_ss**2, window)
        denom = np.sqrt(spec2_smooth*arxiv2_smooth)
        corr_local = np.zeros_like(denom)
        corr_local[denom > 0] = prod_smooth[denom > 0]/denom[denom > 0]
        corr_local[denom == 0.0] = -1.0

        # Loop over the current slit line pixel detections and find the nearest arxiv spectrum line
        # JFH added this if statement to prevent crashes for cases where no arc lines where found. This is because
        # full_template keeps passing in tiny snippets of mostly junk padded spectra that cause all kind of crashes.
        # A better approach would be to fix full_template so as to not enter reidentify unless the "arxiv_arcs"
        # are not almost entirely zero padded snippets.
        if det_arxiv_ss.size > 0:
            for iline in range(detections.size):
                # match to pixel in shifted/stretch arxiv spectrum
                pdiff = np.abs(detections[iline] - det_arxiv_ss)
                bstpx = np.argmin(pdiff)
                # If a match is found within 2 pixels, consider this a successful match
                if pdiff[bstpx] < match_toler:
                    # Using the arxiv arc wavelength solution, search for the nearest line in the line list
                    bstwv = np.abs(wvdata - wvval_arxiv[bstpx])
                    # This is a good wavelength match if it is within match_toler disperion elements
                    if bstwv[np.argmin(bstwv)] < match_toler*disp_arxiv[iarxiv]:
                        line_indx = np.append(line_indx, np.argmin(bstwv))  # index in the line list array wvdata of this match
                        det_indx = np.append(det_indx, iline)             # index of this line in the detected line array detections
                        line_cc = np.append(line_cc,np.interp(detections[iline],xrng,corr_local)) # local cross-correlation at this match
                        line_iarxiv = np.append(line_iarxiv,iarxiv)

    narxiv_used = np.sum(wcen != 0.0)

def map_fwhm(image, imbpm, slits, npixel=None, nsample=None, sigdetect=10., specord=1, spatord=0, fwhm=5.):
    """
    Map the spectral FWHM at all spectral and spatial locations of all slits, using an input image (usually an arc)

    Args:
        image (`numpy.ndarray`_):
            Arc image (nspec, nspat)
        imbpm (`numpy.ndarray`_):
            Bad pixel mask corresponding to the input arc image (nspec, nspat)
        slits (:class:`pypeit.slittrace.SlitTraceSet`):
            Slit edges
        npixel (int, None, optional):
            Number of spatial detector pixels between each estimate of the FWHM
            Only nsample or npixel should be specified. Precedence is given to nsample.
        nsample (int, None, optional):
            Number of positions along the spatial direction of the slit to estimate the FWHM.
            Only nsample or npixel should be specified. Precedence is given to nsample.
        sigdetect (:obj:`float`, optional):
            Sigma threshold above fluctuations for arc-line detection.
            Used by :func:`pypeit.core.arc.detect_lines`.
        specord (tuple, optional):
            The spectral polynomial order to use in the 2D polynomial fit to the
            FWHM of the arc lines. See also, spatord.
        spatord (tuple, optional):
            The spatial polynomial order to use in the 2D polynomial fit to the
            FWHM of the arc lines. See also, specord.
        fwhm (:obj:`float`, optional):
            Number of pixels per FWHM resolution element.
            Used by :func:`pypeit.core.arc.detect_lines`.

    Returns:
        `numpy.ndarray`_: Numpy array of PypeItFit objects that provide the spectral FWHM (in pixels) given a
        spectral pixel and the spatial coordinate (expressed as a fraction along the slit in the spatial direction)
    """
    nslits = slits.nslits
    scale = (2 * np.sqrt(2 * np.log(2)))
    _npixel = 10 if npixel is None else npixel  # Sample every 10 pixels unless the argument is set (Note: this is only used if nsample is not set)
    _ord = (specord, spatord)  # The 2D polynomial orders to fit to the resolution map.
    slits_left, slits_right, _ = slits.select_edges(initial=True, flexure=None)
    slit_lengths = np.mean(slits_right-slits_left, axis=0)
    spec_vec = np.arange(image.shape[0])
    resmap = [None for sl in range(nslits)]  # Setup the resmap
    for sl in range(nslits):
        msgs.info(f"Calculating spectral resolution for slit {sl+1}/{nslits}")
        # Fraction along the slit in the spatial direction to sample the arc line width
        nmeas = int(0.5+slit_lengths[sl]/_npixel) if nsample is None else nsample
        slitsamp = np.linspace(0.01, 0.99, nmeas)
        this_samp, this_cent, this_fwhm = np.array([]), np.array([]), np.array([])
        for ss in range(nmeas):
            spat_vec = np.round(slitsamp[ss] * slits_left[:, sl] + (1 - slitsamp[ss]) * slits_right[:, sl]).astype(int)
            # Some slits are traced off the detector, so only consider pixels that are on the detector
            wdet = np.where((spat_vec >= 0) & (spat_vec<image.shape[1]))
            # Extract the relevant pixels
            arc_spec = image[(spec_vec[wdet], spat_vec[wdet])]
            arc_bpm = imbpm[(spec_vec[wdet], spat_vec[wdet])]
            # Detect lines and store the spectral FWHM
            _, _, cent, wdth, _, best, _, nsig = arc.detect_lines(arc_spec, sigdetect=sigdetect, fwhm=fwhm, bpm=arc_bpm)
            this_cent = np.append(this_cent, cent[best])
            this_fwhm = np.append(this_fwhm, scale*wdth[best])  # Scale convert sig to spectral FWHM
            this_samp = np.append(this_samp, slitsamp[ss]*np.ones(wdth[best].size))
        # Perform a 2D robust fit on the measures for this slit
        resmap[sl] = fitting.robust_fit(this_cent, this_fwhm, _ord, x2=this_samp,
                                        lower=3, upper=3, function='polynomial2d')
    # Return an array containing the PypeIt fits
    return np.array(resmap)


def measure_fwhm(spec, sigdetect=10., fwhm=5.):
    """
    Measure the arc lines FWHM, i.e, approximate spectral resolution

    Args:
        spec (`numpy.ndarray`_):
            Arc spectrum from a single slit.
        sigdetect (:obj:`float`, optional):
            Sigma threshold above fluctuations for arc-line detection.
            Used by :func:`pypeit.core.arc.detect_lines`.
        fwhm (:obj:`float`, optional):
            Number of pixels per fwhm resolution element.
            Used by :func:`pypeit.core.arc.detect_lines`.

    Returns:
        :obj:`float`: Measured arc lines FWHM in binned pixels of the input arc image
    """

    # Determine the lines FWHM, i.e, approximate spectral resolution
    #  This may only be recorded and not used by the algorithms
    _, _, _, wdth, _, best, _, nsig = arc.detect_lines(spec, sigdetect=sigdetect, fwhm=fwhm)
    # 1sigma Gaussian widths of the line detections
    wdth = wdth[best]
    # significance of each line detected
    nsig = nsig[best]
    # Nsigma (significance) threshold. We use only lines that have the highest significance
    # We start with nsig_thrshd of 500 and iteratively reduce it if there are not more than 6 lines
    nsig_thrshd = 500.
    measured_fwhm = None
    while nsig_thrshd >= sigdetect:
        if wdth[nsig >= nsig_thrshd].size > 6:
            # compute average `wdth`
            mean, med, _ = astropy.stats.sigma_clipped_stats(
                wdth[nsig >= nsig_thrshd], sigma_lower=2.0, sigma_upper=2.0
            )
            # FWHM in pixels
            measured_fwhm = med * (2 * np.sqrt(2 * np.log(2)))
            break
        nsig_thrshd -= sigdetect/2.

    return measured_fwhm


def set_fwhm(par, measured_fwhm=None):
    """
    Set the value of the arc lines FWHM by choosing between the provided parset
    and the measured_fwhm

    Args:
        par (:class:`~pypeit.par.pypeitpar.WaveSolutionPar`):
            Key parameters that drive the behavior of the
            wavelength-solution algorithms.
        measured_fwhm (:obj:`float`):
            Measured arc lines FWHM in binned pixels of the input arc image

    Returns:
       :obj:`float`: Chosen arc lines FWHM in binned pixels of the input arc image
    """

    # Set FWHM for the methods that follow
    if par['fwhm_fromlines'] is False:
        fwhm = par['fwhm']
        msgs.info(f"User-provided arc lines FWHM: {fwhm:.1f} pixels")
    elif measured_fwhm is None:
        fwhm = par['fwhm']
        msgs.warn(f"Assumed arc lines FWHM: {fwhm:.1f} pixels")
    else:
        fwhm = measured_fwhm
        msgs.info(f"Measured arc lines FWHM: {fwhm:.1f} pixels")

    return fwhm


def full_template(spec, lamps, par, ok_mask, det, binspectral, nsnippet=2,
                  measured_fwhms=None, debug_xcorr=False, debug_reid=False,
                  x_percentile=50., template_dict=None, debug=False, 
                  nonlinear_counts=1e10):
    """
    Method of wavelength calibration using a single, comprehensive template spectrum

    The steps are:
      1. Load the template and rebin, as necessary
      2. Cross-correlate input spectrum and template to find the shift between the two
      3. Loop on snippets of the input spectrum to ID lines using reidentify()
      4. Fit with fitting.iterative_fitting()

    Args:
        spec: ndarray (nspec, nslit)
          Spectra to be calibrated
        lamps : :obj:`list`
            List of arc lamps to be used for wavelength calibration.
            E.g., ['ArI','NeI','KrI','XeI']
        par: WavelengthSolutionPar ParSet
          Calibration parameters
        ok_mask: ndarray, bool
          Mask of indices of good slits
        det: int
          Detector index
        binspectral: int
          Binning of the input arc in the spectral dimension
        nsnippet: int, optional
          Number of snippets to chop the input spectrum into when ID'ing lines
          This deals with differences due to non-linearity between the template
          and input spectrum.
        measured_fwhms: ndarray, optional
            Array of FWHM (in pixels) measured from the arc lines. Shape (nslit,)
        x_percentile: float, optional
          Passed to reidentify to reduce the dynamic range of arc line amplitudes
        template_dict (dict, optional): Dict containing tempmlate items, largely for development

    Returns:
        wvcalib: dict
          Dict of wavelength calibration solutions

    """
    #debug = True
    #debug_xcorr = True
    #debug_reid = True
    # Load line lists
    if 'ThAr' in lamps:
        line_lists_all = waveio.load_line_lists(lamps)
        line_lists = line_lists_all[np.where(line_lists_all['ion'] != 'UNKNWN')]
    else:
        line_lists = waveio.load_line_lists(lamps)

    # Load template
    if template_dict is None:
        temp_wv, temp_spec, temp_bin = waveio.load_template(
            par['reid_arxiv'], det, wvrng=par['wvrng_arxiv'])
    else:
        temp_wv = template_dict['wave']
        temp_spec = template_dict['spec']
        temp_bin = template_dict['bin']

    # Deal with binning (not yet tested)
    if binspectral != temp_bin:
        msgs.info("Resizing the template due to different binning.")
        new_npix = int(temp_wv.size * temp_bin / binspectral)
        temp_wv = arc.resize_spec(temp_wv, new_npix)
        temp_spec = arc.resize_spec(temp_spec, new_npix)

    # Dimensions
    if spec.ndim == 2:
        nspec, nslits = spec.shape
    elif spec.ndim == 1:
        nspec = spec.size
        nslits = 1
        spec = np.reshape(spec, (nspec,1))

    # Loop on slits
    wvcalib = {}
    for slit in range(nslits):
        # Sigdetect
        sigdetect = wvutils.parse_param(par, 'sigdetect', slit)
        # Check
        if slit not in ok_mask:
            wvcalib[str(slit)] = None
            continue
        msgs.info("Processing slit {0:d}/{1:d}".format(slit+1, nslits))
        msgs.info("Using sigdetect = {}".format(sigdetect))
        # Grab the observed arc spectrum
        obs_spec_i = spec[:,slit]
        # get FWHM for this slit
        fwhm = set_fwhm(par, measured_fwhm=measured_fwhms[slit])

        # Find the shift
        ncomb = temp_spec.size
        # Remove the continuum before adding the padding to obs_spec_i
        _, _, _, _, obs_spec_cont_sub = wvutils.arc_lines_from_spec(obs_spec_i)
        _, _, _, _, templ_spec_cont_sub = wvutils.arc_lines_from_spec(temp_spec)
        # Pad
        pad_spec = np.zeros_like(temp_spec)
        nspec = len(obs_spec_i)
        npad = ncomb - nspec
        if npad > 0:    # Pad the input spectrum
            pad_spec[npad // 2:npad // 2 + len(obs_spec_i)] = obs_spec_cont_sub
            tspec = templ_spec_cont_sub
        elif npad < 0:  # Pad the template!
            pad_spec = obs_spec_cont_sub
            npad *= -1
            tspec = np.zeros(nspec)
            tspec[npad // 2:npad // 2 + ncomb] = templ_spec_cont_sub
        else:  # No padding necessary
            pad_spec = obs_spec_cont_sub
            tspec = templ_spec_cont_sub
        # Cross-correlate
        shift_cc, corr_cc = wvutils.xcorr_shift(tspec, pad_spec, debug=debug, fwhm=fwhm, percent_ceil=x_percentile)
        #shift_cc, corr_cc = wvutils.xcorr_shift(temp_spec, pspec, debug=debug, percent_ceil=x_percentile)
        msgs.info("Shift = {}; cc = {}".format(shift_cc, corr_cc))
        if debug:
            xvals = np.arange(tspec.size)
            plt.clf()
            ax = plt.gca()
            #
            ax.plot(xvals, tspec, label='template')  # Template
            ax.plot(xvals, np.roll(pspec, int(shift_cc)), 'k', label='input')  # Input
            ax.legend()
            plt.show()
            #embed(header='909 autoid')
        i0 = npad // 2 + int(shift_cc)

        # Generate the template snippet
        if i0 < 0: # Pad?
            mspec = np.concatenate([np.zeros(-1*i0), temp_spec[0:i0+nspec]])
            mwv = np.concatenate([np.zeros(-1*i0), temp_wv[0:i0+nspec]])
        elif (i0+nspec) > temp_spec.size: # Pad?
            mspec = np.concatenate([temp_spec[i0:], np.zeros(nspec-temp_spec.size+i0)])
            mwv = np.concatenate([temp_wv[i0:], np.zeros(nspec-temp_spec.size+i0)])
        else: # Don't pad
            mspec = temp_spec[i0:i0 + nspec]
            mwv = temp_wv[i0:i0 + nspec]

        # Loop on snippets
        nsub = obs_spec_i.size // nsnippet
        sv_det, sv_IDs = [], []
        for kk in range(nsnippet):
            # Construct
            j0 = nsub * kk
            j1 = min(nsub*(kk+1), obs_spec_i.size)
            tsnippet = obs_spec_i[j0:j1]
            msnippet = mspec[j0:j1]
            mwvsnippet = mwv[j0:j1]
            # TODO: JFH This continue statement deals with the case when the msnippet derives from *entirely* zero-padded
            #  pixels, and allows the code to continue with crashing. This code is constantly causing reidentify to crash
            #  by passing in these junk snippets that are almost entirely zero-padded for large shifts. We should
            #  be checking for this intelligently rather than constantly calling reidentify with basically junk arxiv
            #  spectral snippets.
            if not np.any(msnippet):
                continue
            # TODO -- JXP
            #  should we use par['cc_thresh'] instead of hard-coding cc_thresh??
            # Run reidentify
            detections, spec_cont_sub, patt_dict = reidentify(tsnippet, msnippet, mwvsnippet,
                                                              line_lists, 1, debug_xcorr=debug_xcorr,
                                                              sigdetect=sigdetect,
                                                              nonlinear_counts=nonlinear_counts,
                                                              debug_reid=debug_reid,  # verbose=True,
                                                              match_toler=par['match_toler'],
                                                              cc_thresh=0.1, fwhm=fwhm)
            # Deal with IDs
            sv_det.append(j0 + detections)
            try:
                sv_IDs.append(patt_dict['IDs'])
            except KeyError:
                msgs.warn("Failed to perform wavelength calibration in reidentify..")
                sv_IDs.append(np.zeros_like(detections))
            else:
                # Save now in case the next one barfs
                bdisp = patt_dict['bdisp']

        # Collate and proceed
        dets = np.concatenate(sv_det)
        IDs = np.concatenate(sv_IDs)
        gd_det = np.where(IDs > 0.)[0]
        if len(gd_det) < 4:
            msgs.warn("Not enough useful IDs")
            wvcalib[str(slit)] = None
            continue
        # Fit
        try:
            final_fit = wv_fitting.iterative_fitting(obs_spec_i, dets, gd_det,
                                              IDs[gd_det], line_lists, bdisp,
                                              verbose=False, n_first=par['n_first'],
                                              match_toler=par['match_toler'],
                                              func=par['func'],
                                              n_final=par['n_final'],
                                              sigrej_first=par['sigrej_first'],
                                              sigrej_final=par['sigrej_final'])
        except TypeError:
            #embed(header='974 of autoid')
            wvcalib[str(slit)] = None
        else:
            wvcalib[str(slit)] = copy.deepcopy(final_fit)
    # Finish
    return wvcalib

def echelle_wvcalib(spec, orders, spec_arxiv, wave_arxiv, lamps, par, 
                    ok_mask=None, use_unknowns=True, debug_all=False,
                    debug_peaks=False, debug_xcorr=False, debug_reid=False, 
                    debug_fits=False, nonlinear_counts=1e10,
<<<<<<< HEAD
                    redo_slits:list=None):
=======
                    redo_slit:int=None):
>>>>>>> 6a36f4e1
    r"""
    Algorithm to wavelength calibrate echelle data based on a predicted or archived wavelength solution

    Parameters
    ----------
    spec :  `numpy.ndarray_`, shape=(nspec, norders)
        Array of arc spectra for each order for which wavelength solutions are
        desired.
    orders : `numpy.ndarray_`
        Order numbers for the provided spectra. Used to match against
        the relevant archived spectrum for echelle spectrographs.
        Shape must be :math:`(N_{\rm orders},)`
    spec_arxiv :  `numpy.ndarray_`, shape=(nspec, narxiv) or (nspec)
        Collection of archival arc spectra for which wavelength solution and line identifications are known
    wave_arxiv:  float ndarray shape (nspec, narxiv) or (nspec)
        Wavelength solutions for the archival arc spectra spec_arxiv
    lamps : :obj:`list`
        List of arc lamps to be used for wavelength calibration.
        E.g., ['ArI','NeI','KrI','XeI']
    par : :class:`~pypeit.par.pypeitpar.WaveSolutionPar`
        Key parameters that drive the behavior of the
        wavelength-solution algorithms.
    ok_mask : `numpy.ndarray`, optional
        Integer array with the list of valid spectra ``spec`` to use.
        If None, all spectra are used.
    use_unknowns : bool, default = True, optional
        If True, arc lines that are known to be present in the
        spectra, but have not been attributed to an element+ion, will
        be included in the fit.
    debug_all: :obj:`bool`, optional
        Convenience parameter that turns on all debugging. Setting
        ``debug_all`` to True is equivalent to setting
        ``debug_peaks``, ``debug_xcorr``, ``debug_reid``, and
        ``debug_fits`` to True.
    debug_peaks : :obj:`bool`, optional
        Debug the line identification in the arcline spectra. See
        ``debug`` parameter in
        func:`pypeit.core.wavecal.wvutils.arc_lines_from_spec`.
    debug_xcorr: bool, default = False, optional
        Show plots useful for debugging the cross-correlation used
        for shift/stretch computation.
    debug_reid: bool, default = False, optional
        Show plots useful for debugging the line reidentification
    debug_fits : :obj:`bool`, optional
        Show the arc-line fit debugging plot. See :func:`arc_fit_qa`.
    nonlinear_counts: float, default = 1e10
        For arc line detection: Arc lines above this saturation
        threshold are not used in wavelength solution fits because
        they cannot be accurately centroided
<<<<<<< HEAD
    redo_slits: list, optional
        If provided, only perform the wavelength calibration for the
        given slit(s). 
=======
    redo_slit: int, optional
        If provided, only perform the wavelength calibration for the
        given slit. 
>>>>>>> 6a36f4e1

    Returns
    -------
    all_patt_dict: dict
       Arc lines pattern dictionary with some information about the IDs as well as the cross-correlation values
    wv_calib: dict
       Dictionary containing the wavelength solution for each order

    """

    # TODO: Perform detailed checking of the input

    # Check input
    if not isinstance(par, pypeitpar.WavelengthSolutionPar):
        msgs.error('Input parameters must be provided by a WavelengthSolutionPar object.')


    if spec.ndim != 2:
        msgs.error('Input spec must be a 2D numpy array!')

    nspec, norders = spec.shape

    if orders.size != norders:
        msgs.error('Number of provided orders does not match the number of provided spectra.')

    # Mask info
    ok_mask = np.arange(norders) if ok_mask is None else ok_mask
    if np.amax(ok_mask) >= norders:
        msgs.error('Spectrum selected by ok_mask is beyond the limits of the provided '
                   'spec array.')

    # Load the line lists
    if 'ThAr' in lamps:
        line_lists_all = waveio.load_line_lists(lamps)
        line_lists = line_lists_all[np.where(line_lists_all['ion'] != 'UNKNWN')]
        unknwns = line_lists_all[np.where(line_lists_all['ion'] == 'UNKNWN')]
    else:
        line_lists = waveio.load_line_lists(lamps)
        unknwns = waveio.load_unknown_list(lamps)

    tot_line_list = astropy.table.vstack([line_lists, unknwns]) if use_unknowns else line_lists

    # Array to hold continuum subtracted arcs
    spec_cont_sub = np.zeros_like(spec)

    # These are the final outputs
    all_patt_dict = {}
    detections = {}
    wv_calib = {}
    bad_orders = np.array([], dtype=int)
    # Reidentify each slit, and perform a fit
    for iord in range(norders):
<<<<<<< HEAD
        if redo_slits is not None and orders[iord] not in redo_slits:
=======
        if redo_slit is not None and orders[iord] != redo_slit:
>>>>>>> 6a36f4e1
            continue
        # ToDO should we still be populating wave_calib with an empty dict here?
        if iord not in ok_mask:
            wv_calib[str(iord)] = None
            continue
        msgs.info('Reidentifying and fitting Order = {0:d}, which is {1:d}/{2:d}'.format(orders[iord], iord, norders - 1))
        sigdetect = wvutils.parse_param(par, 'sigdetect', iord)
        cc_thresh = wvutils.parse_param(par, 'cc_thresh', iord)
        rms_threshold = wvutils.parse_param(par, 'rms_threshold', iord)
        msgs.info("Using sigdetect =  {}".format(sigdetect))
        msgs.info("Using rms_threshold =  {}".format(rms_threshold))
        detections[str(iord)], spec_cont_sub[:, iord], all_patt_dict[str(iord)] = reidentify(
            spec[:, iord], spec_arxiv[:, iord], wave_arxiv[:, iord], tot_line_list, par['nreid_min'],
            cc_thresh=cc_thresh, match_toler=par['match_toler'],
            cc_local_thresh=par['cc_local_thresh'], nlocal_cc=par['nlocal_cc'],
            nonlinear_counts=nonlinear_counts, sigdetect=sigdetect, fwhm=par['fwhm'],
            debug_peaks=(debug_peaks or debug_all),
            debug_xcorr=(debug_xcorr or debug_all),
            debug_reid=(debug_reid or debug_all))
        # Perform the fit
        if debug_fits or debug_all:
            embed(header='1115 of autoid')
        # Check if an acceptable reidentification solution was found
        if not all_patt_dict[str(iord)]['acceptable']:
            wv_calib[str(iord)] = None
            bad_orders = np.append(bad_orders, iord)
            continue

        n_final = wvutils.parse_param(par, 'n_final', iord)
        final_fit = wv_fitting.fit_slit(
            spec_cont_sub[:, iord], all_patt_dict[str(iord)], 
            detections[str(iord)], tot_line_list, 
            match_toler=par['match_toler'], 
            func=par['func'], n_first=par['n_first'],
            sigrej_first=par['sigrej_first'], 
            n_final=n_final, 
            sigrej_final=par['sigrej_final'])

        #final_fit = wv_fitting.fit_slit(
        #    spec_cont_sub[:, iord], all_patt_dict[str(iord)], 
        #    detections[str(iord)], tot_line_list, 
        #    match_toler=par['match_toler'], 
        #    func=par['func'], n_first=3,
        #    sigrej_first=2.0,
        #    n_final=n_final, 
        #    sigrej_final=2.5)

        # Did the fit succeed?
        if final_fit is None:
            # This pattern wasn't good enough
            wv_calib[str(iord)] = None
            bad_orders = np.append(bad_orders, iord)
            continue
        # Is the RMS below the threshold?
        if final_fit['rms'] > rms_threshold:
            msgs.warn('---------------------------------------------------' + msgs.newline() +
                      'Reidentify report for slit {0:d}/{1:d}:'.format(iord, norders - 1) + msgs.newline() +
                      '  Poor RMS ({0:.3f})! Need to add additional spectra to arxiv to improve fits'.format(
                          final_fit['rms']) + msgs.newline() +
                      '---------------------------------------------------')
            bad_orders = np.append(bad_orders, iord)
            # Note this result in new_bad_orders, but store the solution since this might be the best possible

        # Add the patt_dict and wv_calib to the output dicts
        wv_calib[str(iord)] = copy.deepcopy(final_fit)
        if (debug_fits or debug_all):
            arc_fit_qa(wv_calib[str(iord)], title='Silt: {}'.format(str(iord)), log=par['qa_log'])

    # Print the final report of all lines
    report_final(norders, all_patt_dict, detections, 
                 wv_calib, ok_mask, bad_orders,
<<<<<<< HEAD
                 redo_slits=redo_slits, orders=orders)
=======
                 redo_slit=redo_slit, orders=orders)
>>>>>>> 6a36f4e1

    return all_patt_dict, wv_calib


def report_final(nslits, all_patt_dict, detections, 
                 wv_calib, ok_mask, bad_slits, 
<<<<<<< HEAD
                 redo_slits:list=None,
=======
                 redo_slit:int=None,
>>>>>>> 6a36f4e1
                 orders:np.ndarray=None):
    """
    Print out the final report for wavelength calibration

    Args:
        nslits (int):
            Number of slits or ders
        all_patt_dict (dict):
            Dictionary containing reidentification information.
        detections (dict):
            Dictionary containing the lines that were detected.
        wv_calib (dict):
            Dictionary holding the wavelength solutions for each slit/orders
        ok_mask (ndarray, bool):
            Mask of indices of good slits
        bad_slits (ndarray, bool):
            List of slits that are bad
<<<<<<< HEAD
        redo_slits (list, optional):
            Report on only these slits
        orders (np.ndarray, optional):
            Echelle orders
=======
        redo_slit (int, optional):
            Slit or order that was redone.
        orders (ndarray, optional):
            Array of echelle orders to be printed out during the report.
>>>>>>> 6a36f4e1
    """
    for slit in range(nslits):
        # Prepare a message for bad wavelength solutions
        badmsg = '---------------------------------------------------' + msgs.newline() + \
            'Final report for slit {0:d}/{1:d}:'.format(slit, nslits) + msgs.newline()
        if orders is not None:
            badmsg += f'    Order: {orders[slit]}' + msgs.newline()
        badmsg +=  '  Wavelength calibration not performed!'
        # Redo?
<<<<<<< HEAD
        if redo_slits is not None and orders[slit] not in redo_slits:
=======
        if redo_slit is not None and orders[slit] != redo_slit:
>>>>>>> 6a36f4e1
            continue
        if slit not in ok_mask or slit in bad_slits or all_patt_dict[str(slit)] is None:
            msgs.warn(badmsg)
            continue
        st = str(slit)
        if wv_calib[st] is None:  # or len(wv_calib[st]) == 0:
            msgs.warn('Bad solution for slit: {}'.format(st))
            continue
        if all_patt_dict[st]['sign'] == +1:
            signtxt = 'correlate'
        else:
            signtxt = 'anitcorrelate'
        # Report
        cen_wave = wv_calib[st]['cen_wave']
        cen_disp = wv_calib[st]['cen_disp']
        sreport = str('---------------------------------------------------' + msgs.newline() +
                  'Final report for slit {0:d}/{1:d}:'.format(slit, nslits - 1) + msgs.newline() +
                  '  Pixels {:s} with wavelength'.format(signtxt) + msgs.newline() +
                  '  Number of lines detected      = {:d}'.format(detections[st].size) + msgs.newline() +
                  '  Number of lines that were fit = {:d}'.format(
                      len(wv_calib[st]['pixel_fit'])) + msgs.newline() +
                  '  Central wavelength            = {:g}A'.format(cen_wave) + msgs.newline() +
                  '  Central dispersion            = {:g}A/pix'.format(cen_disp) + msgs.newline() +
                  '  Central wave/disp             = {:g}'.format(cen_wave / cen_disp) + msgs.newline() + 
                  '  Final RMS of fit              = {:g}'.format(wv_calib[st]['rms']))
        if orders is not None:
            sreport + msgs.newline()+ f'  Echelle order                 = {orders[slit]}'
        msgs.info(msgs.newline() + sreport)


class ArchiveReid:
    r"""
    Algorithm to wavelength calibrate spectroscopic data based on an
    archive of wavelength solutions.

    Parameters
    ----------
    spec :  float ndarray shape of (nspec, nslits) or (nspec)
        Array of arc spectra for which wavelength solutions are
        desired.
    lamps : :obj:`list`
        List of arc lamps to be used for wavelength calibration.
        E.g., ['ArI','NeI','KrI','XeI']
    par : :class:`~pypeit.par.pypeitpar.WaveSolutionPar`
        Key parameters that drive the behavior of the
        wavelength-solution algorithms.
    ech_fixed_format: bool
        Set to True if this is a fixed format echelle spectrograp. The code will then
        align the archive_arc and the extracted arc for each order for the reidentification.
    ok_mask : `numpy.ndarray`, optional
        Integer array with the list of valid spectra ``spec`` to use.
        If None, all spectra are used.
    measured_fwhms: ndarray, optional
        Array of FWHM (in pixels) measured from the arc lines. Shape (nslit,)
    use_unknowns : bool, default = True, optional
        If True, arc lines that are known to be present in the
        spectra, but have not been attributed to an element+ion, will
        be included in the fit.
    debug_all: :obj:`bool`, optional
        Convenience parameter that turns on all debugging. Setting
        ``debug_all`` to True is equivalent to setting
        ``debug_peaks``, ``debug_xcorr``, ``debug_reid``, and
        ``debug_fits`` to True.
    debug_peaks : :obj:`bool`, optional
        Debug the line identification in the arcline spectra. See
        ``debug`` parameter in
        func:`pypeit.core.wavecal.wvutils.arc_lines_from_spec`.
    debug_xcorr: bool, default = False, optional
        Show plots useful for debugging the cross-correlation used
        for shift/stretch computation.
    debug_reid: bool, default = False, optional
        Show plots useful for debugging the line reidentification
    debug_fits : :obj:`bool`, optional
        Show the arc-line fit debugging plot. See :func:`arc_fit_qa`.
    orders : `numpy.ndarray`, optional
        Order numbers for the provided spectra. Used to match against
        the relevant archived spectrum for echelle spectrographs.
        Shape must be :math:`(N_{\rm spec},)` and these *must* be
        provided if ech_fixed_format is True.
    nonlinear_counts: float, default = 1e10
        For arc line detection: Arc lines above this saturation
        threshold are not used in wavelength solution fits because
        they cannot be accurately centroided

    Attributes
    ----------
    debug_peaks : :obj:`bool`
        Debug the peak finding.

    .. todo::
        - Fill in the rest of the attributes.

    """
    # TODO: Because we're passing orders directly, we no longer need spectrograph...
    def __init__(self, spec, lamps, par, ech_fixed_format=False, ok_mask=None,  measured_fwhms=None, use_unknowns=True, debug_all=False,
                 debug_peaks=False, debug_xcorr=False, debug_reid=False, debug_fits=False,
                 orders=None, nonlinear_counts=1e10):

        # TODO: Perform detailed checking of the input

        # Check input
        if not isinstance(par, pypeitpar.WavelengthSolutionPar):
            msgs.error('Input parameters must be provided by a WavelengthSolutionPar object.')
        # TODO: Do we need ech_fix_format if we have
        # spectrograph.pypeline, assuming we keep passing spectrograph?
        if ech_fixed_format and orders is None:
            msgs.error('If the specrograph is a fixed-format echelle (ech_fix_format is True), '
                       'the orders must be provided.')

        # TODO: What does and does not need to be an attribute?

        # Debugging
        self.debug_peaks = debug_peaks or debug_all
        self.debug_xcorr = debug_xcorr or debug_all
        self.debug_reid = debug_reid or debug_all
        self.debug_fits = debug_fits or debug_all

        self.spec = spec
        if spec.ndim == 2:
            self.nspec, self.nslits = spec.shape
        elif spec.ndim == 1:
            self.nspec = spec.size
            self.nslits = 1
        else:
            msgs.error('Input spec must be a 1D or 2D numpy array!')

        if orders is not None and orders.size != self.nslits:
            msgs.error('Number of provided orders does not match the number of provided spectra.')

        self.par = par
        self.lamps = lamps
        self.use_unknowns = use_unknowns

        # Mask info
        self.ok_mask = np.arange(self.nslits) if ok_mask is None else ok_mask
        if np.amax(ok_mask) >= self.nslits:
            msgs.error('Spectrum selected by ok_mask is beyond the limits of the provided '
                       'spec array.')
        # List of bad slits
        self.bad_slits = []

        # Pull paramaters out of the parset
        # TODO: Why are we doing this?
        # Parameters for arc line detction
        self.nonlinear_counts = nonlinear_counts # self.par['nonlinear_counts']
        # Paramaters that govern reidentification
        self.reid_arxiv = self.par['reid_arxiv']
        self.nreid_min = self.par['nreid_min']
        self.nlocal_cc = self.par['nlocal_cc']
        self.cc_thresh = self.par['cc_thresh']
        self.cc_local_thresh = self.par['cc_local_thresh']

        # Paramters that govern wavelength solution fitting
        self.match_toler = self.par['match_toler']
        self.func = self.par['func']
        self.n_first= self.par['n_first']
        self.sigrej_first= self.par['sigrej_first']
        self.sigrej_final= self.par['sigrej_final']

        # Load the line lists
        if 'ThAr' in self.lamps:
            line_lists_all = waveio.load_line_lists(self.lamps)
            self.line_lists = line_lists_all[np.where(line_lists_all['ion'] != 'UNKNWN')]
            self.unknwns = line_lists_all[np.where(line_lists_all['ion'] == 'UNKNWN')]
        else:
            self.line_lists = waveio.load_line_lists(self.lamps)
            self.unknwns = waveio.load_unknown_list(self.lamps)

        self.tot_line_list = astropy.table.vstack([self.line_lists, self.unknwns]) if self.use_unknowns \
                                else self.line_lists

        # Read in the wv_calib_arxiv and pull out some relevant quantities
        # ToDO deal with different binnings!
        self.wv_calib_arxiv, self.par_arxiv = waveio.load_reid_arxiv(self.reid_arxiv)

        # Determine the number of spectra in the arxiv, check that it
        # matches nslits if this is fixed format.
        narxiv = len(self.wv_calib_arxiv)
        for key in self.wv_calib_arxiv.keys():
            try:
                test = int(key)
            except ValueError:
                narxiv -=1

        #if self.ech_fix_format and (self.nslits != narxiv):
        #    msgs.error('You have set ech_fix_format = True, but nslits={:d} != narxiv={:d}'.format(self.nslits,narxiv) + '.' +
        #               msgs.newline() + 'The number of orders identified does not match the number of solutions in the arxiv')
        #

        # Array to hold continuum subtracted arcs
        self.spec_cont_sub = np.zeros_like(self.spec)

        nspec_arxiv = self.wv_calib_arxiv['0']['spec'].size
        self.spec_arxiv = np.zeros((nspec_arxiv, narxiv))
        self.wave_soln_arxiv = np.zeros((nspec_arxiv, narxiv))
        self.det_arxiv = {}
        for iarxiv in range(narxiv):
            self.spec_arxiv[:, iarxiv] = self.wv_calib_arxiv[str(iarxiv)]['spec']
            self.wave_soln_arxiv[:, iarxiv] = self.wv_calib_arxiv[str(iarxiv)]['wave_soln']
        # arxiv orders (echelle only)
        if ech_fixed_format:
            arxiv_orders = []
            for iarxiv in range(narxiv):
                arxiv_orders.append(self.wv_calib_arxiv[str(iarxiv)]['order'])
#            orders, _ = self.spectrograph.slit2order(slit_spat_pos)

        ind_arxiv = np.arange(narxiv, dtype=int)
        # These are the final outputs
        self.all_patt_dict = {}
        self.detections = {}
        self.wv_calib = {}
        self.bad_slits = np.array([], dtype=int)
        # Reidentify each slit, and perform a fit
        for slit in range(self.nslits):
            # ToDO should we still be populating wave_calib with an empty dict here?
            if slit not in self.ok_mask:
                self.wv_calib[str(slit)] = None
                continue
            msgs.info('Reidentifying and fitting slit # {0:d}/{1:d}'.format(slit,self.nslits-1))
            # If this is a fixed format echelle, arxiv has exactly the same orders as the data and so
            # we only pass in the relevant arxiv spectrum to make this much faster
            ind_sp = arxiv_orders.index(orders[slit]) if ech_fixed_format else ind_arxiv
            if ech_fixed_format:
                msgs.info(f'Order: {orders[slit]}')
            sigdetect = wvutils.parse_param(self.par, 'sigdetect', slit)
            cc_thresh = wvutils.parse_param(self.par, 'cc_thresh', slit)
            rms_threshold = wvutils.parse_param(self.par, 'rms_threshold', slit)
            msgs.info("Using sigdetect =  {}".format(sigdetect))
            msgs.info("Using rms_threshold =  {}".format(rms_threshold))
            # get FWHM for this slit
            fwhm = set_fwhm(self.par, measured_fwhm=measured_fwhms[slit])
            self.detections[str(slit)], self.spec_cont_sub[:,slit], self.all_patt_dict[str(slit)] = \
                reidentify(self.spec[:,slit], self.spec_arxiv[:,ind_sp], self.wave_soln_arxiv[:,ind_sp],
                           self.tot_line_list, self.nreid_min, cc_thresh=cc_thresh, match_toler=self.match_toler,
                           cc_local_thresh=self.cc_local_thresh, nlocal_cc=self.nlocal_cc, nonlinear_counts=self.nonlinear_counts,
                           sigdetect=sigdetect, fwhm=fwhm, debug_peaks=self.debug_peaks, debug_xcorr=self.debug_xcorr,
                           debug_reid=self.debug_reid)
            # Check if an acceptable reidentification solution was found
            if not self.all_patt_dict[str(slit)]['acceptable']:
                self.wv_calib[str(slit)] = None
                self.bad_slits = np.append(self.bad_slits, slit)
                continue

            # Perform the fit
            n_final = wvutils.parse_param(self.par, 'n_final', slit)
            final_fit = wv_fitting.fit_slit(self.spec_cont_sub[:, slit], self.all_patt_dict[str(slit)],
                                         self.detections[str(slit)],
                                         self.tot_line_list, match_toler=self.match_toler,func=self.func, n_first=self.n_first,
                                         sigrej_first=self.sigrej_first, n_final=n_final,sigrej_final=self.sigrej_final)

            # Did the fit succeed?
            if final_fit is None:
                # This pattern wasn't good enough
                self.wv_calib[str(slit)] = None
                self.bad_slits = np.append(self.bad_slits, slit)
                continue
            # Is the RMS below the threshold?
            if final_fit['rms'] > rms_threshold:
                order_str = '' if orders is None else ', order={}'.format(orders[slit])
                msgs.warn('---------------------------------------------------' + msgs.newline() +
                          'Reidentify report for slit {0:d}/{1:d}'.format(slit, self.nslits-1) + order_str + msgs.newline() +
                          '  Poor RMS ({0:.3f})! Need to add additional spectra to arxiv to improve fits'.format(
                              final_fit['rms']) + msgs.newline() +
                          '---------------------------------------------------')
                self.bad_slits = np.append(self.bad_slits, slit)
                # Note this result in new_bad_slits, but store the solution since this might be the best possible

            # Add the patt_dict and wv_calib to the output dicts
            self.wv_calib[str(slit)] = copy.deepcopy(final_fit)
            if self.debug_fits:
                arc_fit_qa(self.wv_calib[str(slit)], title='Slit: {}'.format(str(slit)))

        # Print the final report of all lines
        report_final(self.nslits, self.all_patt_dict, self.detections, self.wv_calib, self.ok_mask, self.bad_slits)


    def get_results(self):
        return copy.deepcopy(self.all_patt_dict), copy.deepcopy(self.wv_calib)





class HolyGrail:
    """ General algorithm to wavelength calibrate spectroscopic data

    Parameters
    ----------
    spec : ndarray
        2D array of arcline spectra (nspec,nslit)
    lamps : :obj:`list`
        List of arc lamps to be used for wavelength calibration.
        E.g., ['ArI','NeI','KrI','XeI']
    par : ParSet or dict, default = default parset, optional
        This is the parset par['calibrations']['wavelengths']. A
        dictionary with the corresponding parameter names also works.
    ok_mask : ndarray, optional
        Array of good slits
    islinelist : bool, optional
        Is lines a linelist (True), or a list of ions (False)
    outroot : str, optional
        Name of output file
    debug : bool, optional
        Used to debug the algorithm
    verbose : bool, optional
        If True, the final fit will print out more detail as the RMS is
        refined, and lines are rejected. This is mostly helpful for
        developing the algorithm.
    binw : ndarray, optional
        Set the wavelength grid when identifying the best solution
    bind : ndarray, optional
        Set the dispersion grid when identifying the best solution
    nstore : int, optional
        The number of "best" initial solutions to consider
    use_unknowns : bool, optional
        If True, arc lines that are known to be present in the spectra,
        but have not been attributed to an element+ion, will be included
        in the fit.
    spectrograph : str, optional
        Spectrograph name

    Returns
    -------
    all_patt_dict : list of dicts
        A list of dictionaries, which contain the results from the
        preliminary pattern matching algorithm providing the first guess
        at the ID lines
    all_final_fit : list of dicts
        A list of dictionaries, which contain the full fitting results
        and final best guess of the line IDs

    """

    def __init__(self, spec, lamps, par=None, ok_mask=None, islinelist=False,
                 outroot=None, debug=False, verbose=False,
                 binw=None, bind=None, nstore=1, use_unknowns=True, 
                 nonlinear_counts=None, spectrograph=None):

        # Set some default parameters
        self._spec = spec
        self._par = pypeitpar.WavelengthSolutionPar() if par is None else par
        self._lamps = lamps
        self._npix, self._nslit = spec.shape
        self._nstore = nstore
        self._binw = binw
        self._bind = bind

        # Mask info
        if ok_mask is None:
            self._ok_mask = np.arange(self._nslit)
        else:
            self._ok_mask = ok_mask
        self._bad_slits = []  # List of bad slits

        # Set the input parameters
        self._nonlinear_counts = nonlinear_counts
        # JFH I'm not convinced that the codea actually does anything except use the lowest nsig, but am not sure
        self._match_toler = self._par['match_toler']
        self._func = self._par['func']
        self._n_first= self._par['n_first']
        self._sigrej_first= self._par['sigrej_first']
        self._sigrej_final= self._par['sigrej_final']

        self._use_unknowns = use_unknowns
        self._islinelist = islinelist

        self._outroot = outroot

        self._debug = debug
        self._verbose = verbose

        # Load the linelist to be used for pattern matching
        if self._islinelist:
            self._line_lists = self._lamps
            self._unknwns = self._lamps[:0].copy()
        else:
            if 'ThAr' in self._lamps:
                line_lists_all = waveio.load_line_lists(self._lamps)
                self._line_lists = line_lists_all[np.where(line_lists_all['ion'] != 'UNKNWN')]
                self._unknwns = line_lists_all[np.where(line_lists_all['ion'] == 'UNKNWN')]
            else:
                restrict = spectrograph if self._par['use_instr_flag'] else None
                self._line_lists = waveio.load_line_lists(
                    self._lamps, restrict_on_instr=restrict)
                self._unknwns = waveio.load_unknown_list(self._lamps)

        if self._use_unknowns:
            self._tot_list = astropy.table.vstack([self._line_lists, self._unknwns])
        else:
            self._tot_list = self._line_lists

        # Generate the final linelist and sort
        self._wvdata = np.array(self._tot_list['wave'].data)  # Removes mask if any
        self._wvdata.sort()

        # Find the wavelength solution!
        # KD Tree algorithm only works for ThAr - check first that this is what is being used
        self._thar = False
        if 'ThAr' in self._lamps and len(self._lamps) == 1:
            self._thar = True
            # Set up the grids to be used for pattern matching
            self.set_grids(ngridw=5000, ngridd=1000)
            msgs.info("Using KD Tree pattern matching algorithm to wavelength calibrate")
            self.run_kdtree()
        else:
            # Set up the grids to be used for pattern matching
            self.set_grids()
            msgs.info("Using brute force pattern matching algorithm to wavelength calibrate")
            self.run_brute()

    def get_results(self):
        return copy.deepcopy(self._all_patt_dict), copy.deepcopy(self._all_final_fit)

    def set_grids(self, ngridw = 300, ngridd=3000): #ngridw = 200, ngridd=2000):
        # Set the wavelength grid
        if self._binw is None:
            # Ideally, you want binw to roughly sample the A/pix of the spectrograph
            self._ngridw = ngridw
            self._binw = np.linspace(np.min(self._wvdata), np.max(self._wvdata), self._ngridw)
        else:
            self._ngridw = self._binw.size
        # Set the dispersion grid
        if self._bind is None:
            self._ngridd = ngridd
            #self._bind = np.linspace(-3.0, 1.0, self._ngridd)
            # JFH I have no idea why this goes down as low as -3.0. 3000/10^(-3.0) would be R ~ 3e6. No spectrograph
            # has a dispersion that high. I'm changing this to be -1.5 which would be R ~ 100,000 at 3000A. In this regime
            # one would anyway use the ThAr routine. I'm rasing
            # the upper limit to be 2.0 to handle low-resolution data (i.e in the near-IR 2.5e4/100 = R ~ 250

            self._bind = np.linspace(-1.5, 2.0, self._ngridd)
        else:
            self._ngridd = self._bind.size
        return

    def run_brute_loop(self, slit, tcent_ecent, wavedata=None):
        # Set the parameter space that gets searched
        rng_poly = [3, 4]            # Range of algorithms to check (only trigons+tetragons are supported)
        rng_list = range(3, 6)       # Number of lines to search over for the linelist
        rng_detn = range(3, 6)       # Number of lines to search over for the detected lines
        rng_pixt = [1.0]             # Pixel tolerance
        idthresh = 0.5               # Criteria for early return (at least this fraction of lines must have
                                     # an ID on either side of the spectrum)

        rms_threshold = wvutils.parse_param(self._par, 'rms_threshold', slit)
        msgs.info("Using rms_threshold =  {}".format(rms_threshold))
        best_patt_dict, best_final_fit = None, None
        # Loop through parameter space
        for poly in rng_poly:
            for detsrch in rng_detn:
                for lstsrch in rng_list:
                    for pix_tol in rng_pixt:
                        # JFH Note that results_brute and solve_slit are running on the same set of detections. I think this is the way
                        # it should be.
                        psols, msols = self.results_brute(tcent_ecent,poly=poly, pix_tol=pix_tol,
                                                          detsrch=detsrch, lstsrch=lstsrch,wavedata=wavedata)
                        patt_dict, final_fit = self.solve_slit(slit, psols, msols,tcent_ecent)
                        if final_fit is None:
                            # This is not a good solution
                            continue
                        # Test if this solution is better than the currently favoured solution
                        if best_patt_dict is None:
                            # First time a fit is found
                            best_patt_dict, best_final_fit = copy.deepcopy(patt_dict), copy.deepcopy(final_fit)
                            continue
                        elif final_fit['rms'] < rms_threshold:
                            # Has a better fit been identified (i.e. more lines identified)?
                            if len(final_fit['pixel_fit']) > len(best_final_fit['pixel_fit']):
                                best_patt_dict, best_final_fit = copy.deepcopy(patt_dict), copy.deepcopy(final_fit)
                            # Decide if an early return is acceptable
                            nlft = np.sum(best_final_fit['tcent'] < best_final_fit['spec'].size/2.0)
                            nrgt = best_final_fit['tcent'].size-nlft
                            if np.sum(best_final_fit['pixel_fit'] < 0.5)/nlft > idthresh and\
                                np.sum(best_final_fit['pixel_fit'] >= 0.5) / nrgt > idthresh:
                                # At least half of the lines on either side of the spectrum have been identified
                                return best_patt_dict, best_final_fit

        return best_patt_dict, best_final_fit

    def run_brute(self, min_nlines=10):
        """Run through the parameter space and determine the best solution
        """

        # ToDo This code appears to use the weak lines for everything throughout
        self._all_patt_dict = {}
        self._all_final_fit = {}
        good_fit = np.zeros(self._nslit, dtype=bool)
        self._det_weak = {}
        self._det_stro = {}
        for slit in range(self._nslit):
            msgs.info("Working on slit: {}".format(slit))
            if slit not in self._ok_mask:
                self._all_final_fit[str(slit)] = None
                continue
            # TODO Pass in all the possible params for detect_lines to arc_lines_from_spec, and update the parset
            # Detect lines, and decide which tcent to use
            sigdetect = wvutils.parse_param(self._par, 'sigdetect', slit)
            msgs.info("Using sigdetect =  {}".format(sigdetect))
            self._all_tcent, self._all_ecent, self._cut_tcent, self._icut, _  =\
                wvutils.arc_lines_from_spec(self._spec[:, slit].copy(), sigdetect=sigdetect, nonlinear_counts = self._nonlinear_counts)
            self._all_tcent_weak, self._all_ecent_weak, self._cut_tcent_weak, self._icut_weak, _  =\
                wvutils.arc_lines_from_spec(self._spec[:, slit].copy(), sigdetect=sigdetect, nonlinear_counts = self._nonlinear_counts)

            # Were there enough lines?  This mainly deals with junk slits
            if self._all_tcent.size < min_nlines:
                msgs.warn("Not enough lines to identify in slit {0:d}!".format(slit))
                self._det_weak[str(slit)] = [None,None]
                self._det_stro[str(slit)] = [None,None]
                # Remove from ok mask
                oklist = self._ok_mask.tolist()
                oklist.pop(slit)
                self._ok_mask = np.array(oklist)
                self._all_final_fit[str(slit)] = None
                continue
            # Setup up the line detection dicts
            self._det_weak[str(slit)] = [self._all_tcent_weak[self._icut_weak].copy(),self._all_ecent_weak[self._icut_weak].copy()]
            self._det_stro[str(slit)] = [self._all_tcent[self._icut].copy(),self._all_ecent[self._icut].copy()]

            # Run brute force algorithm on the weak lines
            best_patt_dict, best_final_fit = self.run_brute_loop(slit, self._det_weak[str(slit)])

            # Print preliminary report
            good_fit[slit] = self.report_prelim(slit, best_patt_dict, best_final_fit)

        # Now that all slits have been inspected, cross match to generate a
        # list of all lines in every slit, and refit all spectra
        if self._nslit > 1:
            msgs.info('Checking wavelength solution by cross-correlating with all slits')

            msgs.info('Cross-correlation iteration #1')
            obad_slits = self.cross_match(good_fit, self._det_weak)
            cntr = 2
            while obad_slits.size > 0:
                msgs.info('Cross-correlation iteration #{:d}'.format(cntr))
                good_fit = np.ones(self._nslit, dtype=bool)
                good_fit[obad_slits] = False
                bad_slits = self.cross_match(good_fit,self._det_weak)
                if np.array_equal(bad_slits, obad_slits):
                    break
                obad_slits = bad_slits.copy()
                cntr += 1
                if cntr > 10:
                    msgs.warn("Breaking while loop before convergence. Check the wavelength solution!")
                    break

        # With these updates to the fits of each slit, determine the final fit.
        self.finalize_fit(self._det_weak)

        # Print the final report of all lines
        self.report_final()
        return

    def run_kdtree(self, polygon=4, detsrch=7, lstsrch=10, pixtol=5):
        """
        KD Tree algorithm to wavelength calibrate spectroscopic data.
        Currently, this is only designed for ThAr lamp spectra. See the
        'run_brute' function if you want to calibrate longslit spectra.

        Parameters
        ----------
        polygon : int
          Number of sides to the polygon used in pattern matching.  For example:

            - polygon=3  -->  trigon (two anchor lines and one floating line)
            - polygon=4  -->  tetragon (two anchor lines and two floating lines)
            - polygon=5  -->  pentagon (two anchor lines and three floating lines)

        detsrch : int
            Number of consecutive detected lines used to generate a
            pattern. For example, if detsrch is 4, then for a trigon,
            the following patterns will be generated (assuming line #1
            is the left anchor):

                - 1 2 3:  (in this case line #3 is the right anchor)
                - 1 2 4:  (in this case line #4 is the right anchor)
                - 1 3 4:  (in this case line #4 is the right anchor)

        lstsrch : int
            Number of consecutive lines in the linelist used to generate
            a pattern.  See example above for detsrch
        pixtol : float
            Tolerance used to find good patterns. An acceptable match if
            the closest distance to a pattern is < pixtol/npix, where
            npix is the number of pixels in the spectral direction.
            Ideally, this should depend on the pattern...

        """

        # Load the linelist KD Tree
        lsttree, lindex = waveio.load_tree(polygon=polygon, numsearch=lstsrch)

        # Set the search error to be 5 pixels
        err = pixtol / self._npix

        self._all_patt_dict = {}
        self._all_final_fit = {}
        good_fit = np.zeros(self._nslit, dtype=bool)
        self._det_weak = {}
        self._det_stro = {}
        for slit in range(self._nslit):
            if slit not in self._ok_mask:
                self._all_final_fit[str(slit)] = {}
                continue
            # Detect lines, and decide which tcent to use
            sigdetect = wvutils.parse_param(self._par, 'sigdetect', slit)
            self._all_tcent, self._all_ecent, self._cut_tcent, self._icut, _ =\
                wvutils.arc_lines_from_spec(self._spec[:, slit], sigdetect=sigdetect, nonlinear_counts = self._nonlinear_counts)
            self._all_tcent_weak, self._all_ecent_weak, self._cut_tcent_weak, self._icut_weak, _ =\
                wvutils.arc_lines_from_spec(self._spec[:, slit], sigdetect=sigdetect, nonlinear_counts = self._nonlinear_counts)
            if self._all_tcent.size == 0:
                msgs.warn("No lines to identify in slit {0:d}!".format(slit+ 1))
                continue

            # Save the detections
            self._det_weak[str(slit)] = [self._all_tcent_weak[self._icut_weak].copy(),self._all_ecent_weak[self._icut_weak].copy()]
            self._det_stro[str(slit)] = [self._all_tcent[self._icut].copy(),self._all_ecent[self._icut].copy()]

            use_tcentp, use_ecentp = self.get_use_tcent(1, self._det_weak[str(slit)])
            use_tcentm, use_ecentm = self.get_use_tcent(-1, self._det_weak[str(slit)])
            if use_tcentp.size < detsrch:
                if self._verbose:
                    msgs.info("Not enough lines to test this solution, will attempt another.")
                return None, None

            # Create a detlines KD Tree
            maxlinear = 0.5*self._npix
            if polygon == 3:
                msgs.info("Generating patterns for a trigon")
                patternp, indexp = kdtree_generator.trigon(use_tcentp, detsrch, maxlinear)
                patternm, indexm = kdtree_generator.trigon(use_tcentm, detsrch, maxlinear)
            elif polygon == 4:
                msgs.info("Generating patterns for a tetragon")
                patternp, indexp = kdtree_generator.tetragon(use_tcentp, detsrch, maxlinear)
                patternm, indexm = kdtree_generator.tetragon(use_tcentm, detsrch, maxlinear)
            elif polygon == 5:
                msgs.info("Generating patterns for a pentagon")
                patternp, indexp = kdtree_generator.pentagon(use_tcentp, detsrch, maxlinear)
                patternm, indexm = kdtree_generator.pentagon(use_tcentm, detsrch, maxlinear)
            elif polygon == 6:
                msgs.info("Generating patterns for a hexagon")
                patternp, indexp = kdtree_generator.hexagon(use_tcentp, detsrch, maxlinear)
                patternm, indexm = kdtree_generator.hexagon(use_tcentm, detsrch, maxlinear)
            else:
                msgs.warn("Patterns can only be generated with 3 <= polygon <= 6")
                return None

            dettreep = scipy.spatial.cKDTree(patternp, leafsize=30)
            dettreem = scipy.spatial.cKDTree(patternm, leafsize=30)

            # Query the detections tree
            msgs.info("Querying KD tree patterns (slit {0:d}/{1:d})".format(slit+1, self._nslit))
            resultp = dettreep.query_ball_tree(lsttree, r=err)
            resultm = dettreem.query_ball_tree(lsttree, r=err)

            msgs.info("Identifying wavelengths for each pattern")
            # First flatten the KD Tree query results so numba can handle the input array
            flatresp = [item for sublist in resultp for item in sublist]
            flatresm = [item for sublist in resultm for item in sublist]
            flatidxp = [ii for ii, sublist in enumerate(resultp) for item in sublist]
            flatidxm = [ii for ii, sublist in enumerate(resultm) for item in sublist]
            # Obtain the correlate and anti-correlate solutions
            psols = results_kdtree_nb(use_tcentp, self._wvdata, flatresp, flatidxp, indexp,
                                      lindex, indexp.shape[1], self._npix)
            msols = results_kdtree_nb(use_tcentm, self._wvdata, flatresm, flatidxm, indexm,
                                      lindex, indexm.shape[1], self._npix)

            msgs.info("Identifying the best solution")
            patt_dict, final_fit = self.solve_slit(slit, psols, msols, self._det_weak[str(slit)], nselw=1, nseld=2)

            # Print preliminary report
            good_fit[slit] = self.report_prelim(slit, patt_dict, final_fit)

        # Now that all slits have been inspected, attempt to find a better
        # solution for orders that were not fit well, by estimating the
        # wavelength coverage of that slit
        #self.cross_match_order(good_fit)

        # With the updates to the fits of each slit, determine the final fit, and save the QA
        self.finalize_fit()

        # Print the final report of all lines
        self.report_final()


    # TODO This routine should be replaced with a new version based on my reidentify code
    def cross_match(self, good_fit, detections):
        """Cross-correlate the spectra across all slits to ID all of the lines.

        Parameters
        ----------
        good_fit : ndarray (bool)
            Indicates which slits are deemed to be a good fit (although,
            sometimes a bad fit can be labelled as a good fit). To
            remedy this, the true good fits are determined in this
            routine.

        """
        # Steps:
        # Check that all of the "good" slits are indeed good
        # For all of the bad slits, cross-correlate against all of the good slits to label each line
        # For all newly labeled lines, create a patt_dict of these labeled lines
        # Perform a final fit on these lines

        #self._debug = True
        # First, sort spectra according to increasing central wavelength
        ngd = good_fit.sum()
        idx_gd = np.zeros(ngd, dtype=int)
        wvc_gd = np.zeros(ngd, dtype=float)
        dsp_gd = np.zeros(ngd, dtype=float)
        wvc_gd_jfh = np.zeros(ngd, dtype=float)
        dsp_gd_jfh = np.zeros(ngd, dtype=float)
        xrng = np.arange(self._npix)
        xnpixmin1 = float(self._npix-1)
        cntr = 0
        for slit in range(self._nslit):
            # Masked?
            if slit not in self._ok_mask:
                continue
            if good_fit[slit]:
                idx_gd[cntr] = slit
                # TODO JFH We can get rid of this and thus not need patt_dict
                wvc_gd[cntr] = self._all_patt_dict[str(slit)]["bwv"]
                dsp_gd[cntr] = self._all_patt_dict[str(slit)]["bdisp"]
                # JFH stuff
                wave_soln = self._all_final_fit[str(slit)].pypeitfit.eval(xrng/xnpixmin1)
                wvc_gd_jfh[cntr] = wave_soln[self._npix//2]
                dsp_gd_jfh[cntr]= np.median(wave_soln - np.roll(wave_soln,1))
                cntr += 1
        srt = np.argsort(wvc_gd_jfh)
        sort_idx = idx_gd[srt]
        sort_wvc = wvc_gd[srt]
        sort_dsp = dsp_gd[srt]
        sort_wvc_jfh = wvc_gd_jfh[srt]
        sort_dsp_jfh = dsp_gd_jfh[srt]

        # Cross correlate all good spectra with each other, in order of wavelength
        ncrco = ngd*(ngd-1)//2
        ccorr_val = np.zeros(ncrco)
        shift_val = np.zeros(ncrco)
        dwvc_val = np.zeros(ncrco)
        slit_ids = np.zeros((ncrco, 2), dtype=int)
        cntr = 0
        # JFH Consider adding something in here that takes advantage of the
        for gd in range(0, sort_idx.size-1):
            for gc in range(gd+1, sort_idx.size):
                #corr = scipy.signal.correlate(self._spec[:, sort_idx[gd]], self._spec[:, sort_idx[gc]], mode='same')
                #amax = np.argmax(corr)
                # dwvc_val[cntr] = (sort_wvc[gc]-sort_wvc[gd]) / (0.5*(sort_dsp[gc]+sort_dsp[gd])) - (amax - self._spec.shape[0] // 2)
                # JFH replaced with more robust xcorr
                shift_val[cntr], ccorr_val[cntr]= wvutils.xcorr_shift(self._spec[:, sort_idx[gd]],self._spec[:, sort_idx[gc]],
                                                                      percent_ceil=50.0)
                #dwvc_val[cntr] = (sort_wvc[gc]-sort_wvc[gd]) / (0.5*(sort_dsp[gc]+sort_dsp[gd])) - shift
                # JFH TESTING
                dwvc_val[cntr] = (sort_wvc_jfh[gc]-sort_wvc_jfh[gd]) / (0.5*(sort_dsp_jfh[gc]+sort_dsp_jfh[gd])) - shift_val[cntr]
                slit_ids[cntr, 0] = gd
                slit_ids[cntr, 1] = gc
                cntr += 1


        # TODO Replace this code below with code based on either sigma_clipped_stats or djs_reject
        # Identify the good slits as those for which the cross-correlation is consistent with the mad of all the slits.
        # Bad slits are then the outliers.
        sigrej = 3.0
        mad = 1.4826 * np.median(np.abs(dwvc_val))
        gdmsk = np.abs(dwvc_val) < sigrej * mad
        for ii in range(100):  # Limit to 100 iterations - this will likely never be reached...
            ogdmsk = gdmsk.copy()
            mad = 1.4826 * np.median(np.abs(dwvc_val[gdmsk]))
            gdmsk = np.abs(dwvc_val) < sigrej*mad
            if np.array_equal(gdmsk, ogdmsk):
                break

        if self._debug:
            # TODO Add something here indicating slit indices? Like plot the cc pairs next to the points?
            xplt = np.arange(dwvc_val.size)
            plt.plot(xplt[~gdmsk], dwvc_val[~gdmsk], 'rx',label ='bad slit')
            plt.plot(xplt[gdmsk], dwvc_val[gdmsk], 'bo',label = 'good slit')
            plt.hlines(0,xplt.min(),xplt.max(), color='black',linestyle='--')
            plt.xticks(xplt)
            plt.legend()
            plt.show()

        # Catalogue the good and bad slits.

        # ToDO Basically a slit needs to have a bad cross-correlation with every other slit in order
        # to be classified as a bad slit here. Is this the behavior we want?? Maybe we should be more
        # conservative and call a bad any slit which results in an outlier here?
        good_slits = np.sort(sort_idx[np.unique(slit_ids[gdmsk, :].flatten())])
        bad_slits = np.setdiff1d(np.arange(self._nslit), good_slits, assume_unique=True)
        nbad = bad_slits.size
        if nbad > 0:
            msgs.info('Working on {:d}'.format(nbad) + ' bad slits: {:}'.format(bad_slits + 1))

        # Get the sign (i.e. if pixels correlate/anticorrelate with wavelength)
        # and dispersion (A/pix). Assume these are the same for all slits

        # JFH Changed this to take the median which is more robust. Could even reject outliers
        disp_good = np.zeros(good_slits.size,dtype=float)
        sign_good = np.zeros(good_slits.size,dtype=int)
        wvc_good  = np.zeros(good_slits.size,dtype=float)
        for islit in range(good_slits.size):
            # JFH ToDO Could just use the good wavelength solutions and then we would not need this sign and hence all_patt_ict
            sign_good[islit] =  self._all_patt_dict[str(good_slits[islit])]['sign']
            # JFH stuff
            wave_soln = self._all_final_fit[str(good_slits[islit])].pypeitfit.eval(xrng / xnpixmin1)
            wvc_good[islit] = wave_soln[self._npix // 2]
            disp_good[islit] = np.median(wave_soln - np.roll(wave_soln, 1))


        disp_med = np.median(disp_good)
        sign = np.median(sign_good)
        #disp = self._all_patt_dict[str(good_slits[0])]['bdisp']
        #sign = self._all_patt_dict[str(good_slits[0])]['sign']

        # For all of the bad slits, estimate some line wavelengths
        new_bad_slits = np.array([], dtype=int)
        for bs in bad_slits:
            if bs not in self._ok_mask:
                continue
            if detections[str(bs)][0] is None:  # No detections at all; slit is hopeless
                msgs.warn('Slit {:d}'.format(bs) + ' has no arc line detections.  Likely this slit is junk!')
                self._bad_slits.append(bs)
                continue
            bsdet, _ = self.get_use_tcent(sign, detections[str(bs)])
            lindex = np.array([], dtype=int)
            dindex = np.array([], dtype=int)
            wcen = np.zeros(good_slits.size)
            disp = np.zeros(good_slits.size)
            shift_vec = np.zeros(good_slits.size)
            stretch_vec = np.zeros(good_slits.size)
            ccorr_vec = np.zeros(good_slits.size)
            for cntr, gs in enumerate(good_slits):
                msgs.info('Cross-correlating bad slit # {:d}'.format(bs + 1) + ' with good slit # {:d}'.format(gs + 1))
                # Match the peaks between the two spectra.
                # spec_gs_adj is the stretched spectrum
                success, shift_vec[cntr], stretch_vec[cntr], ccorr_vec[cntr], _, _ =  \
                    wvutils.xcorr_shift_stretch(self._spec[:, bs],self._spec[:, gs], debug = self._debug)
                if not success:
                    continue
                # ToDo Put in a cut on the cross-correlation value here in this logic so that we only consider slits that are sufficiently similar

                # Estimate wcen and disp for this bad slit based on its shift/stretch relative to the good slit
                disp[cntr] = disp_good[cntr]/stretch_vec[cntr]
                wcen[cntr] = wvc_good[cntr] - shift_vec[cntr]*disp[cntr]

                # For each peak in the gs spectrum, identify the corresponding peaks in the bs spectrum. Do this by
                # transforming these good slit line pixel locations into the (shifted and stretched) bs frame
                gsdet, _ = self.get_use_tcent(sign, detections[str(gs)])
                gsdet_ss = gsdet*stretch_vec[cntr] + shift_vec[cntr]
                if self._debug:
                    plt.figure(figsize=(14, 6))
                    xrng = np.arange(self._npix)
                    tampl_bs = np.interp(bsdet, xrng, self._spec[:, bs])
                    plt.plot(xrng, self._spec[:, bs], color='red', drawstyle='steps-mid', label='bad slit arc', linewidth=1.0, zorder= 10)
                    plt.plot(bsdet, tampl_bs, 'r.', markersize=10.0, label='bad slit lines', zorder= 10)
                    tampl_gs = np.interp(gsdet, xrng, self._spec[:, gs])
                    plt.plot(xrng, self._spec[:, gs], color='black', drawstyle='steps-mid', linestyle=':',
                             label='good slit arc', linewidth=0.5)
                    plt.plot(gsdet, tampl_gs, 'k+', markersize=8.0, label='good slit lines')
                    gdarc_ss = wvutils.shift_and_stretch(self._spec[:, gs], shift_vec[cntr], stretch_vec[cntr])
                    #tampl_ss = np.interp(gsdet_ss, xrng, gdarc_ss)
                    for iline in range(gsdet_ss.size):
                        plt.plot([gsdet[iline],gsdet_ss[iline]],[tampl_gs[iline], tampl_gs[iline]], color='cornflowerblue', linewidth = 1.0)
                    plt.plot(xrng, gdarc_ss, color='black', drawstyle='steps-mid', label='good slit arc shift/stretch', linewidth=1.0)
                    plt.plot(gsdet_ss, tampl_gs, 'k.', markersize=10.0, label='predicted good slit lines')
                    plt.title('Cross-correlation of bad slit # {:d}'.format(bs+1) + ' and good slit # {:d}'.format(gs+1) +
                              ': ccor = {:5.3f}'.format(ccorr_vec[cntr]) +
                              ', shift = {:6.1f}'.format(shift_vec[cntr]) +
                              ', stretch = {:5.4f}'.format(stretch_vec[cntr]) +
                              ', wv_cen = {:7.1f}'.format(wcen[cntr]) +
                              ', disp = {:5.3f}'.format(disp[cntr]))
                    plt.ylim(-5.0, 1.5*self._spec[:, bs].max())
                    plt.legend()
                    plt.show()

                # Calculate wavelengths for all of the gsdet detections
                wvval = self._all_final_fit[str(gs)].pypeitfit.eval(xrng / xnpixmin1)
                # Loop over the bad slit line pixel detections and find the nearest good slit line
                for dd in range(bsdet.size):
                    pdiff = np.abs(bsdet[dd]-gsdet_ss)
                    bstpx = np.argmin(pdiff)
                    # If a match is found within 2 pixels, consider this a successful match
                    if pdiff[bstpx] < 2.0:
                        # Using the good slit wavelength solution, search for the nearest line in the line list
                        bstwv = np.abs(self._wvdata - wvval[bstpx])
                        # This is probably not a good match
                        if bstwv[np.argmin(bstwv)] > 2.0*disp_med:
                            continue
                        lindex = np.append(lindex, np.argmin(bstwv)) # index in the line list self._wvdata
                        dindex = np.append(dindex, dd)               # index in the array of pixel detections bsdet
            # Finalize the best guess of each line
            # Initialise the patterns dictionary
            patt_dict = dict(acceptable=False, nmatch=0, ibest=-1, bwv=0.,
                             sigdetect= wvutils.parse_param(self._par, 'sigdetect', bs),
                             mask=np.zeros(bsdet.size, dtype=bool), scores = None)
            patt_dict['sign'] = sign
            patt_dict['bwv'] = np.median(wcen[wcen != 0.0])
            patt_dict['bdisp'] = np.median(disp[disp != 0.0])
            patterns.solve_triangles(bsdet, self._wvdata, dindex, lindex, patt_dict = patt_dict)

            if self._debug:
                tmp_list = astropy.table.vstack([self._line_lists, self._unknwns])
                match_qa(self._spec[:, bs], bsdet, tmp_list,patt_dict['IDs'], patt_dict['scores'])

            # Use only the perfect IDs
            iperfect = np.array(patt_dict['scores']) != 'Perfect'
            patt_dict['mask'][iperfect] = False
            patt_dict['nmatch'] = np.sum(patt_dict['mask'])
            if patt_dict['nmatch'] < 3:
                patt_dict['acceptable'] = False

            # Check if a solution was found
            if not patt_dict['acceptable']:
                new_bad_slits = np.append(new_bad_slits, bs)
                continue
            final_fit = wv_fitting.fit_slit(self._spec[:, bs], patt_dict, bsdet, self._line_lists)
            #final_fit = self.fit_slit(bs, patt_dict, bsdet)
            if final_fit is None:
                # This pattern wasn't good enough
                new_bad_slits = np.append(new_bad_slits, bs)
                continue

            if final_fit['rms'] >  wvutils.parse_param(self._par, 'rms_threshold', bs):
                msgs.warn('---------------------------------------------------' + msgs.newline() +
                          'Cross-match report for slit {0:d}/{1:d}:'.format(bs + 1, self._nslit) + msgs.newline() +
                          '  Poor RMS ({0:.3f})! Will try cross matching iteratively'.format(final_fit['rms']) + msgs.newline() +
                          '---------------------------------------------------')
                # Store this result in new_bad_slits, so the iteration can be performed,
                # but make sure to store the result, as this might be the best possible.
                new_bad_slits = np.append(new_bad_slits, bs)
            self._all_patt_dict[str(bs)] = copy.deepcopy(patt_dict)
            self._all_final_fit[str(bs)] = copy.deepcopy(final_fit)
            if self._debug:
                xplt = np.linspace(0.0, 1.0, self._npix)
                yplt = utils.func_val(final_fit['fitc'], xplt, 'legendre', minx=0.0, maxx=1.0)
                plt.plot(final_fit['pixel_fit'], final_fit['wave_fit'], 'bx')
                plt.plot(xrng, yplt, 'r-')
                plt.show()
        return new_bad_slits

    def cross_match_order(self, good_fit):
        """Using the solutions of all orders, identify the good solutions, and refit the bad ones!

        TODO: This function needs work... The first few lines of code successfully pick up the good orders,
        but we need a new routine that (based on an estimated central wavelength and dispersion) can successfully
        ID all of the lines.
        """
        # DEPRECATED (NOT USED)

        # First determine the central wavelength and dispersion of every slit, using the known good solutions
        xplt = np.arange(self._nslit)
        yplt, dplt = np.zeros(self._nslit), np.zeros(self._nslit)
        imsk = np.ones(self._nslit, dtype=int)
        for slit in range(self._nslit):
            if good_fit[slit]:
                yplt[slit] = self._all_patt_dict[str(slit)]['bwv']
                dplt[slit] = self._all_patt_dict[str(slit)]['bdisp']
                imsk[slit] = 0

        mask, fit = utils.robust_polyfit(xplt, yplt, 2, function='polynomial', sigma=2,
                                         initialmask=imsk, forceimask=True)
        good_fit[mask == 1] = False
        wavemodel = utils.func_val(fit, xplt, 'polynomial')
        disp = np.median(dplt[good_fit])

        # TODO: maybe rethink the model at this point? Using the derived
        # central wavelength and dispersion identify liens in all orders?

        if self._debug:
            plt.subplot(211)
            plt.plot(xplt, wavemodel, 'r-')
            ww = np.where(mask==0)
            plt.plot(xplt[ww], yplt[ww], 'bx')
            ww = np.where(mask==1)
            plt.plot(xplt[ww], yplt[ww], 'rx')
            plt.subplot(212)
            plt.plot(xplt, dplt, 'bx')
            plt.show()
            #embed()

        fact_nl = 1.2  # Non linear factor
        new_good_fit = np.zeros(self._nslit, dtype=bool)
        for slit in range(self._nslit):
            wmin = wavemodel[slit] - fact_nl*disp*self._npix/2
            wmax = wavemodel[slit] + fact_nl*disp*self._npix/2
            ww = np.where((self._wvdata > wmin) & (self._wvdata < wmax))
            wavedata = self._wvdata[ww]
            msgs.info('Brute force ID for slit {0:d}/{1:d}'.format(slit+1, self._nslit))
            best_patt_dict, best_final_fit =\
                self.run_brute_loop(slit, arrerr=self._det_weak[str(slit)], wavedata=wavedata)

            self._all_patt_dict[str(slit)] = copy.deepcopy(best_patt_dict)
            self._all_final_fit[str(slit)] = copy.deepcopy(best_final_fit)
            new_good_fit[slit] = self.report_prelim(slit, best_patt_dict, best_final_fit)
        return new_good_fit


        # Set some fitting parameters
        if self._n_final is None:
            order = 4
        else:
            order = self._n_final

        ofit = [5, 3, 1, 0]
        lnpc = len(ofit) - 1

        # Prepare the fitting coefficients
        xv = np.arange(self._npix)/(self._npix-1)
        ords = np.arange(self._nslit)
        xcen = xv[:, np.newaxis].repeat(self._nslit, axis=1)
        extrapord = ~good_fit
        maskord = np.where(extrapord)[0]

        coeffs = None
        waves = np.zeros(xcen.shape, dtype=float)
        for slit in range(self._nslit):
            if good_fit[slit]:
                func = self._all_final_fit[str(slit)]['function']
                fmin = self._all_final_fit[str(slit)]['fmin']
                fmax = self._all_final_fit[str(slit)]['fmax']
                fitc = self._all_final_fit[str(slit)]['fitc']
                if coeffs is None:
                    coeffs = np.zeros((fitc.size, self._nslit))
                coeffs[:, slit] = fitc.copy()
                waves[:, slit] = utils.func_val(fitc, xv, func, minx=fmin, maxx=fmax)

        msgs.info("Performing a PCA on the order wavelength solutions")
        #embed()
        pca_wave, outpar = pca.basis(xcen, waves, coeffs, lnpc, ofit, x0in=ords, mask=maskord, skipx0=False, function=func)

        # Report the QA
        # TODO: fix setup passing
        setup = "BLAH"
        pca.pca_plot(setup, outpar, ofit, "wave_cross_match", pcadesc="Wavelength calibration PCA")


        # Extrapolate the remaining orders requested
        #extrap_wave, outpar = pca.extrapolate(outpar, ords)

        # Determine if pixels correlate and anti-correlate with wavelength
        signs = np.zeros(self._nslit, dtype=int)
        for slit in range(self._nslit):
            wvval = pca_wave[:, slit]
            if wvval[wvval.size//2] > wvval[wvval.size//2-1]:
                signs[slit] = 1
            else:
                signs[slit] = -1
        sign = 1
        if np.sum(signs) < 0:
            sign = -1

        new_bad_slits = np.array([], dtype=int)
        # Using the first guesses at the wavelength solution, identify lines
        for slit in range(self._nslit):
            # Get the detections
            dets, _ = self.get_use_tcent(sign, self._det_weak[str(slit)])
            lindex = np.array([], dtype=int)
            dindex = np.array([], dtype=int)
            # Calculate wavelengths for the gsdet detections
            wvval = pca_wave[:, slit]
            wvcen = wvval[wvval.size//2]
            disp = abs(wvval[wvval.size//2] - wvval[wvval.size//2-1])
            for dd in range(dets.size):
                pdiff = np.abs(dets[dd] - xv)
                bstpx = np.argmin(pdiff)
                bstwv = np.abs(self._wvdata - wvval[bstpx])
                if bstwv[np.argmin(bstwv)] > 10.0 * disp:
                    # This is probably not a good match
                    continue
                lindex = np.append(lindex, np.argmin(bstwv))
                dindex = np.append(dindex, dd)

            # Finalize the best guess of each line
            # Initialise the patterns dictionary
            patt_dict = dict(acceptable=False, nmatch=0, ibest=-1, bwv=0.,
                             sigdetect=wvutils.parse_param(self._par, 'sigdetect', slit),
                             mask=np.zeros(dets.size, dtype=bool))
            patt_dict['sign'] = sign
            patt_dict['bwv'] = wvcen
            patt_dict['bdisp'] = disp

            patterns.solve_triangles(dets, self._wvdata, dindex, lindex, patt_dict)
            # Check if a solution was found
            if not patt_dict['acceptable']:
                new_bad_slits = np.append(new_bad_slits, slit)
                msgs.warn('---------------------------------------------------' + msgs.newline() +
                          'Cross-match report for slit {0:d}/{1:d}:'.format(slit, self._nslit-1) + msgs.newline() +
                          '  Lines could not be identified! Will try cross matching iteratively' + msgs.newline() +
                          '---------------------------------------------------')
                continue
            final_fit = self.fit_slit(slit, patt_dict, dets)
            if final_fit is None:
                # This pattern wasn't good enough
                new_bad_slits = np.append(new_bad_slits, slit)
                msgs.warn('---------------------------------------------------' + msgs.newline() +
                          'Cross-match report for slit {0:d}/{1:d}:'.format(slit, self._nslit-1) + msgs.newline() +
                          '  Fit was not good enough! Will try cross matching iteratively' + msgs.newline() +
                          '---------------------------------------------------')
                continue
            if final_fit['rms'] > wvutils.parse_param(self._par, 'rms_threshold', slit):
                msgs.warn('---------------------------------------------------' + msgs.newline() +
                          'Cross-match report for slit {0:d}/{1:d}:'.format(slit, self._nslit-1) + msgs.newline() +
                          '  Poor RMS ({0:.3f})! Will try cross matching iteratively'.format(final_fit['rms']) + msgs.newline() +
                          '---------------------------------------------------')
                # Store this result in new_bad_slits, so the iteration can be performed,
                # but make sure to store the result, as this might be the best possible.
                new_bad_slits = np.append(new_bad_slits, slit)
            self._all_patt_dict[str(slit)] = copy.deepcopy(patt_dict)
            self._all_final_fit[str(slit)] = copy.deepcopy(final_fit)
            if self._debug:
                xplt = np.linspace(0.0, 1.0, self._npix)
                yplt = utils.func_val(final_fit['fitc'], xplt, 'legendre', minx=0.0, maxx=1.0)
                plt.plot(final_fit['pixel_fit'], final_fit['wave_fit'], 'bx')
                plt.plot(xplt, yplt, 'r-')
                plt.show()
                #embed()

        # debugging
        if self._debug:
            # First determine the central wavelength and dispersion of every slit, using the known good solutions
            xplt = np.arange(self._nslit)
            yplt, dplt = np.zeros(self._nslit), np.zeros(self._nslit)
            imsk = np.ones(self._nslit, dtype=int)
            for slit in range(self._nslit):
                if good_fit[slit]:
                    yplt[slit] = self._all_patt_dict[str(slit)]['bwv']
                    dplt[slit] = self._all_patt_dict[str(slit)]['bdisp']
                    imsk[slit] = 0

            mask, fit = utils.robust_polyfit(xplt, yplt, 2, function='polynomial', sigma=2,
                                             initialmask=imsk, forceimask=True)

            ymodel = utils.func_val(fit, xplt, 'polynomial')
            plt.subplot(211)
            plt.plot(xplt, ymodel, 'r-')
            ww = np.where(mask==0)
            plt.plot(xplt[ww], yplt[ww], 'bx')
            ww = np.where(mask==1)
            plt.plot(xplt[ww], yplt[ww], 'rx')
            plt.subplot(212)
            plt.plot(xplt, dplt, 'bx')
            plt.show()
            #embed()

        return new_bad_slits

    def get_use_tcent_old(self, corr, cut=True, arr_err=None, weak=False):
        """
        Grab the lines to use

        Args:
            corr:  int
                Set if pixels correlate with wavelength (corr==1) or
                anticorrelate (corr=-1)
            arr_err:
                A list [tcent, ecent] indicating which detection list
                should be used. Note that if arr_err is set then the
                weak keyword is ignored.
            weak: bool, optional
                If True, return the weak lines
            cut: bool, optional
                Cut on the lines according to significance

        Returns:
            tuple: arr, err

        """
        # Decide which array to use
        if arr_err is None:
            if weak:
                if cut:
                    arr = self._all_tcent_weak.copy()[self._icut_weak]
                    err = self._all_ecent_weak.copy()[self._icut_weak]
                else:
                    msgs.error('CODING ERROR: Cut must be True')
            else:
                if cut:
                    arr = self._all_tcent.copy()[self._icut]
                    err = self._all_ecent.copy()[self._icut]
                else:
                    msgs.error('CODING ERROR: Cut must be True')
        else:
            arr, err = arr_err[0], arr_err[1]
        # Return the appropriate tcent
        if corr == 1:
            return arr, err
        else:
            return (self._npix - 1.0) - arr[::-1], err[::-1]

    def get_use_tcent(self, corr, tcent_ecent):
        """
        Grab the lines to use

        Args:
            corr:  int
              Set if pixels correlate with wavelength (corr==1) or
              anticorrelate (corr=-1)
            tcent_ecent:
              A list [tcent, ecent] indicating which detection list
              should be used. Note that if arr_err is set then the weak
              keyword is ignored.

        Returns:
            tuple: arr, err
        """
        # Return the appropriate tcent
        tcent, ecent = tcent_ecent[0], tcent_ecent[1]
        if corr == 1:
            return tcent, ecent
        else:
            return (self._npix - 1.0) - tcent[::-1], ecent[::-1]


    def results_brute(self, tcent_ecent, poly=3, pix_tol=0.5, detsrch=5, lstsrch=5, wavedata=None):
        """
        Need some docs here. I think this routine generates the
        patterns, either triangles are quadrangles.

        Parameters
        ----------
        tcent_ecent: list of ndarrays, [tcent, ecent]
        poly, optional:
            algorithms to use for pattern matching. Only triangles (3)
            and quadrangles (4) are supported
        pix_tol, optional:
            tolerance that is used to determine if a pattern match is
            successful (in units of pixels)
        detsrch, optional:
            Number of lines to search over for the detected lines
        lstsrch, optional:
            Number of lines to search over for the detected lines
        wavedata, optional:
        arrerr, optional:

        """
        # Import the pattern matching algorithms
        if poly == 3:
            from pypeit.core.wavecal.patterns import triangles as generate_patterns
        elif poly == 4:
            from pypeit.core.wavecal.patterns import quadrangles as generate_patterns
        else:
            msgs.warn("Pattern matching is only available for trigons and tetragons.")
            return None, None

        if wavedata is None:
            wavedata = self._wvdata

        # Test if there are enough lines to generate a solution
        use_tcent, _ = self.get_use_tcent(1, tcent_ecent)
        if use_tcent.size < lstsrch or use_tcent.size < detsrch:
            if self._verbose:
                msgs.info("Not enough lines to test this solution, will attempt another.")
            return None, None

        if self._verbose:
            msgs.info("Begin pattern matching")

        # First run pattern recognition assuming pixels correlate with wavelength
        dindexp, lindexp, wvcenp, dispsp = generate_patterns(use_tcent, wavedata, self._npix,
                                                             detsrch, lstsrch, pix_tol)
        # Now run pattern recognition assuming pixels anti-correlate with wavelength
        use_tcent, _ = self.get_use_tcent(-1, tcent_ecent)
        dindexm, lindexm, wvcenm, dispsm = generate_patterns(use_tcent, wavedata, self._npix,
                                                             detsrch, lstsrch, pix_tol)
        return (dindexp, lindexp, wvcenp, dispsp,), (dindexm, lindexm, wvcenm, dispsm,)

    def results_kdtree(self, use_tcent, res, dindex, lindex, ordfit=2):
        # Assign wavelengths to each pixel
        nrows = len(res)
        ncols = sum(map(len, res))
        nindx = dindex.shape[1]
        wvdisp = np.zeros(ncols)
        wvcent = np.zeros(ncols)
        dind = np.zeros((ncols, nindx), dtype=int)
        lind = np.zeros((ncols, nindx), dtype=int)
        cnt = 0
        for x in range(nrows):
            for y in range(len(res[x])):
                # dx = use_tcent[dindex[x, -1]] - use_tcent[dindex[x, 0]]
                # dp = self._wvdata[lindex[res[x][y], -1]] - self._wvdata[lindex[res[x][y], 0]]
                # try:
                #     null, cgrad = utils.robust_polyfit(use_tcent[dindex[x, :]], self._wvdata[lindex[res[x][y], :]],
                #                                        1, sigma=2.0, verbose=False)
                #     wvdisp[cnt] = cgrad[1]
                # except:
                #     wvdisp[cnt] = (dp / dx)
                #
                coeff = np.polyfit(use_tcent[dindex[x, :]], self._wvdata[lindex[res[x][y]]], ordfit)
                wvcent[cnt] = np.polyval(coeff, self._npix / 2.0)
                wvdisp[cnt] = abs(np.polyval(coeff, (self._npix+1) / 2.0) - wvcent[cnt])
                dind[cnt, :] = dindex[x, :]
                lind[cnt, :] = lindex[res[x][y], :]
                cnt += 1
        return dind, lind, wvcent, wvdisp

    def solve_slit(self, slit, psols, msols, tcent_ecent, nstore=1, nselw=3, nseld=3):
        """
        Need some docs here. I think this routine creates a 2d histogram
        of the patterns and searches for the most represented wave_cen
        and log10(disp). Then it attempts to fit each value determined
        (default of 1) to try to figure out if it is a reasonable fit.

        Args:
            slit:
            psols:
            msols:
            tcent_ecent: list, [tcent, ecent]
            nstore:
                Number of pattern matches to store and fit
            nselw:
                All solutions around the best central wavelength
                solution within +- nselw are selected to be fit
            nseld:
                All solutions around the best log10(dispersion) solution
                within +- nseld are selected to be fit

        Returns:
            tuple: patt_dict, final_dict
        """

        # Extract the solutions
        dindexp, lindexp, wvcenp, dispsp = psols
        dindexm, lindexm, wvcenm, dispsm = msols

        # Remove any invalid results from correlate
        ww = np.where((self._binw[0] < wvcenp) & (wvcenp < self._binw[-1]) &
                      (10.0 ** self._bind[0] < dispsp) & (dispsp < 10.0 ** self._bind[-1]))
        dindexp = dindexp[ww[0], :]
        lindexp = lindexp[ww[0], :]
        dispsp = dispsp[ww]
        wvcenp = wvcenp[ww]

        # Remove any invalid results from anticorrelate
        ww = np.where((self._binw[0] < wvcenm) & (wvcenm < self._binw[-1]) &
                      (10.0 ** self._bind[0] < dispsm) & (dispsm < 10.0 ** self._bind[-1]))
        dindexm = dindexm[ww[0], :]
        lindexm = lindexm[ww[0], :]
        dispsm = dispsm[ww]
        wvcenm = wvcenm[ww]

        # Construct the histograms
        histimgp, xed, yed = np.histogram2d(wvcenp, np.log10(dispsp), bins=[self._binw, self._bind])
        histimgm, xed, yed = np.histogram2d(wvcenm, np.log10(dispsm), bins=[self._binw, self._bind])
        #histimgp = gaussian_filter(histimgp, 3)
        #histimgm = gaussian_filter(histimgm, 3)
        histimg = histimgp - histimgm
        sm_histimg = scipy.ndimage.gaussian_filter(histimg, [30, 15])

        #histpeaks = patterns.detect_2Dpeaks(np.abs(sm_histimg))
        histpeaks = patterns.detect_2Dpeaks(np.abs(histimg))

        # Find the indices of the nstore largest peaks
        bidx = np.unravel_index(np.argpartition(np.abs(histpeaks*histimg), -nstore, axis=None)[-nstore:], histimg.shape)

        # Get the peak value of central wavelength and dispersion
        allwcen = self._binw[bidx[0]]
        alldisp = self._bind[bidx[1]]
        allhnum = np.abs(histimg[bidx])

        #debug = False
        if self._debug:# or slit==2:
            this_hist = histimg
            plt.clf()
            rect_image = [0.12, 0.05, 0.85, 0.9]
            fx = plt.figure(1, figsize=(12, 8))
            ax_image = fx.add_axes(rect_image)
            extent = [self._binw[0], self._binw[-1], self._bind[0], self._bind[-1]]
            # plt.subplot(221)
            # plt.imshow((np.abs(histimg[:, ::-1].T)), extent=extent, aspect='auto')
            # plt.subplot(222)
            # plt.imshow((np.abs(sm_histimg[:, ::-1].T)), extent=extent, aspect='auto')
            # plt.subplot(223)
            # plt.imshow((np.abs(histimgp[:, ::-1].T)), extent=extent, aspect='auto')
            # plt.subplot(224)
            # plt.imshow((np.abs(histimgm[:, ::-1].T)), extent=extent, aspect='auto')
            #plt.imshow((np.abs(sm_histimg[:, ::-1].T)), extent=extent, aspect='auto')
            cimg = ax_image.imshow(this_hist.T, extent=extent, aspect='auto',vmin=-2.0,vmax=5.0,
                       interpolation='nearest',origin='lower',cmap='Set1')
            nm = histimg.max() - histimg.min()
            ticks = np.arange(this_hist.min(),this_hist.max() + 1,1)
            cbar = fx.colorbar(cimg, ax=ax_image,ticks = ticks,drawedges = True, extend ='both',
                               spacing = 'proportional',orientation ='horizontal')
            cbar.set_ticklabels(ticks)
            cbar.set_label('# of Occurences')
            ax_image.set_xlabel('Central Wavelength (Angstroms)')
            ax_image.set_ylabel('log10(Dispersion/(Ang/pixel))')
            delta_wv = np.median(self._binw - np.roll(self._binw,1))
            delta_disp = np.median(self._bind - np.roll(self._bind,1))
            label = 'Maximum: (lam, log10(disp)) = ({:8.2f}'.format(allwcen[0]) + ',{:5.3f})'.format(alldisp[0])
            ax_image.plot(allwcen + delta_wv/2.0, alldisp + delta_disp/2.0, color='red', marker='+', markersize=10.0, fillstyle='none',
                     linestyle='None', zorder = 10,label=label)
            ax_image.legend()
            #plt.plot(self._binw[bidx[0]], self._bind[bidx[1]], 'r+')
#            ax_image.axvline(allwcen, color='r', linestyle='--')
#            ax_image.axhline(alldisp, color='r', linestyle='--')
            plt.show()
            #if False:
            #    plt.clf()
            #    plt.imshow(histimgp[:, ::-1].T, extent=extent, aspect='auto',vmin=0.0,vmax=1.0)
            #    plt.show()


        # Find all good solutions
        bestlist = []
        for idx in range(nstore):
            # Select all solutions around the best solution within a square of side 2*nsel
            wlo = self._binw[max(0, bidx[0][idx] - nselw)]
            whi = self._binw[min(self._ngridw - 1, bidx[0][idx] + nselw)]
            dlo = 10.0 ** self._bind[max(0, bidx[1][idx] - nseld)]
            dhi = 10.0 ** self._bind[min(self._ngridd - 1, bidx[1][idx] + nseld)]
            if histimgp[bidx][idx] > histimgm[bidx][idx]:
                wgd = np.where((wvcenp > wlo) & (wvcenp < whi) & (dispsp > dlo) & (dispsp < dhi))
                dindex = dindexp[wgd[0], :].flatten()
                lindex = lindexp[wgd[0], :].flatten()
                sign = +1
            else:
                wgd = np.where((wvcenm > wlo) & (wvcenm < whi) & (dispsm > dlo) & (dispsm < dhi))
                dindex = dindexm[wgd[0], :].flatten()
                lindex = lindexm[wgd[0], :].flatten()
                sign = -1
            # Store relevant values in an array to solve for best solution
            bestlist.append([allwcen[idx], alldisp[idx], allhnum[idx], sign, dindex, lindex])

        if self._verbose:
            msgs.info("Fitting the wavelength solution for each slit")
        patt_dict, final_dict = None, None
        for idx in range(nstore):
            # Solve the patterns
            tpatt_dict = self.solve_patterns(slit, bestlist[idx], tcent_ecent)
            if tpatt_dict is None:
                # This pattern wasn't good enough
                continue
            # Fit the full set of lines with the derived patterns
            use_tcent, _ = self.get_use_tcent(tpatt_dict['sign'], tcent_ecent)
            tfinal_dict = wv_fitting.fit_slit(self._spec[:, slit], tpatt_dict, use_tcent, self._line_lists)
            # tfinal_dict = self.fit_slit(slit, tpatt_dict, use_tcent)
            if tfinal_dict is None:
                # This pattern wasn't good enough
                continue
            # Check if this solution is better than the last
            if patt_dict is None:
                # First time a fit is found
                patt_dict, final_dict = tpatt_dict, tfinal_dict
                continue
            elif tfinal_dict['rms'] < wvutils.parse_param(self._par, 'rms_threshold', slit):
                # Has a better fit been identified (i.e. more lines ID)?
                if len(tfinal_dict['pixel_fit']) > len(final_dict['pixel_fit']):
                    patt_dict, final_dict = copy.deepcopy(tpatt_dict), copy.deepcopy(tfinal_dict)
        return patt_dict, final_dict

    def solve_patterns(self, slit, bestlist, tcent_ecent):
        """

        Args:
            slit (int):
               The ID of the slit
            bestlist (list or ndarray):
                A 5 element list, each containing a numpy.ndarray, with the following values required for each index:
                    0: central wavelength of the pattern
                    1: central dispersion of pattern
                    2: sign of the pattern (note, sign = 1 [-1] if pixels correlate [anticorrelate] with wavelength
                    3: index of the full list of patterns that were created from the detected arc lines
                    4: index of the full list of patterns that were created from the line list.
            tcent_ecent (list):
                A list [tcent, ecent] indicating which detection list should be used. Note that if arr_err is set then the weak keyword is ignored.

        Returns:
            patt_dict (dict):
                Dictionary containing information about the best patterns.

        """

        # Obtain a full list of indices that are consistent with the maximum value
        wcen, dcen, sign, dindex, lindex = bestlist[0], bestlist[1], bestlist[3], bestlist[4], bestlist[5]

        # Find the favoured sign and only use those values
        use_tcent, _ = self.get_use_tcent(sign, tcent_ecent)
        if sign == +1:
            signtxt = "correlate"
        else:
            signtxt = "anticorrelate"

        # Initialise the patterns dictionary
        patt_dict = dict(acceptable=False, nmatch=0, ibest=-1, bwv=0.,
                         sigdetect=wvutils.parse_param(self._par, 'sigdetect', slit),
                         mask=np.zeros(use_tcent.size, dtype=bool))
        patterns.solve_triangles(use_tcent, self._wvdata, dindex, lindex, patt_dict)
        # Check if a solution was found
        if not patt_dict['acceptable']:
            return None

        # Fill in the patterns dictionary
        patt_dict['sign'] = sign
        patt_dict['bwv'] = wcen
        patt_dict['bdisp'] = 10.0 ** dcen

        # Check that a solution has been found
        if patt_dict['nmatch'] == 0 and self._verbose:
            msgs.info(msgs.newline() +
                      '---------------------------------------------------' + msgs.newline() +
                      'Initial report:' + msgs.newline() +
                      '  No matches! Try another algorithm' + msgs.newline() +
                      '---------------------------------------------------')
            return None
        elif self._verbose:
            # Report
            msgs.info(msgs.newline() +
                      '---------------------------------------------------' + msgs.newline() +
                      'Initial report:' + msgs.newline() +
                      '  Pixels {:s} with wavelength'.format(signtxt) + msgs.newline() +
                      '  Number of lines recovered    = {:d}'.format(self._all_tcent.size) + msgs.newline() +
                      '  Number of lines analyzed     = {:d}'.format(use_tcent.size) + msgs.newline() +
                      '  Number of acceptable matches = {:d}'.format(patt_dict['nmatch']) + msgs.newline() +
                      '  Best central wavelength      = {:g}A'.format(patt_dict['bwv']) + msgs.newline() +
                      '  Best dispersion              = {:g}A/pix'.format(patt_dict['bdisp']) + msgs.newline() +
                      '  Best wave/disp                = {:g}'.format(patt_dict['bwv']/patt_dict['bdisp']) + msgs.newline() +
                      '---------------------------------------------------')
        return patt_dict

    def finalize_fit(self, detections):
        """
        Once the best IDs have been found for each slit, perform a final
        fit to all slits and save the results
        """

        for slit in range(self._nslit):
            if slit not in self._ok_mask:
                continue
            if self._all_patt_dict[str(slit)] is None:
                continue
            # Save the QA for the best solution
            slittxt = '_Slit{0:03d}'.format(slit+1)
            use_tcent, use_ecent = self.get_use_tcent(self._all_patt_dict[str(slit)]['sign'],detections[str(slit)])
            if self._outroot is not None:
                # Write IDs
                out_dict = dict(pix=use_tcent, IDs=self._all_patt_dict[str(slit)]['IDs'])
                jdict = ltu.jsonify(out_dict)
                ltu.savejson(self._outroot + slittxt + '.json', jdict, easy_to_read=True, overwrite=True)
                msgs.info("Wrote: {:s}".format(self._outroot + slittxt + '.json'))

                # Plot
                tmp_list = np.vstack([self._line_lists, self._unknwns])
                match_qa(self._spec[:, slit], use_tcent, tmp_list,
                            self._all_patt_dict[str(slit)]['IDs'], self._all_patt_dict[str(slit)]['scores'],
                            outfile=self._outroot + slittxt + '.pdf')
                msgs.info("Wrote: {:s}".format(self._outroot + slittxt + '.pdf'))
            # Perform the final fit for the best solution
            best_final_fit = wv_fitting.fit_slit(self._spec[:, slit], self._all_patt_dict[str(slit)], use_tcent,
                                                 self._line_lists, outroot=self._outroot, slittxt=slittxt)
            #best_final_fit = self.fit_slit(slit, self._all_patt_dict[str(slit)], use_tcent, outroot=self._outroot, slittxt=slittxt)
            self._all_final_fit[str(slit)] = copy.deepcopy(best_final_fit)

    def report_prelim(self, slit, best_patt_dict, best_final_fit):

        good_fit = False
        # Report on the best preliminary result
        if best_final_fit is None:
            msgs.warn('---------------------------------------------------' + msgs.newline() +
                      'Preliminary report for slit {0:d}/{1:d}:'.format(slit, self._nslit-1) + msgs.newline() +
                      '  No matches! Attempting to cross match.' + msgs.newline() +
                      '---------------------------------------------------')
            self._all_patt_dict[str(slit)] = None
            self._all_final_fit[str(slit)] = None
        elif best_final_fit['rms'] > wvutils.parse_param(self._par, 'rms_threshold', slit):
            msgs.warn('---------------------------------------------------' + msgs.newline() +
                      'Preliminary report for slit {0:d}/{1:d}:'.format(slit, self._nslit-1) + msgs.newline() +
                      '  Poor RMS ({0:.3f})! Attempting to cross match.'.format(best_final_fit['rms']) + msgs.newline() +
                      '---------------------------------------------------')
            self._all_patt_dict[str(slit)] = None
            self._all_final_fit[str(slit)] = None
        else:
            good_fit = True
            if best_patt_dict['sign'] == +1:
                signtxt = 'correlate'
            else:
                signtxt = 'anitcorrelate'
            # Report
            msgs.info('---------------------------------------------------' + msgs.newline() +
                      'Preliminary report for slit {0:d}/{1:d}:'.format(slit, self._nslit-1) + msgs.newline() +
                      '  Pixels {:s} with wavelength'.format(signtxt) + msgs.newline() +
                      '  Number of weak lines         = {:d}'.format(self._det_weak[str(slit)][0].size) + msgs.newline() +
                      '  Number of strong lines       = {:d}'.format(self._det_stro[str(slit)][0].size) + msgs.newline() +
                      '  Number of lines analyzed     = {:d}'.format(len(best_final_fit['pixel_fit'])) + msgs.newline() +
                      '  Number of pattern matches    = {:d}'.format(best_patt_dict['nmatch']) + msgs.newline() +
                      '  Patt match cen wavelength    = {:g}A'.format(best_patt_dict['bwv']) + msgs.newline() +
                      '  Patt match dispersion        = {:g}A/pix'.format(best_patt_dict['bdisp']) + msgs.newline() +
                      '  Best patt match wave/disp    = {:g}'.format(best_patt_dict['bwv']/best_patt_dict['bdisp']) + msgs.newline() +
                      '  Final RMS of fit             = {:g}'.format(best_final_fit['rms']) + msgs.newline() +
                      '---------------------------------------------------')
            self._all_patt_dict[str(slit)] = copy.deepcopy(best_patt_dict)
            self._all_final_fit[str(slit)] = copy.deepcopy(best_final_fit)
        return good_fit

    def report_final(self):
        """Print out the final report of the wavelength calibration"""
        for slit in range(self._nslit):
            # Prepare a message for bad wavelength solutions
            badmsg = '---------------------------------------------------' + msgs.newline() +\
                     'Final report for slit {0:d}/{1:d}:'.format(slit, self._nslit-1) + msgs.newline() +\
                     '  Wavelength calibration not performed!'
            if slit not in self._ok_mask:
                msgs.warn(badmsg)
                continue
            if self._all_patt_dict[str(slit)] is None:
                msgs.warn(badmsg)
                continue
            st = str(slit)
            if self._all_patt_dict[st]['sign'] == +1:
                signtxt = 'correlate'
            else:
                signtxt = 'anitcorrelate'
            # Report
            centwave = self._all_final_fit[st].pypeitfit.eval(0.5)
            tempwave = self._all_final_fit[st].pypeitfit.eval(0.5 + 1.0/self._npix)
            centdisp = abs(centwave-tempwave)
            msgs.info(msgs.newline() +
                      '---------------------------------------------------' + msgs.newline() +
                      'Final report for slit {0:d}/{1:d}:'.format(slit, self._nslit-1) + msgs.newline() +
                      '  Pixels {:s} with wavelength'.format(signtxt) + msgs.newline() +
                      '  Number of weak lines         = {:d}'.format(self._det_weak[str(slit)][0].size) + msgs.newline() +
                      '  Number of strong lines       = {:d}'.format(self._det_stro[str(slit)][0].size) + msgs.newline() +
                      '  Number of lines analyzed     = {:d}'.format(len(self._all_final_fit[st]['pixel_fit'])) + msgs.newline() +
                      '  Central wavelength           = {:g}A'.format(centwave) + msgs.newline() +
                      '  Central dispersion           = {:g}A/pix'.format(centdisp) + msgs.newline() +
                      '  Central wave/disp             = {:g}'.format(centwave/centdisp) + msgs.newline() +
                      '  Final RMS of fit             = {:g}'.format(self._all_final_fit[st]['rms']))
        return


def results_kdtree_nb(use_tcent, wvdata, res, residx, dindex, lindex, nindx, npix, ordfit=1):
    """ A numba speedup of the results_kdtree function in the General class (see above).
    For all of the acceptable pattern matches, estimate the central wavelength and dispersion,
    and record the index in the linelist and the corresponding indices of the detected lines.

    Parameters
    ----------
    use_tcent : ndarray
        detected lines
    wvdata : ndarray
        the linelist
    res : list
        A flattened list of the results of the ball tree query from the
        KDTree (this contains all acceptable matches) This needs to be a
        flattened list for numba
    residx : list
        This contains the original indices of the unflattened (i.e. nested) 'res' list
    dindex : ndarray
        Indices of the lines in the detected lines for all patterns
    lindex : ndarray
        Indices of the lines in the linelist for all patterns
    nindx : int
        Number of acceptable pattens
    npix : int
        Number of pixels in the spectral direction
    ordfit : int
        Order of the polynomial used to fit the pixel/wavelength IDs

    Returns
    -------
    dind : ndarray
        Indices of the lines in the detected lines that were used for each acceptable pattern
    lind : linelist index of patterns
        Indices of the lines in the linelist that were used for each corresponding pattern
    wvcent : ndarray
        Central wavelength of each pattern
    wvdisp : ndarray
        Central dispersion of each pattern
    """
    # Assign wavelengths to each pixel
    ncols = len(res)
    wvdisp = np.zeros(ncols, dtype=float)
    wvcent = np.zeros(ncols, dtype=float)
    dind = np.zeros((ncols, nindx), dtype=np.uint64)
    lind = np.zeros((ncols, nindx), dtype=np.uint64)
    Xmat = np.ones((nindx, ordfit+1), dtype=float)
    for x in range(ncols):
        for ii in range(ordfit, -1, -1):
            Xmat[:, ii] = np.power(use_tcent[dindex[residx[x], :]], ordfit-ii)
        coeff = np.linalg.lstsq(Xmat, wvdata[lindex[res[x]]])[0]
        sumv = 0.0
        for ii in range(ordfit, -1, -1):
            wvcent[x] += coeff[ordfit-ii]*((npix/2.0)**ii)
            sumv += coeff[ordfit-ii]*(((npix+1)/2.0)**ii)
        wvdisp[x] = abs(sumv - wvcent[x])
        dind[x, :] = dindex[residx[x], :]
        lind[x, :] = lindex[res[x], :]
    return dind, lind, wvcent, wvdisp

<|MERGE_RESOLUTION|>--- conflicted
+++ resolved
@@ -1138,11 +1138,7 @@
                     ok_mask=None, use_unknowns=True, debug_all=False,
                     debug_peaks=False, debug_xcorr=False, debug_reid=False, 
                     debug_fits=False, nonlinear_counts=1e10,
-<<<<<<< HEAD
                     redo_slits:list=None):
-=======
-                    redo_slit:int=None):
->>>>>>> 6a36f4e1
     r"""
     Algorithm to wavelength calibrate echelle data based on a predicted or archived wavelength solution
 
@@ -1192,15 +1188,9 @@
         For arc line detection: Arc lines above this saturation
         threshold are not used in wavelength solution fits because
         they cannot be accurately centroided
-<<<<<<< HEAD
     redo_slits: list, optional
         If provided, only perform the wavelength calibration for the
         given slit(s). 
-=======
-    redo_slit: int, optional
-        If provided, only perform the wavelength calibration for the
-        given slit. 
->>>>>>> 6a36f4e1
 
     Returns
     -------
@@ -1253,11 +1243,7 @@
     bad_orders = np.array([], dtype=int)
     # Reidentify each slit, and perform a fit
     for iord in range(norders):
-<<<<<<< HEAD
         if redo_slits is not None and orders[iord] not in redo_slits:
-=======
-        if redo_slit is not None and orders[iord] != redo_slit:
->>>>>>> 6a36f4e1
             continue
         # ToDO should we still be populating wave_calib with an empty dict here?
         if iord not in ok_mask:
@@ -1329,22 +1315,14 @@
     # Print the final report of all lines
     report_final(norders, all_patt_dict, detections, 
                  wv_calib, ok_mask, bad_orders,
-<<<<<<< HEAD
                  redo_slits=redo_slits, orders=orders)
-=======
-                 redo_slit=redo_slit, orders=orders)
->>>>>>> 6a36f4e1
 
     return all_patt_dict, wv_calib
 
 
 def report_final(nslits, all_patt_dict, detections, 
                  wv_calib, ok_mask, bad_slits, 
-<<<<<<< HEAD
                  redo_slits:list=None,
-=======
-                 redo_slit:int=None,
->>>>>>> 6a36f4e1
                  orders:np.ndarray=None):
     """
     Print out the final report for wavelength calibration
@@ -1362,17 +1340,10 @@
             Mask of indices of good slits
         bad_slits (ndarray, bool):
             List of slits that are bad
-<<<<<<< HEAD
         redo_slits (list, optional):
             Report on only these slits
-        orders (np.ndarray, optional):
-            Echelle orders
-=======
-        redo_slit (int, optional):
-            Slit or order that was redone.
         orders (ndarray, optional):
             Array of echelle orders to be printed out during the report.
->>>>>>> 6a36f4e1
     """
     for slit in range(nslits):
         # Prepare a message for bad wavelength solutions
@@ -1382,11 +1353,7 @@
             badmsg += f'    Order: {orders[slit]}' + msgs.newline()
         badmsg +=  '  Wavelength calibration not performed!'
         # Redo?
-<<<<<<< HEAD
         if redo_slits is not None and orders[slit] not in redo_slits:
-=======
-        if redo_slit is not None and orders[slit] != redo_slit:
->>>>>>> 6a36f4e1
             continue
         if slit not in ok_mask or slit in bad_slits or all_patt_dict[str(slit)] is None:
             msgs.warn(badmsg)

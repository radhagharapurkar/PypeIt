""" Module for image combining

.. include:: ../include/links.rst
"""
import numpy as np

from astropy import stats

from pypeit import msgs
from pypeit import utils

from IPython import embed


# TODO make weights optional and do uniform weighting without.
def weighted_combine(weights, sci_list, var_list, inmask_stack,
                     sigma_clip=False, sigma_clip_stack=None, sigrej=None, maxiters=5):
    r"""
    Combine multiple sets of images, all using the same weights and mask.

    The multiple sets of images and variances to combine must have the same
    shape --- ``(nimgs, nspec, nspat)`` --- and this shape must match the
    provided *single* mask set (``inmask_stack``).  The provided weights are
    broadcast to the necessary shape (see below), where one can provide one
    weight per image, one weight per image spatial coordinate (i.e.,
    wavelength-dependent weights), or independent weights for each pixel.

    Optionally, the image stack can be sigma-clipped by setting
    ``sigma_clip=True``.  If sigma-clipping is requested and no sigma-rejection
    thresholds are provided (``sigrej`` is None), the sigma-rejection thresholds
    are set *automatically* depending on the number of images to combine.  The
    default rejection thresholds are 1.1, 1.3, 1.6, 1.9, or 2.0 for,
    respectively, 3, 4, 5, 6, or :math:`\geq 7` images.  Sigma-clipping cannot
    be performed if there are fewer than 3 images.  The pixel rejection is based
    on a *single* image stack provided by ``sigma_clip_stack``, which does not
    necessarily need to be any of the image stacks provided by ``sci_list``.
    Pixels rejected by sigma-clipping the ``sigma_clip_stack`` array are applied
    to all image stacks in ``sci_list``.

    The combined images are collected into the returned image list, where the
    order of the list is identical to the input ``sci_list``.  The returned mask
    and pixel accounting array is identical for all stacked images.
    
    Parameters
    ----------
    weights : `numpy.ndarray`_
        Weights to use. Options for the shape of weights are:
            - ``(nimgs,)``: a single weight per image in the stack
            - ``(nimgs, nspec)``: wavelength dependent weights per image in the
              stack

            - ``(nimgs, nspec, nspat)``: weights input with the shape of the
              image stack
        Note that the weights are distinct from the mask, which is dealt with
        via the ``inmask_stack`` argument, meaning there should not be any
        weights that are set to zero (although in principle this would still
        work).
    sci_list : :obj:`list`
        List of floating-point `numpy.ndarray`_ image groups to stack.  Each
        image group *must* have the same shape: ``(nimgs, nspec, nspat)``.
    var_list : :obj:`list`
        List of floating-point `numpy.ndarray`_ images providing the variance
        for each image group.  The number of image groups and the shape of each
        group must match ``sci_list``.  These are used to propagate the error in
        the combined images.
    inmask_stack : `numpy.ndarray`_, boolean, shape (nimgs, nspec, nspat)
        Good-pixel mask (True=Good, False=Bad) for the input image stacks.  This
        single group of good-pixel masks is applied to *all* input image groups.
    sigma_clip : :obj:`bool`, optional, default = False
        Combine with a mask by sigma clipping the image stack.  Stacks can only
        be sigma-clipped if there are 3 or more images.
    sigma_clip_stack : `numpy.ndarray`_, float, shape (nimgs, nspec, nspat), optional, default = None
        The image stack to be used for the sigma clipping. For example, if the
        list of images to be combined with the weights is ``[sciimg_stack,
        waveimg_stack, tilts_stack]`` and you want to clip based on
        ``sciimg_stack``, you would set ``sigma_clip_stack=sciimg_stack``.
    sigrej : :obj:`int`, :obj:`float`, optional, default = None
        Rejection threshold for sigma clipping.  If None and ``sigma_clip`` is
        True, the rejection threshold is set based on the number of images to
        combine; see above.  This value is passed directly to
        `astropy.stats.SigmaClip`_ as its ``sigma`` parameter.
    maxiters : :obj:`int`, optional, default=5
        Maximum number of rejection iterations; see `astropy.stats.SigmaClip`_.

    Returns
    -------
    sci_list_out : :obj:`list`
        The list of ndarray float combined images with shape ``(nspec, nspat)``.
    var_list_out : :obj:`list`
        The list of ndarray propagated variance images with shape ``(nspec,
        nspat)``.
    gpm : boolean `numpy.ndarray`_, shape (nspec, nspat)
        Good pixel mask for combined image (True=Good, False=Bad).
    nused : integer `numpy.ndarray`_, shape (nspec, nspat)
        Number of pixels combined at each location in the stacked images.
    """

    shape = img_list_error_check(sci_list, var_list)

    nimgs = shape[0]
    img_shape = shape[1:]
    #nspec = shape[1]
    #nspat = shape[2]

    if nimgs == 1:
        # If only one image is passed in, simply return the input lists of images, but reshaped
        # to be (nspec, nspat)
        msgs.warn('Cannot combine a single image. Returning input images')
        sci_list_out = []
        for sci_stack in sci_list:
            sci_list_out.append(sci_stack.reshape(img_shape))
        var_list_out = []
        for var_stack in var_list:
            var_list_out.append(var_stack.reshape(img_shape))
        gpm = inmask_stack.reshape(img_shape)
        nused = gpm.astype(int)
        return sci_list_out, var_list_out, gpm, nused

    if sigma_clip and nimgs >= 3:
        if sigma_clip_stack is None:
            msgs.error('You must specify sigma_clip_stack; sigma-clipping is based on this array '
                       'and propagated to the arrays to be stacked.')
        if sigrej is None:
            # NOTE: If these are changed, make sure to update the doc-string!
            if nimgs == 3:
                sigrej = 1.1
            elif nimgs == 4:
                sigrej = 1.3
            elif nimgs == 5:
                sigrej = 1.6
            elif nimgs == 6:
                sigrej = 1.9
            else:
                sigrej = 2.0
        # sigma clip if we have enough images
        # mask_stack > 0 is a masked value. numpy masked arrays are True for masked (bad) values
        data = np.ma.MaskedArray(sigma_clip_stack, mask=np.logical_not(inmask_stack))
        sigclip = stats.SigmaClip(sigma=sigrej, maxiters=maxiters, cenfunc='median',
                                  stdfunc=utils.nan_mad_std)
        data_clipped, lower, upper = sigclip(data, axis=0, masked=True, return_bounds=True)
        mask_stack = np.logical_not(data_clipped.mask)  # mask_stack = True are good values
    else:
        if sigma_clip and nimgs < 3:
            msgs.warn('Sigma clipping requested, but you cannot sigma clip with less than 3 '
                      'images.  Proceeding without sigma clipping')
        mask_stack = inmask_stack  # mask_stack = True are good values

    nused = np.sum(mask_stack, axis=0)
    weights_stack = broadcast_weights(weights, shape)
    weights_mask_stack = weights_stack*mask_stack.astype(float)

    weights_sum = np.sum(weights_mask_stack, axis=0)
    inv_w_sum = 1./(weights_sum + (weights_sum == 0.0))
    sci_list_out = []
    for sci_stack in sci_list:
        sci_list_out.append(np.sum(sci_stack * weights_mask_stack, axis=0) * inv_w_sum)
    var_list_out = []
    for var_stack in var_list:
        var_list_out.append(np.sum(var_stack * weights_mask_stack**2, axis=0) * inv_w_sum**2)
    # Was it masked everywhere?
    gpm = np.any(mask_stack, axis=0)

    return sci_list_out, var_list_out, gpm, nused



def img_list_error_check(sci_list, var_list):
    """
    Utility routine for dealing with lists of image stacks for weigthed_combine routines below. This
    routine checks that the images sizes are correct and routines the shape of the image stacks.
    Args:
        sci_list: list
            List of  float `numpy.ndarray`_ images (each being an image stack with shape (nimgs, nspec, nspat))
            which are to be combined with the  weights, inmask_stack, and possibly sigma clipping
        var_list: list
            List of  float `numpy.ndarray`_ variance images (each being an image stack with shape (nimgs, nspec, nspat))
            which are to be combined with proper erorr propagation, i.e.
            using the  weights**2, inmask_stack, and possibly sigma clipping
    Returns:
<<<<<<< HEAD
        tuple: The shapes of the image stacks, (nimgs, nspec, nspat)
=======
        tuple: The shapes of the image stacks -- (nimgs, nspec, nspat)

>>>>>>> 6817353a
    """
    shape_sci_list = []
    for img in sci_list:
        shape_sci_list.append(img.shape)
        if img.ndim < 2:
            msgs.error('Dimensionality of an image in sci_list is < 2')

    shape_var_list = []
    for img in var_list:
        shape_var_list.append(img.shape)
        if img.ndim < 2:
            msgs.error('Dimensionality of an image in var_list is < 2')

    for isci in shape_sci_list:
        if isci != shape_sci_list[0]:
            msgs.error('An image in sci_list have different dimensions')
        for ivar in shape_var_list:
            if ivar != shape_var_list[0]:
                msgs.error('An image in var_list have different dimensions')
            if isci != ivar:
                msgs.error('An image in sci_list had different dimensions than an image in var_list')

    shape = shape_sci_list[0]

    return shape


#
#    Args:
#        sci_list: list
#            Nested list of images, i.e. list of lists of images, where sci_list[i][j] is a shape = (nspec, nspat) where
#            the shape can be different for each image. The ith index is the image type, i.e. sciimg, skysub, tilts, waveimg,
#            the jth index is the exposure or image number, i.e. nimgs. These images are to be combined by weighted_combine
#            using the  weights, inmask_stack, and possibly sigma clipping
#        var_list: list
#            Nested list of variance images, i.e. list of lists of images, providing the variance of the
#            images in the sci_list. The errors will be propagated by weighted_combined appropriately weighting by
#            weights**2, inmask_stack, and possibly sigma clipping.
#
#
#    Returns:
#        tuple: The shape of the images in the stacks, (nimgs, nspec, nspat)


def broadcast_weights(weights, shape):
    """
    Utility routine to broadcast weights to be the size of image stacks specified by shape
    Args:
        weights (`numpy.ndarray`_):
            Weights to use. Options for the shape of weights are:
                - (nimgs,) -- a single weight per image in the stack
                - (nimgs, nspec) -- wavelength dependent weights per
                  image
                - (nimgs, nspec, nspat) -- weights already have the
                  shape of the image stack and are simply returned
        shape (tuple):
            Shape of the image stacks for weighted coadding. This is either (nimgs, nspec) for 1d extracted spectra or
            (nimgs, nspec, nspat) for 2d spectrum images
    Returns:
<<<<<<< HEAD
        np.ndarray:
=======
        `numpy.ndarray`_:
            Weights for the stack images with output shape
            described in the Args above.

>>>>>>> 6817353a
    """
    # Create the weights stack images from the wavelength dependent weights, i.e. propagate these
    # weights to the spatial direction
    if weights.ndim == 1:
        # One float per image
        if len(shape) == 2:
            weights_stack = np.einsum('i,ij->ij', weights, np.ones(shape))
        elif len(shape) == 3:
            weights_stack = np.einsum('i,ijk->ijk', weights, np.ones(shape))
        else:
            msgs.error('Image shape is not supported')
    elif weights.ndim == 2:
        # Wavelength dependent weights per image
        if len(shape) == 2:
            if weights.shape != shape:
                msgs.error('The shape of weights does not match the shape of the image stack')
            weights_stack = weights
        elif len(shape) == 3:
            weights_stack = np.einsum('ij,k->ijk', weights, np.ones(shape[2]))
    elif weights.ndim == 3:
        # Full image stack of weights
        if weights.shape != shape:
            msgs.error('The shape of weights does not match the shape of the image stack')
        weights_stack = weights
    else:
        msgs.error('Unrecognized dimensionality for weights')

    return weights_stack


def broadcast_lists_of_weights(weights, shapes):
    """
    Utility routine to broadcast weights to be the size of image stacks specified by shape

    Args:
        weights: :obj:`list`
              List containing the weights to use. The length of weights must be nimgs, the number
              of images that are being combined. The options for the date type/shape for the individual
              elements of weights are:

            - ``float``: a single weight per image in the stack

            -  `numpy.ndarray` with shape ``(nspec,)``: wavelength dependent weights per image in the
              stack

            -  `numpy.ndarray` with shape ``(nspec, nspat)``: weights input with the shape of each
              image stack and will be simply be returned
        shapes: :obj:`list`
            List with length of nimgs containing the tuples which are the shapes (nspec, nspat)
            of each image in the stack that should have their weights broadcast.


    Returns:
        List of `numpy.ndarray` weight images where each image in the list has shape that was input via the shapes
        input parameter.

    """
    # Create the weights stack images from the wavelength dependent weights, i.e. propagate these
    # weights to the spatial direction

    weights_list = []
    for weight, shape in zip(weights, shapes):
        if isinstance(weight, float):
            weights_list.append(np.ones(shape, dtype=float) * weight)
        elif isinstance(weight, np.ndarray):
            if weight.ndim == 1:
                weights_list.append(np.broadcast_to(weight[:, np.newaxis], shape))
            elif weight.ndim == 2:
                weights_list.append(weight)
            else:
                msgs.error('Weights must be a float or a 1D or 2D ndarray')

    return weights_list
<|MERGE_RESOLUTION|>--- conflicted
+++ resolved
@@ -177,12 +177,8 @@
             which are to be combined with proper erorr propagation, i.e.
             using the  weights**2, inmask_stack, and possibly sigma clipping
     Returns:
-<<<<<<< HEAD
-        tuple: The shapes of the image stacks, (nimgs, nspec, nspat)
-=======
         tuple: The shapes of the image stacks -- (nimgs, nspec, nspat)
 
->>>>>>> 6817353a
     """
     shape_sci_list = []
     for img in sci_list:
@@ -210,26 +206,11 @@
     return shape
 
 
-#
-#    Args:
-#        sci_list: list
-#            Nested list of images, i.e. list of lists of images, where sci_list[i][j] is a shape = (nspec, nspat) where
-#            the shape can be different for each image. The ith index is the image type, i.e. sciimg, skysub, tilts, waveimg,
-#            the jth index is the exposure or image number, i.e. nimgs. These images are to be combined by weighted_combine
-#            using the  weights, inmask_stack, and possibly sigma clipping
-#        var_list: list
-#            Nested list of variance images, i.e. list of lists of images, providing the variance of the
-#            images in the sci_list. The errors will be propagated by weighted_combined appropriately weighting by
-#            weights**2, inmask_stack, and possibly sigma clipping.
-#
-#
-#    Returns:
-#        tuple: The shape of the images in the stacks, (nimgs, nspec, nspat)
-
 
 def broadcast_weights(weights, shape):
     """
     Utility routine to broadcast weights to be the size of image stacks specified by shape
+
     Args:
         weights (`numpy.ndarray`_):
             Weights to use. Options for the shape of weights are:
@@ -241,15 +222,12 @@
         shape (tuple):
             Shape of the image stacks for weighted coadding. This is either (nimgs, nspec) for 1d extracted spectra or
             (nimgs, nspec, nspat) for 2d spectrum images
+
     Returns:
-<<<<<<< HEAD
-        np.ndarray:
-=======
         `numpy.ndarray`_:
             Weights for the stack images with output shape
             described in the Args above.
 
->>>>>>> 6817353a
     """
     # Create the weights stack images from the wavelength dependent weights, i.e. propagate these
     # weights to the spatial direction

--- conflicted
+++ resolved
@@ -1838,12 +1838,8 @@
     see :ref:`pypeitpar`.
     """
 
-<<<<<<< HEAD
-    def __init__(self, bspline_spacing=None, sig_thresh=None, maxnumber=None, sn_gauss=None, model_full_slit=None, manual=None):
-=======
-    def __init__(self, bspline_spacing=None, sig_thresh=None, maxnumber=None, sn_gauss=None,
+    def __init__(self, bspline_spacing=None, sig_thresh=None, maxnumber=None, sn_gauss=None, model_full_slit=None,
                  no_poly=None, manual=None):
->>>>>>> 1171f792
 
         # Grab the parameter names and values from the function
         # arguments
@@ -1912,11 +1908,7 @@
     def from_dict(cls, cfg):
         k = cfg.keys()
         #ToDO change to updated param list
-<<<<<<< HEAD
-        parkeys = ['bspline_spacing', 'sig_thresh', 'maxnumber', 'sn_gauss', 'model_full_slit', 'manual']
-=======
-        parkeys = ['bspline_spacing', 'sig_thresh', 'maxnumber', 'sn_gauss', 'manual', 'no_poly']
->>>>>>> 1171f792
+        parkeys = ['bspline_spacing', 'sig_thresh', 'maxnumber', 'sn_gauss', 'model_full_slit', 'no_poly', 'manual']
         kwargs = {}
         for pk in parkeys:
             kwargs[pk] = cfg[pk] if pk in k else None

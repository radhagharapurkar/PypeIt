"""
Class for guiding calibration object generation in PypeIt

.. include common links, assuming primary doc root is up one directory
.. include:: ../links.rst
"""
import os

from abc import ABCMeta
from collections import Counter

from IPython import embed

import numpy as np

from astropy.io import fits

from pypeit import msgs
from pypeit import alignframe
from pypeit import flatfield
from pypeit import edgetrace
from pypeit import masterframe
from pypeit import slittrace
from pypeit import wavecalib
from pypeit import wavetilts
from pypeit.images import buildimage
from pypeit.metadata import PypeItMetaData
from pypeit.core import parse
from pypeit.par import pypeitpar
from pypeit.spectrographs.spectrograph import Spectrograph
from pypeit import utils


class Calibrations(object):
    """
    This class is primarily designed to guide the generation of
    calibration images and objects in PypeIt.

    To avoid rebuilding MasterFrames that were generated during this execution
    of PypeIt, the class performs book-keeping of these master frames

    Args:
        fitstbl (:class:`pypeit.metadata.PypeItMetaData`, None):
            The class holding the metadata for all the frames in this PypeIt run.
            If None, we are using this class as a glorified dict to hold the objects.
        par (:class:`pypeit.par.pypeitpar.CalibrationsPar`):
            Parameter set defining optional parameters of PypeIt's algorithms
            for Calibrations
        spectrograph (:obj:`pypeit.spectrographs.spectrograph.Spectrograph`):
            Spectrograph object
        caldir (:obj:`str`, None):
            Path to write the output calibrations.  If None, calibration
            data are not saved.
        qadir (:obj:`str`, optional):
            Path for quality assessment output.  If not provided, no QA
            plots are saved.
        reuse_masters (:obj:`bool`, optional):
            Load calibration files from disk if they exist
        show (:obj:`bool`, optional):
            Show plots of PypeIt's results as the code progesses.
            Requires interaction from the users.

    .. todo: Fix these

    Attributes:
        fitstbl (:class:`pypeit.metadata.PypeItMetaData`):
            Table with metadata for all fits files to reduce.
        wavetilts (:class:`pypeit.wavetilts.WaveTilts`):
        mstilt (:class:`pypeit.images.buildimage.TiltImage`):
        flatimages (:class:`pypeit.flatfield.FlatImages`):
        msbias (:class:`pypeit.images.buildimage.BiasImage`):
        msdark (:class:`pypeit.images.buildimage.DarkImage`):
        msbpm (`numpy.ndarray`_):
        msarc (:class:`pypeit.images.buildimage.ArcImage`):
            Master arc-lamp image.
        alignments (:class:`pypeit.alignframe.Alignments`):
        wv_calib (:class:`pypeit.wavecalib.WaveCalib`):
        slits (:class:`pypeit.slittrace.SlitTraceSet`):

        write_qa
        show
        spectrograph
        par (:class:`pypeit.par.pypeitpar.CalibrationsPar`):
        full_par (:class:`pypeit.par.pypeitpar.PypeItPar`):
        redux_path
        master_dir
        det
        frame (:obj:`int`):
            0-indexed row of the frame being calibrated in
            :attr:`fitstbl`.
        calib_ID (:obj:`int`):
            calib group ID of the current frame
        slitspat_num (:obj:`str` or :obj:`list, optional):
            Identifies a slit or slits to restrict the analysis on
            Used in :func:`get_slits` and propagated beyond

    """
    __metaclass__ = ABCMeta

    @classmethod
    def get_instance(cls, fitstbl, par, spectrograph, caldir, qadir=None,
                     reuse_masters=False, show=False, slitspat_num=None):
        """
        """
        pypeline = spectrograph.pypeline
        if spectrograph.pypeline == 'Echelle':
            pypeline = 'MultiSlit'
        return next(c for c in cls.__subclasses__()
                    if c.__name__ == (pypeline + 'Calibrations'))(
            fitstbl, par, spectrograph, caldir, qadir=qadir,
                     reuse_masters=reuse_masters, show=show, slitspat_num=slitspat_num)

    def __init__(self, fitstbl, par, spectrograph, caldir, qadir=None,
                 reuse_masters=False, show=False, slitspat_num=None):

        # Check the types
        # TODO -- Remove this None option once we have data models for all the Calibrations
        #  outputs and use them to feed Reduce instead of the Calibrations object
        if not isinstance(fitstbl, PypeItMetaData) and fitstbl is not None:
            msgs.error('fitstbl must be an PypeItMetaData object')
        if not isinstance(par, pypeitpar.CalibrationsPar):
            msgs.error('Input parameters must be a CalibrationsPar instance.')
        if not isinstance(spectrograph, Spectrograph):
            msgs.error('Must provide Spectrograph instance to Calibrations.')

        # Required inputs
        self.fitstbl = fitstbl
        self.par = par
        self.spectrograph = spectrograph

        # Masters
        self.reuse_masters = reuse_masters
        self.master_dir = caldir

        # Restrict on slits?
        self.slitspat_num = slitspat_num

        # QA
        self.qa_path = qadir
        self.write_qa = qadir is not None
        self.show = show

        # Check the directories exist
        # TODO: This should be done when the masters are saved
        if caldir is not None and not os.path.isdir(self.master_dir):
            os.makedirs(self.master_dir)
        # TODO: This should be done when the qa plots are saved
        if self.write_qa and not os.path.isdir(os.path.join(self.qa_path, 'PNGs')):
            os.makedirs(os.path.join(self.qa_path, 'PNGs'))

        # Attributes
        self.det = None
        self.frame = None
        self.binning = None

        self.shape = None

        self.msarc = None
        self.mstilt = None
        self.alignments = None
        self.msbias = None
        self.msdark = None
        self.msbpm = None
        self.wv_calib = None
        self.slits = None

        self.wavecalib = None
        self.wavetilts = None
        self.flatimages = None
        self.calib_ID = None
        self.master_key_dict = {}

        # Steps
        self.steps = []

    def _prep_calibrations(self, ctype):
        """
        Parse self.fitstbl for rows matching the calibration type
        and initialize the self.master_key_dict

        Args:
            ctype (str):
                Calibration type, e.g. 'flat', 'arc', 'bias'

        Returns:
            tuple:  2 objects
               - list:  List of image files matching input type
               - str:  master_key

        """
        # Grab rows and files
        rows = self.fitstbl.find_frames(ctype, calib_ID=self.calib_ID, index=True)
        image_files = self.fitstbl.frame_paths(rows)
        # Return
        return image_files, self.fitstbl.master_key(rows[0] if len(rows) > 0 else self.frame, det=self.det)

    def set_config(self, frame, det, par=None):
        """
        Specify the parameters of the Calibrations class and reset all
        the internals to None. The internal dict is left unmodified.

        Args:
            frame (int): Frame index in the fitstbl
            det (int): Detector number
            par (:class:`pypeit.par.pypeitpar.CalibrationsPar`):

        """
        # Reset internals to None
        # NOTE: This sets empties calib_ID and master_key_dict so must
        # be done here first before these things are initialized below.

        # Initialize for this setup
        self.frame = frame
        self.calib_ID = int(self.fitstbl['calib'][frame])
        self.det = det
        if par is not None:
            self.par = par
        # Deal with binning
        self.binning = self.fitstbl['binning'][self.frame]

        # Initialize the master key dict for this science/standard frame
        self.master_key_dict['frame'] = self.fitstbl.master_key(frame, det=det)
        # Initialize the master dict for input, output

    def get_arc(self):
        """
        Load or generate the Arc image

        Requirements:
          master_key, det, par

        Args:

        Returns:
            `numpy.ndarray`_: :attr:`msarc` image

        """
        # Check internals
        self._chk_set(['det', 'calib_ID', 'par'])

        # Prep
        arc_files, self.master_key_dict['arc'] = self._prep_calibrations('arc')
        masterframe_name = masterframe.construct_file_name(
            buildimage.ArcImage, self.master_key_dict['arc'], master_dir=self.master_dir)

        # Reuse master frame?
        if os.path.isfile(masterframe_name) and self.reuse_masters:
            self.msarc = buildimage.ArcImage.from_file(masterframe_name)
        elif len(arc_files) == 0:
            msgs.warn("No frametype=arc files to build arc")
            return
        else:  # Build it
            msgs.info("Preparing a master {0:s} frame".format(buildimage.ArcImage.master_type))
            self.msarc = buildimage.buildimage_fromlist(self.spectrograph, self.det,
                                                        self.par['arcframe'], arc_files,
                                                        bias=self.msbias, bpm=self.msbpm)
            # Save
            self.msarc.to_master_file(masterframe_name)

        # Return
        return self.msarc

    def get_tiltimg(self):
        """
        Load or generate the Tilt image

        Requirements:
          master_key, det, par

        Args:

        Returns:
            `numpy.ndarray`_: :attr:`mstilt` image

        """
        # Check internals
        self._chk_set(['det', 'calib_ID', 'par'])

        # Prep
        tilt_files, self.master_key_dict['tilt'] = self._prep_calibrations('tilt')
        masterframe_name = masterframe.construct_file_name(
            buildimage.TiltImage, self.master_key_dict['tilt'], master_dir=self.master_dir)

        # Reuse master frame?
        if os.path.isfile(masterframe_name) and self.reuse_masters:
            self.mstilt = buildimage.TiltImage.from_file(masterframe_name)
        elif len(tilt_files) == 0:
            msgs.warn("No frametype=tilt files to build tiltimg")
            return
        else: # Build
            msgs.info("Preparing a master {0:s} frame".format(buildimage.TiltImage.master_type))
            self.mstilt = buildimage.buildimage_fromlist(self.spectrograph, self.det,
                                                self.par['tiltframe'],
                                                tilt_files, bias=self.msbias, bpm=self.msbpm,
                                                         slits=self.slits)  # For flexure

            # Save to Masters
            self.mstilt.to_master_file(masterframe_name)

        # TODO in the future add in a tilt_inmask
        #self._update_cache('tilt', 'tilt_inmask', self.mstilt_inmask)

        # Return
        return self.mstilt

    def get_align(self):
        """
        Load or generate the alignment frame

        Requires: :attr:`slits`, :attr:`det`, :attr:`par`

        Returns:
            :class:`pypeit.alignframe.Alignments`:

        """
        # Check for existing data
        if not self._chk_objs(['msbpm', 'slits']):
            msgs.error('Must have the bpm and slits to make the alignments!')

        # Check internals
        self._chk_set(['det', 'calib_ID', 'par'])

        # Prep
        align_files, self.master_key_dict['align'] = self._prep_calibrations('align')

        masterframe_filename = masterframe.construct_file_name(alignframe.Alignments,
                                                               self.master_key_dict['align'],
                                                               master_dir=self.master_dir)

        # Reuse master frame?
        if os.path.isfile(masterframe_filename) and self.reuse_masters:
            self.alignments = alignframe.Alignments.from_file(masterframe_filename)
            self.alignments.is_synced(self.slits)
            return self.alignments

        msalign = buildimage.buildimage_fromlist(self.spectrograph, self.det, self.par['alignframe'], align_files,
                                                 bias=self.msbias, bpm=self.msbpm)

        # Extract some header info needed by the algorithm
        binning = self.spectrograph.get_meta_value(align_files[0], 'binning')

        # Instantiate
        alignment = alignframe.TraceAlignment(msalign, self.slits, self.spectrograph, self.par['alignment'],
                                              det=self.det, binning=binning, qa_path=self.qa_path, msbpm=self.msbpm)
        # Run
        self.alignments = alignment.run(show=self.show)
        # Save to Masters
        self.alignments.to_master_file(masterframe_filename)

        return self.alignments

    def get_bias(self):
        """
        Load or generate the bias frame/command

        Requirements:
           master_key, det, par

        Returns:
            :class:`pypeit.images.buildimage.BiasImage`:

        """

        # Check internals
        self._chk_set(['det', 'calib_ID', 'par'])

        # Prep
        bias_files, self.master_key_dict['bias'] = self._prep_calibrations('bias')
        # Construct the name, in case we need it
        masterframe_name = masterframe.construct_file_name(buildimage.BiasImage,
                                                           self.master_key_dict['bias'],
                                                           master_dir=self.master_dir)

        if self.par['biasframe']['useframe'] is not None:
            msgs.error("Not ready to load from disk")

        # Try to load?
        if os.path.isfile(masterframe_name) and self.reuse_masters:
            self.msbias = buildimage.BiasImage.from_file(masterframe_name)
        elif len(bias_files) == 0:
            self.msbias = None
        else:
            # Build it
            self.msbias = buildimage.buildimage_fromlist(self.spectrograph, self.det,
                                                         self.par['biasframe'], bias_files)
            # Save it?
            self.msbias.to_master_file(masterframe_name)

        # Return
        return self.msbias

    def get_dark(self):
        """
        Load or generate the dark image

        Requirements:
           master_key, det, par

        Returns:
            :class:`pypeit.images.buildimage.DarkImage`:

        """

        # Check internals
        self._chk_set(['det', 'calib_ID', 'par'])

        # Prep
        dark_files, self.master_key_dict['dark'] = self._prep_calibrations('dark')
        # Construct the name, in case we need it
        masterframe_name = masterframe.construct_file_name(buildimage.DarkImage,
                                                           self.master_key_dict['dark'],
                                                           master_dir=self.master_dir)

        # Try to load?
        if os.path.isfile(masterframe_name) and self.reuse_masters:
            self.msdark = buildimage.DarkImage.from_file(masterframe_name)
        elif len(dark_files) == 0:
            self.msdark = None
        else:
            # TODO: Should this include the bias?
            # Build it
            self.msdark = buildimage.buildimage_fromlist(self.spectrograph, self.det,
                                                    self.par['darkframe'], dark_files)
            # Save it?
            self.msdark.to_master_file(masterframe_name)

        # Return
        return self.msdark


    def get_bpm(self):
        """
        Load or generate the bad pixel mask

        TODO -- Should consider doing this outside of calibrations as it is
        more specific to the science frame - unless we want to generate a BPM
        from the bias frame.

        This needs to be for the *trimmed* and correctly oriented image!

        Requirements:
           Instrument dependent

        Returns:
            `numpy.ndarray`_: :attr:`msbpm` image of bad pixel mask

        """
        # Check internals
        self._chk_set(['par', 'det'])

        # Generate a bad pixel mask (should not repeat)
        self.master_key_dict['bpm'] = self.fitstbl.master_key(self.frame, det=self.det)

        # Build the data-section image
        sci_image_file = self.fitstbl.frame_paths(self.frame)

        # Check if a bias frame exists, and if a BPM should be generated
        msbias = None
        if self.par['bpm_usebias'] and self._cached('bias', self.master_key_dict['bias']):
            msbias = self.msbias
        # Build it
        self.msbpm = self.spectrograph.bpm(sci_image_file, self.det, msbias=msbias)
        self.shape = self.msbpm.shape

        # Return
        return self.msbpm

    def get_flats(self):
        """
        Load or generate a normalized pixel flat and slit illumination
        flat.

        Requires :attr:`slits`, :attr:`wavetilts`, :attr:`det`,
        :attr:`par`.

        Constructs :attr:`flatimages`.

        """
        # Check for existing data
        if not self._chk_objs(['msarc', 'msbpm', 'slits', 'wv_calib']):
            msgs.warn('Must have the arc, bpm, slits, and wv_calib defined to make flats!  Skipping and may crash down the line')
            self.flatimages = flatfield.FlatImages()
            return

        # Slit and tilt traces are required to flat-field the data
        if not self._chk_objs(['slits', 'wavetilts']):
            # TODO: Why doesn't this fault?
            msgs.warn('Flats were requested, but there are quantities missing necessary to '
                      'create flats.  Proceeding without flat fielding....')
            self.flatimages = flatfield.FlatImages()
            return

        # Check internals
        self._chk_set(['det', 'calib_ID', 'par'])

        # Prep
        illum_image_files, self.master_key_dict['flat'] = self._prep_calibrations('illumflat')
        pixflat_image_files, self.master_key_dict['flat'] = self._prep_calibrations('pixelflat')

        masterframe_filename = masterframe.construct_file_name(flatfield.FlatImages,
                                                           self.master_key_dict['flat'], master_dir=self.master_dir)
        # The following if-elif-else does:
        #   1.  Try to load a MasterFrame (if reuse_masters is True).  If successful, pass it back
        #   2.  Build from scratch
        #   3.  Load any user-supplied images to over-ride any built

        # Load MasterFrame?
        if os.path.isfile(masterframe_filename) and self.reuse_masters:
            flatimages = flatfield.FlatImages.from_file(masterframe_filename)
            flatimages.is_synced(self.slits)
            # Load user defined files
            if self.par['flatfield']['pixelflat_file'] is not None:
                # Load
                msgs.info('Using user-defined file: {0}'.format('pixelflat_file'))
                with fits.open(self.par['flatfield']['pixelflat_file']) as hdu:
                    nrm_image = flatfield.FlatImages(pixelflat_norm=hdu[self.det].data)
                    flatimages = flatfield.merge(flatimages, nrm_image)
            self.flatimages = flatimages
            # update slits
            self.slits.mask_flats(self.flatimages)
            return self.flatimages

        # Generate the image
        pixelflatImages, illumflatImages = None, None
        # Check if the image files are the same
        pix_is_illum = Counter(illum_image_files) == Counter(pixflat_image_files)
        if len(pixflat_image_files) > 0:
            pixel_flat = buildimage.buildimage_fromlist(self.spectrograph, self.det,
                                                        self.par['pixelflatframe'],
                                                        pixflat_image_files, dark=self.msdark,
                                                        bias=self.msbias, bpm=self.msbpm)
            # Initialise the pixel flat
            pixelFlatField = flatfield.FlatField(pixel_flat, self.spectrograph,
                                                 self.par['flatfield'], self.slits, self.wavetilts, self.wv_calib)
            # Generate
            pixelflatImages = pixelFlatField.run(show=self.show)

        # Only build illum_flat if the input files are different from the pixel flat
        if (not pix_is_illum) and len(illum_image_files) > 0:
            illum_flat = buildimage.buildimage_fromlist(self.spectrograph, self.det,
                                                        self.par['illumflatframe'],
                                                        illum_image_files, dark=self.msdark,
                                                        bias=self.msbias, bpm=self.msbpm)
            # Initialise the pixel flat
            illumFlatField = flatfield.FlatField(illum_flat, self.spectrograph,
                                                 self.par['flatfield'], self.slits, self.wavetilts,
                                                 self.wv_calib, spat_illum_only=True)
            # Generate
            illumflatImages = illumFlatField.run(show=self.show)

        # Merge the illum flat with the pixel flat
        if pixelflatImages is not None:
            # Combine the pixelflat and illumflat parameters into flatimages.
            # This will merge the attributes of pixelflatImages that are not None
            # with the attributes of illflatImages that are not None. Default is
            # to take pixelflatImages.
            flatimages = flatfield.merge(pixelflatImages, illumflatImages)
        else:
            # No pixel flat, but there might be an illumflat. This will mean that
            # the attributes prefixed with 'pixelflat_' will all be None.
            flatimages = illumflatImages

        # Save flat images
        if flatimages is not None:
            flatimages.to_master_file(masterframe_filename)
            # Save slits too, in case they were tweaked
            self.slits.to_master_file()

        # 3) Load user-supplied images
        #  NOTE:  This is the *final* images, not just a stack
        #  And it will over-ride what is generated below (if generated)
        if self.par['flatfield']['pixelflat_file'] is not None:
            # Load
            msgs.info('Using user-defined file: {0}'.format('pixelflat_file'))
            with fits.open(self.par['flatfield']['pixelflat_file']) as hdu:
                flatimages = flatfield.merge(flatimages, flatfield.FlatImages(pixelflat_norm=hdu[self.det].data))

        self.flatimages = flatimages
        # Return
        return self.flatimages

    def get_slits(self):
        """
        Load or generate the definition of the slit boundaries.

        Internals that must be available are :attr:`fitstbl`,
        :attr:`calib_ID`, :attr:`det`.

        Returns:
            :class:`pypeit.slittrace.SlitTraceSet`: Traces of the
            slit edges; also kept internally as :attr:`slits`.

        """
        # Check for existing data
        if not self._chk_objs(['msbpm']):
            return

        # Check internals
        self._chk_set(['det', 'calib_ID', 'par'])

        # Prep
        trace_image_files, self.master_key_dict['trace'] = self._prep_calibrations('trace')

        # Reuse master frame?
        slit_masterframe_name = masterframe.construct_file_name(slittrace.SlitTraceSet,
                                                           self.master_key_dict['trace'],
                                                           master_dir=self.master_dir)
        if os.path.isfile(slit_masterframe_name) and self.reuse_masters:
            self.slits = slittrace.SlitTraceSet.from_file(slit_masterframe_name)
            # Reset the bitmask
            self.slits.mask = self.slits.mask_init.copy()
        else:
            # Slits don't exist or we're not resusing them
            edge_masterframe_name = masterframe.construct_file_name(edgetrace.EdgeTraceSet,
                                                               self.master_key_dict['trace'],
                                                               master_dir=self.master_dir)
            # Reuse master frame?
            if os.path.isfile(edge_masterframe_name) and self.reuse_masters:
                self.edges = edgetrace.EdgeTraceSet.from_file(edge_masterframe_name)
            elif len(trace_image_files) == 0:
                msgs.warn("No frametype=trace files to build slits")
                return None
            else:
                # Build the trace image
                self.traceImage = buildimage.buildimage_fromlist(self.spectrograph, self.det,
                                                        self.par['traceframe'], trace_image_files,
                                                        bias=self.msbias, bpm=self.msbpm,
                                                        dark=self.msdark)
                self.edges = edgetrace.EdgeTraceSet(self.traceImage, self.spectrograph,
                                                    self.par['slitedges'], bpm=self.msbpm,
                                                    auto=True)
                self.edges.save(edge_masterframe_name, master_dir=self.master_dir,
                                master_key=self.master_key_dict['trace'])

                # Show the result if requested
                if self.show:
                    self.edges.show(in_ginga=True)

            # Get the slits from the result of the edge tracing, delete
            # the edges object, and save the slits, if requested
            self.slits = self.edges.get_slits()
            self.edges = None
            self.slits.to_master_file(slit_masterframe_name)

        # User mask?
        if self.slitspat_num is not None:
            self.slits.user_mask(self.det, self.slitspat_num)

        return self.slits

    def get_wv_calib(self):
        """
        Load or generate the 1D wavelength calibrations

        Requirements:
          msarc, msbpm, slits, det, par

        Returns:
            dict: :attr:`wv_calib` calibration dict and the updated slit mask array
        """
        # Check for existing data
        if not self._chk_objs(['msarc', 'msbpm', 'slits']):
            msgs.warn('Not enough information to load/generate the wavelength calibration. Skipping and may crash down the line')
            return None

        # Check internals
        self._chk_set(['det', 'calib_ID', 'par'])
        if 'arc' not in self.master_key_dict.keys():
            msgs.error('Arc master key not set.  First run get_arc.')

        # No wavelength calibration requested
        if self.par['wavelengths']['reference'] == 'pixel':
            msgs.info("A wavelength calibration will not be performed")
            self.wv_calib = None
            return self.wv_calib

        # Grab arc binning (may be different from science!)
        # TODO : Do this internally when we have a wv_calib DataContainer
        binspec, binspat = parse.parse_binning(self.msarc.detector.binning)

        masterframe_name = masterframe.construct_file_name(wavecalib.WaveCalib,
                                                           self.master_key_dict['arc'],
                                                           master_dir=self.master_dir)
        if os.path.isfile(masterframe_name) and self.reuse_masters:
            self.wv_calib = wavecalib.WaveCalib.from_file(masterframe_name)
<<<<<<< HEAD
            self.wv_calib.is_synced(self.slits)
=======
            self.wv_calib.chk_synced(self.slits)
>>>>>>> cd132cd0
            self.slits.mask_wvcalib(self.wv_calib)
        else:
            # Instantiate
            self.waveCalib = wavecalib.BuildWaveCalib(self.msarc, self.slits, self.spectrograph,
                                             self.par['wavelengths'], binspectral=binspec,
                                             det=self.det,
                                             master_key=self.master_key_dict['arc'],  # For QA naming
                                             qa_path=self.qa_path, msbpm=self.msbpm)
            self.wv_calib = self.waveCalib.run(skip_QA=(not self.write_qa))
            # Save to Masters
            self.wv_calib.to_master_file(masterframe_name)

        # Return
        return self.wv_calib

    def get_tilts(self):
        """
        Load or generate the tilts image

        Requirements:
           mstilt, slits, wv_calib
           det, par, spectrograph

        Returns:
            :class:`pypeit.wavetilts.WaveTilts`:

        """
        # Check for existing data
        #TODO add mstilt_inmask to this list when it gets implemented.
        if not self._chk_objs(['mstilt', 'msbpm', 'slits', 'wv_calib']):
            msgs.warn('dont have all the objects for tilts.  Skipping and may crash down the line..')
            return None

        # Check internals
        self._chk_set(['det', 'calib_ID', 'par'])
        if 'tilt' not in self.master_key_dict.keys():
            msgs.error('Tilt master key not set.  First run get_tiltimage.')

        # Load up?
        masterframe_name = masterframe.construct_file_name(wavetilts.WaveTilts, self.master_key_dict['tilt'],
                                                           master_dir=self.master_dir)
        if os.path.isfile(masterframe_name) and self.reuse_masters:
            self.wavetilts = wavetilts.WaveTilts.from_file(masterframe_name)
            self.wavetilts.is_synced(self.slits)
            self.slits.mask_wavetilts(self.wavetilts)
        else: # Build
            # Flexure
            _spat_flexure = self.mstilt.spat_flexure \
                if self.par['tiltframe']['process']['spat_flexure_correct'] else None
            # Instantiate
            buildwaveTilts = wavetilts.BuildWaveTilts(
                self.mstilt, self.slits, self.spectrograph, self.par['tilts'],
                self.par['wavelengths'], det=self.det, qa_path=self.qa_path,
                master_key=self.master_key_dict['tilt'], spat_flexure=_spat_flexure)

            # TODO still need to deal with syntax for LRIS ghosts. Maybe we don't need it
            self.wavetilts = buildwaveTilts.run(doqa=self.write_qa, show=self.show)
            # Save?
            self.wavetilts.to_master_file(masterframe_name)

        return self.wavetilts

    def run_the_steps(self):
        """
        Run full the full recipe of calibration steps

        """
        for step in self.steps:
            getattr(self, 'get_{:s}'.format(step))()
        msgs.info("Calibration complete!")
        msgs.info("#######################################################################")

    def _chk_set(self, items):
        """
        Check whether a needed attribute has previously been set

        Args:
            items (list): Attributes to check

        """
        for item in items:
            if getattr(self, item) is None:
                msgs.error("Use self.set to specify '{:s}' prior to generating XX".format(item))

    # This is specific to `self.ms*` attributes
    def _chk_objs(self, items):
        """
        Check that the input items exist internally as attributes

        Args:
            items (list):

        Returns:
            bool: True if all exist

        """
        for obj in items:
            if getattr(self, obj) is None:
                msgs.warn("You need to generate {:s} prior to this calibration..".format(obj))
                # Strip ms
                iobj = obj[2:] if obj[0:2] == 'ms' else obj
                msgs.warn("Use get_{:s}".format(iobj))
                return False
        return True

    def __repr__(self):
        # Generate sets string
        txt = '<{:s}: frame={}, det={}, calib_ID={}'.format(self.__class__.__name__,
                                                          self.frame,
                                                          self.det,
                                                          self.calib_ID)
        txt += '>'
        return txt


class MultiSlitCalibrations(Calibrations):
    """
    Child of Calibrations class for performing multi-slit (and longslit)
    calibrations.  See :class:`pypeit.calibrations.Calibrations` for
    arguments.

    NOTE: Echelle uses this same class.  It had been possible there would be
    a different order of the default_steps

    ..todo:: Rename this child or eliminate altogether
    """
    def __init__(self, fitstbl, par, spectrograph, caldir, **kwargs):
        super(MultiSlitCalibrations, self).__init__(fitstbl, par, spectrograph, caldir, **kwargs)
        self.steps = MultiSlitCalibrations.default_steps()

    @staticmethod
    def default_steps():
        """
        This defines the steps for calibrations and their order

        Returns:
            list: Calibration steps, in order of execution

        """
        # Order matters!
        return ['bias', 'dark', 'bpm', 'slits', 'arc', 'tiltimg', 'wv_calib', 'tilts', 'flats']


class IFUCalibrations(Calibrations):
    """
    Child of Calibrations class for performing IFU calibrations.
    See :class:`pypeit.calibrations.Calibrations` for arguments.

    """

    def __init__(self, fitstbl, par, spectrograph, caldir, **kwargs):
        super(IFUCalibrations, self).__init__(fitstbl, par, spectrograph, caldir, **kwargs)
        self.steps = IFUCalibrations.default_steps()

    @staticmethod
    def default_steps():
        """
        This defines the steps for calibrations and their order

        Returns:
            list: Calibration steps, in order of execution

        """
        # Order matters!
        return ['bias', 'dark', 'bpm', 'arc', 'tiltimg', 'slits', 'wv_calib', 'tilts', 'align', 'flats']


def check_for_calibs(par, fitstbl, raise_error=True, cut_cfg=None):
    """
    Perform a somewhat quick and dirty check to see if the user
    has provided all of the calibration frametype's to reduce
    the science frames

    Args:
        par (:class:`pypeit.par.pypeitpar.PypeItPar`):
        fitstbl (:class:`pypeit.metadata.PypeItMetaData`, None):
            The class holding the metadata for all the frames in this
            PypeIt run.
        raise_error (:obj:`bool`, optional):
            If True, crash out
        cut_cfg (`numpy.ndarray`_, optional):
            Also cut on this restricted configuration (mainly for chk_calibs)

    Returns:
        bool: True if we passed all checks
    """
    if cut_cfg is None:
        cut_cfg = np.ones(len(fitstbl), dtype=bool)
    pass_calib = True
    # Find the science frames
    is_science = fitstbl.find_frames('science')
    # Frame indices
    frame_indx = np.arange(len(fitstbl))

    for i in range(fitstbl.n_calib_groups):
        in_grp = fitstbl.find_calib_group(i)
        grp_science = frame_indx[is_science & in_grp & cut_cfg]
        u_combid = np.unique(fitstbl['comb_id'][grp_science])
        for j, comb_id in enumerate(u_combid):
            frames = np.where(fitstbl['comb_id'] == comb_id)[0]
            calib_ID = int(fitstbl['calib'][frames[0]])

            # Arc, tilt, science
            for ftype in ['arc', 'tilt', 'science', 'trace']:
                rows = fitstbl.find_frames(ftype, calib_ID=calib_ID, index=True)
                if len(rows) == 0:
                    # Fail
                    msg = "No frames of type={} provided. Add them to your PypeIt file if this is a standard run!".format(ftype)
                    pass_calib = False
                    if raise_error:
                        msgs.error(msg)
                    else:
                        msgs.warn(msg)

            # Explore science frame
            for key, ftype in zip(['use_biasimage', 'use_darkimage', 'use_pixelflat', 'use_illumflat'],
                                  ['bias', 'dark', 'pixelflat', 'illumflat']):
                if par['scienceframe']['process'][key]:
                    rows = fitstbl.find_frames(ftype, calib_ID=calib_ID, index=True)
                    if len(rows) == 0:
                        # Allow for pixelflat inserted
                        if ftype is 'pixelflat' and par['calibrations']['flatfield']['pixelflat_file'] is not None:
                            continue
                        # Otherwise fail
                        msg = "No frames of type={} provide for the *{}* processing step. Add them to your PypeIt file!".format(ftype, key)
                        pass_calib = False
                        if raise_error:
                            msgs.error(msg)
                        else:
                            msgs.warn(msg)

    if pass_calib:
        msgs.info("Congrats!!  You passed the calibrations inspection!!")
    return pass_calib<|MERGE_RESOLUTION|>--- conflicted
+++ resolved
@@ -683,11 +683,7 @@
                                                            master_dir=self.master_dir)
         if os.path.isfile(masterframe_name) and self.reuse_masters:
             self.wv_calib = wavecalib.WaveCalib.from_file(masterframe_name)
-<<<<<<< HEAD
-            self.wv_calib.is_synced(self.slits)
-=======
             self.wv_calib.chk_synced(self.slits)
->>>>>>> cd132cd0
             self.slits.mask_wvcalib(self.wv_calib)
         else:
             # Instantiate

--- conflicted
+++ resolved
@@ -67,12 +67,8 @@
         msbias (:class:`pypeit.images.buildimage.BiasImage`):
         msdark (:class:`pypeit.images.buildimage.DarkImage`):
         msbpm (`numpy.ndarray`_):
-<<<<<<< HEAD
+        alignments (:class:`pypeit.alignframe.Alignments`):
         wv_calib (:class:`pypeit.wavecalib.WaveCalib`):
-=======
-        alignments (:class:`pypeit.alignframe.Alignments`):
-        wv_calib (:obj:`dict`):
->>>>>>> 3dafb933
         slits (:class:`pypeit.slittrace.SlitTraceSet`):
 
         write_qa
@@ -313,62 +309,13 @@
         """
         # Check for existing data
         if not self._chk_objs(['msbpm', 'slits']):
-<<<<<<< HEAD
-            msgs.error("Don't have all the objects")
-=======
             msgs.error('Must have the bpm and slits to make the alignments!')
->>>>>>> 3dafb933
 
         # Check internals
         self._chk_set(['det', 'calib_ID', 'par'])
 
         # Prep
         align_files, self.master_key_dict['align'] = self._prep_calibrations('align')
-<<<<<<< HEAD
-        masterframe_name = masterframe.construct_file_name(
-            buildimage.AlignImage, self.master_key_dict['align'], master_dir=self.master_dir)
-
-        # Reuse master frame?
-        if os.path.isfile(masterframe_name) and self.reuse_masters:
-            self.msalign = buildimage.AlignImage.from_file(masterframe_name)
-        elif len(align_files) == 0:
-            msgs.warn("No frametype=align files to build alignment image")
-            return
-        else:  # Build
-            self.msalign = buildimage.buildimage_fromlist(self.spectrograph, self.det,
-                                                          self.par['alignframe'],
-                                                          align_files, bias=self.msbias, bpm=self.msbpm)
-            # Save to Masters
-            self.msalign.to_master_file(masterframe_name)
-
-            # Load the MasterFrame (if it exists and is desired)?
-            #self.msalign = self.alignFrame.load()
-            #if self.msalign is None:  # Otherwise build it
-            #    msgs.info("Preparing a master {0:s} frame".format(self.alignFrame.master_type))
-            #    self.msalign = self.alignFrame.build_image(bias=self.msbias, bpm=self.msbpm)
-            #    # Need to set head0 here, since a master align frame loaded from file will have head0 set.
-            #    self.msalign.head0 = self.alignFrame.build_master_header(steps=self.alignFrame.process_steps,
-            #                                                         raw_files=self.alignFrame.file_list)
-            #   # Save to Masters
-            #    if self.save_masters:
-            #        self.alignFrame.save()
-            # Save to Masters
-            # if self.save_masters:
-            #     self.msalign.to_master_file(masterframe_name)
-            #  TODO :: This may be what is needed if broken:
-            # self.msalign.to_master_file(self.master_dir, self.master_key_dict['align'],  # Naming
-            #                            self.spectrograph.spectrograph,  # Header
-            #                            steps=self.msalign.process_steps,
-            #                            raw_files=align_files)
-
-            # Store the alignment frame
-            # self._update_cache('align', 'align', self.msalign)
-
-        masterframe_name = masterframe.construct_file_name(alignframe.Alignment, self.master_key_dict['align'],
-                                                           master_dir=self.master_dir)
-
-        # Build the alignment dictionary
-=======
 
         masterframe_filename = masterframe.construct_file_name(alignframe.Alignments,
                                                                self.master_key_dict['align'],
@@ -383,31 +330,16 @@
         msalign = buildimage.buildimage_fromlist(self.spectrograph, self.det, self.par['alignframe'], align_files,
                                                  bias=self.msbias, bpm=self.msbpm)
 
->>>>>>> 3dafb933
         # Extract some header info needed by the algorithm
         binning = self.spectrograph.get_meta_value(align_files[0], 'binning')
 
         # Instantiate
-<<<<<<< HEAD
-        alignment = alignframe.Alignment(self.msalign, self.slits, self.spectrograph,
-                                         self.par['alignment'],
-                                         det=self.det, binning=binning,
-                                         master_key=self.master_key_dict['align'],
-                                         qa_path=self.qa_path, msbpm=self.msbpm)
-        # Master
-        self.align_dict = alignment.load(masterframe_name)
-        if self.align_dict is None:
-            # Trace and save the profiles
-            self.align_dict = alignment.run(self.show)
-            alignment.save(masterframe_name)
-=======
         alignment = alignframe.TraceAlignment(msalign, self.slits, self.spectrograph, self.par['alignment'],
                                               det=self.det, binning=binning, qa_path=self.qa_path, msbpm=self.msbpm)
         # Run
         self.alignments = alignment.run(show=self.show)
         # Save to Masters
         self.alignments.to_master_file(masterframe_filename)
->>>>>>> 3dafb933
 
         return self.alignments
 

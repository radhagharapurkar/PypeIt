--- conflicted
+++ resolved
@@ -60,9 +60,7 @@
 
         from pypeit import spec2dobj
 
-<<<<<<< HEAD
         try:
-=======
 
         # What kind of file are we??
         hdul = fits.open(pargs.input_file)
@@ -78,7 +76,6 @@
             raise IOError("Bad file type input!")
 
         if file_type == 'Slits':
->>>>>>> 94415122
             slits = slittrace.SlitTraceSet.from_file(pargs.input_file)#, chk_version=False)
         except:
             pass

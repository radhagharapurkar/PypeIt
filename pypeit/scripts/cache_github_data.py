"""
Script to install files from the github repo into the user's cache.

.. include common links, assuming primary doc root is up one directory
.. include:: ../include/links.rst
"""

from pypeit import dataPaths
from pypeit.scripts import scriptbase
from pypeit.spectrographs import available_spectrographs

class CacheGithubData(scriptbase.ScriptBase):

    @classmethod
    def get_parser(cls, width=None):
        valid_paths = list(dataPaths.github_paths().keys())

        parser = super().get_parser(description='Script to download/cache PypeIt github data',
                                    width=width)
        parser.add_argument('spectrograph', type=str, nargs='+',
                            help='A valid spectrograph identifier: '
                                 f'{", ".join(available_spectrographs)}')
        group = parser.add_mutually_exclusive_group()
        group.add_argument('--exclude', type=str, default=['tests'], nargs='+',
                           help='A subset of the directories to *exclude* from the list of '
                                'files to download. Options are: '
                                f'{", ".join(valid_paths)}.  This option is '
                                'mutually exclusive with --include.')
        group.add_argument('--include', type=str, default=None, nargs='+',
                           help='The directories to *include* in the list of '
                                'files to download.  Use "--include all" to include all '
                                'directories. Options are: '
                                f'{", ".join(["all"] + valid_paths)}.  This '
                                'option is mutually exclusive with --exclude.')
        parser.add_argument('--spec_dependent_only', default=False, action='store_true',
                            help='Only include files that are specific to the provided list of '
                                 'spectrographs.  By default, the script also includes any files '
                                 'in the selected directories that are *not* specific to a given '
                                 'spectrograph (e.g., atmospheric extinction curves).')
        parser.add_argument('--force_update', action='store_true',
                            help='Force re-download of existing files')
        return parser

    @staticmethod
    def main(args):
        import os
        import pathlib
        from IPython import embed

        import numpy as np

        import github

        from pypeit import msgs
        from pypeit import cache
<<<<<<< HEAD
        from pypeit.spectrographs.util import load_spectrograph
        from pypeit import __version__

        # First, get the list of reid_arxiv files in GitHub for the present PypeIt version
        # Look in the current `develop` branch if the code is not a tagged release
        tag = "develop" if ".dev" in __version__ else __version__
        
        # Use PyGithub to get the download URLs from the repo, with error checking
        repo = github.Github().get_repo("pypeit/PypeIt")
        try:
            arxiv_listing = repo.get_contents(f"pypeit/data/arc_lines/reid_arxiv", tag)
            sensfunc_listing = repo.get_contents(f"pypeit/data/sensfuncs", tag)
            skisim_listing = repo.get_contents(f"pypeit/data/skisim", tag)
        except github.GithubException as err:
            raise ValueError(f"Directory not found in the '{tag}' GitHub tree") from err
=======
        from pypeit.pypeitdata import PypeItDataPath
>>>>>>> 34c9c2d0

        # First check the input spectrograph list
        if any([inst not in available_spectrographs for inst in args.spectrograph]):
            raise ValueError('Provided invalid spectrograph name. Options are: '
                             f'{", ".join(available_spectrographs)}')

        github_paths = dataPaths.github_paths()
        valid_paths = list(github_paths.keys())
        if any([path not in valid_paths for path in args.exclude]):
            raise ValueError('Provided path to exclude not valid.  Options are: '
                             f'{", ".join(valid_paths)}')
        include_paths = ['all'] + valid_paths
        if args.include is not None and any([path not in include_paths for path in args.include]):
            raise ValueError('Provided path to include not valid.  Options are: '
                             f'{", ".join(include_paths)}')
        selected_paths = np.setdiff1d(valid_paths, args.exclude).tolist() \
                            if args.include is None else args.include
        if 'all' in selected_paths:
            selected_paths = valid_paths
        
        # Get the relevant github branch
        branch = cache.git_branch()

        # Access the repo; use a token if one is available
        if os.getenv('GITHUB_TOKEN') is None:
            msgs.warn('GITHUB_TOKEN environmental variable is not defined, meaning script will '
                      'not authenticate a GitHub user via an OAuth token.  Beware of rate limits!')
            auth = None
        else:
            auth = github.Auth.Token(os.getenv('GITHUB_TOKEN'))
        repo = github.Github(auth=auth).get_repo("pypeit/PypeIt")

        # Cycle through all the data paths that use github as their host and
        # collect the contents of the directory
        msgs.info('Searching github repository ... ')
        contents = {}
        for datadir, meta in github_paths.items():
            if datadir not in selected_paths:
                continue
            # Recursively get the directory contents
            contents[meta['path']] \
                = cache.github_contents(repo, branch, f'pypeit/data/{meta["path"]}')
        msgs.info('Searching github repository ... done.')
        
        # Determine which files should be in the cache (or in the repo)
        # TODO: This is currently broken because not all spectrograph-dependent
        # files are named after their *exact* pypeit spectrograph names.  E.g.,
        # the reid_arxiv file for gemini_flamingos2 is
        # ``Flamingos2_HK_HK.fits``, not ``gemini_flamingos2_HK_HK.fits``.  It's
        # a major effort to rename all those files.  The other (better?) option
        # would be to put all these reid_arxiv files into subdirectories named
        # after each spectrograph.
        msgs.info('Parsing which files to include in cache.')
        to_download = {}
        for path, files in contents.items():
            nfiles = len(files)
            to_download[path] = np.zeros(nfiles, dtype=bool)
            for i, f in enumerate(files):
                # NOTE: These check the spectrograph name against the *full
                # path* (e.g.,
                # pypeit/data/arc_lines/reid_arxiv/Flamingos2_HK_HK.fits), not
                # just the file name (e.g., Flamingos2_HK_HK.fits)

                spec_dependent = any([spec in f.path for spec in available_spectrographs])
                to_download[path][i] \
                    = (spec_dependent and any([spec in f.path for spec in args.spectrograph])) \
                        or (not spec_dependent and not args.spec_dependent_only)

        # Use the `get_file_path`` function to find each file locally or pull it
        # into the cache
        msgs.info(f'Number of files to check against package installation/cache:')
        for path in contents.keys():
            msgs.info(f'    {path}: {np.sum(to_download[path])}')
            files = np.array(contents[path])[to_download[path]]
            if len(files) == 0:
                continue
            data_path = PypeItDataPath(path)
            # NOTE: I'm using POSIX path here because I'm unsure what will
            # happen on Windows if the file is in a subdirectory.
            root = pathlib.PurePosixPath(f'pypeit/data/{path}')
            for f in files:
                # We need the POSIX path relative to the source path.
                rel_path = str(pathlib.PurePosixPath(f.path).relative_to(root))
                data_path.get_file_path(rel_path, force_update=args.force_update, quiet=True)
            <|MERGE_RESOLUTION|>--- conflicted
+++ resolved
@@ -53,25 +53,7 @@
 
         from pypeit import msgs
         from pypeit import cache
-<<<<<<< HEAD
-        from pypeit.spectrographs.util import load_spectrograph
-        from pypeit import __version__
-
-        # First, get the list of reid_arxiv files in GitHub for the present PypeIt version
-        # Look in the current `develop` branch if the code is not a tagged release
-        tag = "develop" if ".dev" in __version__ else __version__
-        
-        # Use PyGithub to get the download URLs from the repo, with error checking
-        repo = github.Github().get_repo("pypeit/PypeIt")
-        try:
-            arxiv_listing = repo.get_contents(f"pypeit/data/arc_lines/reid_arxiv", tag)
-            sensfunc_listing = repo.get_contents(f"pypeit/data/sensfuncs", tag)
-            skisim_listing = repo.get_contents(f"pypeit/data/skisim", tag)
-        except github.GithubException as err:
-            raise ValueError(f"Directory not found in the '{tag}' GitHub tree") from err
-=======
         from pypeit.pypeitdata import PypeItDataPath
->>>>>>> 34c9c2d0
 
         # First check the input spectrograph list
         if any([inst not in available_spectrographs for inst in args.spectrograph]):

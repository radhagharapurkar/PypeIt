--- conflicted
+++ resolved
@@ -875,24 +875,16 @@
     return file[w]
 
 
-<<<<<<< HEAD
-def variance_frame(slf, det, sciframe, idx):
-    ''' Calculate a simple variance image including detector noise
+def variance_frame(slf, det, sciframe, idx, skyframe=None):
+    ''' Calculate the variance image including detector noise
     '''
-=======
-def variance_frame(slf, det, sciframe, idx, skyframe=None):
     scicopy = sciframe.copy()
     if skyframe is not None:
+        msgs.warn("arproc.variance_frame: JXP worries the next line could be biased.")
         wfill = np.where(np.abs(skyframe) > np.abs(scicopy))
         scicopy[wfill] = np.abs(skyframe[wfill])
->>>>>>> 3b7126a0
     # Dark Current noise
     dnoise = slf._spect['det'][det-1]['darkcurr'] * float(slf._fitsdict["exptime"][idx])/3600.0
     # The effective read noise
     rnoise = slf._spect['det'][det-1]['ronoise']**2 + (0.5*slf._spect['det'][det-1]['gain'])**2
-<<<<<<< HEAD
-    # Finish
-    return np.abs(sciframe) + rnoise + dnoise
-=======
-    return np.abs(scicopy) + rnoise + dnoise
->>>>>>> 3b7126a0
+    return np.abs(scicopy) + rnoise + dnoise
#import matplotlib
#matplotlib.use('Agg')  # For Travis

import os
import sys
import getopt
from signal import SIGINT, signal as sigsignal
from warnings import resetwarnings, simplefilter
from time import time
import traceback

# Import PYPIT routines
import ardebug
debug = ardebug.init()
#debug['develop'] = True
#debug['arc'] = True
#debug['sky_sub'] = True
#debug['trace'] = True
#debug['obj_profile'] = True
#debug['tilts'] = True
<<<<<<< HEAD
last_updated = "1 May 2016"
version = '0.5'
=======
last_updated = "2 May 2016"
version = '0.6'
>>>>>>> caf7a497

try:
    from linetools.spectra.xspectrum1d import XSpectrum1D
except ImportError:
    pass

try:
    from xastropy.xutils import xdebug as debugger
except ImportError:
    import pdb as debugger


def PYPIT(redname, progname=__file__, quick=False, ncpus=1, verbose=1,
          logname=None, use_masters=False):
    """
    Main driver of the PYPIT code. Default settings and
    user-specified changes are made, and passed to the
    appropriate code for data reduction.

    Parameters
    ----------
    redname : string
      Input reduction script
    progname : string
      Name of the program
    quick : bool
      If True, a quick reduction (but possibly less
      accurate) will be performed. This flag is most
      useful for observing at a telescope, but not
      for publication quality results.
    ncpus : int
      Number of CPUs to use for multiprocessing the
      data reduction (sometimes not used)
    verbose : int (0,1,2)
      Level of verbosity:
        0 = No output
        1 = Minimal output (default - suitable for the average user)
        2 = All output
    use_masters : bool, optional
      Load calibration files from MasterFrames directory, if they exist
    logname : string
      The name of an ascii log file which is used to
      save the output details of the reduction
    ---------------------------------------------------
    """
    # Init logger
    import armsgs
    msgs = armsgs.get_logger((logname, debug, last_updated, version, verbose))
    import arload

    # First send all signals to messages to be dealt with (i.e. someone hits ctrl+c)
    sigsignal(SIGINT, msgs.signal_handler)

    # Ignore all warnings given by python
    resetwarnings()
    simplefilter("ignore")

    # Record the starting time
    tstart = time()

    # Load the input file
    parlines, datlines, spclines = arload.load_input(redname)

    # Initialize the arguments and flags
    argflag = arload.argflag_init()
    argflag['run']['ncpus'] = ncpus
    argflag['out']['verbose'] = verbose

    # Determine the name of the spectrograph
    specname = None
    for i in range(len(parlines)):
        parspl = parlines[i].split()
        if len(parspl) < 3:
            msgs.error("There appears to be a missing argument on the following input line" + msgs.newline() +
                       parlines[i])
        if (parspl[0] == 'run') and (parspl[1] == 'spectrograph'):
            specname = parspl[2]
    if specname is None:
        msgs.error("Please specify the spectrograph settings to be used with the command" + msgs.newline() +
                   "run spectrograph <name>")
    msgs.info("Reducing data from the {0:s} spectrograph".format(specname))

    # Load the Spectrograph settings
    spect = arload.load_spect(progname, specname)

    # Load default reduction arguments/flags, and set any command line arguments
    #argflag = arload.optarg(argflag, cmdlnarg, spect['mosaic']['reduction'].lower())
    # Load the default settings
    prgn_spl = progname.split('/')
    tfname = ""
    for i in range(0,len(prgn_spl)-2): tfname += prgn_spl[i]+"/"
    fname = tfname + prgn_spl[-2] + '/settings.' + spect['mosaic']['reduction'].lower()
    argflag = arload.load_settings(fname, argflag)
    argflag['run']['prognm'] = progname
    argflag['run']['pypitdir'] = tfname

    # Now update the settings based on the user input file
    argflag = arload.set_params(parlines, argflag, setstr="Input ")
    # Check the input file
    arload.check_argflag(argflag)

    # Load any changes to the spectrograph settings based on the user input file
    spect = arload.load_spect(progname, specname, spect=spect, lines=spclines)

    # Command line arguments
    if use_masters:
        argflag['masters']['use'] = True

    # If a quick reduction has been requested, make sure the requested pipeline
    # is the quick implementation (if it exists), otherwise run the standard pipeline.
    if quick:
        # Change to a "quick" settings file
        msgs.work("QUICK REDUCTION TO STILL BE DONE")

    # Load the important information from the fits headers
    fitsdict = arload.load_headers(argflag, spect, datlines)

    # Reduce the data!
    status = 0
    msgs.work("Make appropriate changes to quick reduction")
    if quick:
        msgs.work("define what is needed here for quick reduction")
    # Send the data away to be reduced
    if spect['mosaic']['reduction'] == 'ARMLSD':
        msgs.info("Data reduction will be performed using PYPIT-ARMLSD")
        import armlsd
        status = armlsd.ARMLSD(argflag, spect, fitsdict)
    elif spect['mosaic']['reduction'] == 'ARMED':
        msgs.info("Data reduction will be performed using PYPIT-ARMED")
        import armed
        status = armed.ARMED(argflag, spect, fitsdict)
    # Check for successful reduction
    if status == 0:
        msgs.info("Data reduction complete")
    else:
        msgs.error("Data reduction failed with status ID {0:d}".format(status))
    # Capture the end time and print it to user
    tend = time()
    codetime = tend-tstart
    if codetime < 60.0:
        msgs.info("Data reduction execution time: {0:.2f}s".format(codetime))
    elif codetime/60.0 < 60.0:
        mns = int(codetime/60.0)
        scs = codetime - 60.0*mns
        msgs.info("Data reduction execution time: {0:d}m {1:.2f}s".format(mns, scs))
    else:
        hrs = int(codetime/3600.0)
        mns = int(60.0*(codetime/3600.0 - hrs))
        scs = codetime - 60.0*mns - 3600.0*hrs
        msgs.info("Data reduction execution time: {0:d}h {1:d}m {2:.2f}s".format(hrs, mns, scs))
    return


if __name__ == "__main__":
    # Initiate logging for bugs and comand line help
    # These messages will not be saved to a log file
    from armsgs import Messages as Initmsg
    initmsgs = Initmsg(None, debug, last_updated, version, 1)
    # Set the default variables
    red = "script.red"
    qck = False
    cpu = 1
    vrb = 2
    use_masters = False

    if len(sys.argv) < 2:
        initmsgs.usage(None)

    # Load options from command line
    try:
        opt, arg = getopt.getopt(sys.argv[1:], 'hmqc:v:', ['help',
                                                           'use_masters',
                                                          'quick',
                                                          'cpus',
                                                          'verbose'])
        for o, a in opt:
            if o in ('-h', '--help'):
                initmsgs.usage(None)
            elif o in ('-q', '--quick'):
                qck = True
            elif o in ('-c', '--cpus'):
                cpu = int(a)
            elif o in ('-v', '--verbose'):
                vrb = int(a)
            elif o in ('-m', '--use_masters'):
                use_masters=True
        lnm = os.path.splitext(arg[0])[0] + ".log"
        red = arg[0]
    except getopt.GetoptError, err:
        initmsgs.error(err.msg, usage=True)

    # Execute the reduction, and catch any bugs for printout
    if debug['develop']:
        PYPIT(red, progname=sys.argv[0], quick=qck, ncpus=cpu, verbose=vrb,
              logname=lnm, use_masters=use_masters)
    else:
        try:
            PYPIT(red, progname=sys.argv[0], quick=qck, ncpus=cpu, verbose=vrb,
                  logname=lnm, use_masters=use_masters)
        except:
            # There is a bug in the code, print the file and line number of the error.
            et, ev, tb = sys.exc_info()
            filename, line_no = "<filename>", "<line_no>"
            while tb:
                co = tb.tb_frame.f_code
                filename = str(co.co_filename)
                line_no = str(traceback.tb_lineno(tb))
                tb = tb.tb_next
            filename = filename.split('/')[-1]
            if str(ev) != "":
                initmsgs.bug("There appears to be a bug on Line " + line_no + " of " + filename + " with error:" +
                             initmsgs.newline() + str(ev) + initmsgs.newline() +
                             "---> please contact the authors")
            # Get armsgs instance to terminate
            from armsgs import get_logger
            get_logger().close()<|MERGE_RESOLUTION|>--- conflicted
+++ resolved
@@ -18,13 +18,8 @@
 #debug['trace'] = True
 #debug['obj_profile'] = True
 #debug['tilts'] = True
-<<<<<<< HEAD
-last_updated = "1 May 2016"
-version = '0.5'
-=======
 last_updated = "2 May 2016"
 version = '0.6'
->>>>>>> caf7a497
 
 try:
     from linetools.spectra.xspectrum1d import XSpectrum1D

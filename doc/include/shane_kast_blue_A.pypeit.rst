--- conflicted
+++ resolved
@@ -1,12 +1,7 @@
 .. code-block:: console
 
-<<<<<<< HEAD
-    # Auto-generated PypeIt input file using PypeIt version: 1.10.1.dev175+gd67ebaceb.d20220926
-    # UTC 2022-10-13T14:28:20.062
-=======
     # Auto-generated PypeIt input file using PypeIt version: 1.10.1.dev260+g32de3d6d4
     # UTC 2022-10-20T15:40:51.478
->>>>>>> e55e00e9
     
     # User-defined execution parameters
     [rdx]

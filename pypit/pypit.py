--- conflicted
+++ resolved
@@ -258,16 +258,10 @@
     if mode == 'run':
         arsort.make_dirs(arparse.argflag)
         # Send the data away to be reduced
-<<<<<<< HEAD
-        if spect.__dict__['_spect']['mosaic']['reduction'] == 'ARMLSD':
-            msgs.info('Data reduction will be performed using PYPIT-ARMLSD')
-            status = arms.ARMS(specname, fitstbl, setup_dict)
-=======
         if spect.__dict__['_spect']['mosaic']['reduction'] == 'ARMS':
             msgs.info('Data reduction will be performed using PYPIT-ARMS')
             #status = arms.ARMS(fitstbl, setup_dict, sciexp=sciexp)
-            status = arms.ARMS(fitstbl, setup_dict, sciexp=sciexp)
->>>>>>> 6b667cae
+            status = arms.ARMS(fitstbl, setup_dict)
         elif spect.__dict__['_spect']['mosaic']['reduction'] == 'ARMED':
             msgs.info('Data reduction will be performed using PYPIT-ARMED')
             status = armed.ARMED(fitstbl)

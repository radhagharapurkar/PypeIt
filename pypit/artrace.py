from __future__ import (print_function, absolute_import, division, unicode_literals)

import time
import inspect
import copy
from collections import Counter

import numpy as np
import scipy.interpolate as interp
import scipy.ndimage as ndimage
import matplotlib.pyplot as plt
from matplotlib import gridspec, cm, font_manager

from astropy.io import fits
from astropy.stats import sigma_clip
from astropy.convolution import convolve, Gaussian1DKernel

from pypit import msgs
from pypit import arqa
from pypit import arplot
from pypit import ararc
from pypit import arutils
from pypit import arpca
from pypit import arparse as settings
from pypit.filter import BoxcarFilter
from pypit import arspecobj
from pypit import ardebug as debugger
from pypit import ginga

from pypit import arcyarc
from pypit import arcytrace


try:
    ustr = unicode
except NameError:
    ustr = str


def assign_slits(binarr, edgearr, ednum=100000, lor=-1):
    """This routine will trace the locations of the slit edges

    Parameters
    ----------
    binarr : numpy ndarray
      Calibration frame that will be used to identify slit traces (in most cases, the slit edge)
    edgearr : numpy ndarray
      An array of negative/positive numbers (left/right edges respectively) and zeros (no edge)
    ednum : int
      A dummy number given to define slit edges
    lor : int (-1 or +1)
      A flag that indicates if the left edge (-1) or right edge (+1) should be assigned

    Returns
    -------
    edgearr : numpy ndarray
      An array of negative/positive numbers (left/right edges respectively) and zeros (no edge)
    """

    if lor == -1:
        lortxt = "left"
    else:
        lortxt = "right"
    outitnm = 1
    oldedgearr = edgearr.copy()
    prevedgearr = edgearr.copy()
    while True:
        msgs.prindent("Outer {0:s} edge loop, Iteration {1:d}".format(lortxt, outitnm))
        labnum = lor*ednum
        itnm = 0
        nslit = 0
        cmnold = None
        firstpass = True
        while True:
            edgehist = np.zeros(binarr.shape[1]*2, dtype=np.int)
            itnm += 1
            # Locate edges relative to the most common edge
            if lor == -1:
                wl = np.where(edgearr <= -2*ednum)
            else:
                wl = np.where(edgearr >= 2*ednum)
            if wl[0].size == 0:
                break
            cl = Counter(edg for edg in edgearr[wl])
            comml = cl.most_common(1)
            ww = np.where(edgearr == comml[0][0])
            if not firstpass:
                if (cmnold[0] == comml[0][0]) and (cmnold[1] == comml[0][1]):
                    # Nothing has changed since the previous iteration, so end the loop
                    break
                if comml[0][1] < binarr.shape[0]/100.0:
                    # Now considering an edge that spans less than 1 per cent of the detector ---> insignificant
                    break
            cmnold = comml[0]
            # Extract just these elements
            tedgearr = edgearr[ww[0], :]
            # Calculate the offset
            offs = binarr.shape[1]
            # Add these into edgehist
            edgehist[offs] = np.sum(binarr[ww])#ww[0].size
            # And a fudge to give this edge detection some width (for peak finding, below)
            edgehist[offs-1] = 1 + ww[0].size/2
            edgehist[offs+1] = 1 + ww[0].size/2
            # Find the difference between unknown edges
            if lor == -1:
                www = np.where(tedgearr <= -2*ednum)
            else:
                www = np.where(tedgearr >= 2*ednum)
            if www[0].size == 0:
                break
            shft = www[1] - ww[1][www[0]]  # Calculate the shift between right edges
            shft += offs  # Apply the offset to the edgehist arr
            #np.add.at(edgehist, shft, 1)
            np.add.at(edgehist, shft, binarr[ww[0], :][www])
            # Smooth the histogram with a Gaussian of standard deviation 1 pixel to reduce noise
            smedgehist = ndimage.uniform_filter1d(edgehist, 3)
            # Identify peaks (which indicate the locations of the right slit edges)
            arrlfr = smedgehist[0:-4]
            arrlft = smedgehist[1:-3]
            arrcen = smedgehist[2:-2]
            arrrgt = smedgehist[3:-1]
            arrrfr = smedgehist[4:]
            wpk = np.where((arrcen >= arrlft) & (arrcen > arrrgt) &  # Exactly one of these should be >=
                           ((arrlft > arrlfr) | (arrrgt > arrrfr)))[0]
            if wpk.size == 0:
                # No more peaks
                break
            if wpk.size != 1:
                wpkmsk = prune_peaks(smedgehist, wpk, np.where(wpk+2 == offs)[0][0])
                wpk = wpk[np.where(wpkmsk == 1)]
            if wpk.size == 0:
                # After pruning, there are no more peaks
                break
            pks = wpk+2  # Shifted by 2 because of the peak finding algorithm above
#            print('calling find_peak_limits')
#            t = time.clock()
#            _pedges = arcytrace.find_peak_limits(smedgehist, pks)
#            print('Old find_peak_limits: {0} seconds'.format(time.clock() - t))
#            t = time.clock()
            pedges = new_find_peak_limits(smedgehist, pks)
#            print('New find_peak_limits: {0} seconds'.format(time.clock() - t))
#            assert np.sum(_pedges != pedges) == 0, \
#                    'Difference between old and new find_peak_limits'

            if np.all(pedges[:, 1]-pedges[:, 0] == 0):
                # Remaining peaks have no width
                break
            if msgs._debug['trace']:
                plt.clf()
                plt.plot(arrcen, 'k-', drawstyle='steps')
                plt.plot(wpk, np.zeros(wpk.size), 'ro')
                plt.show()
                debugger.set_trace()
            # Label all edge ids (in the original edgearr) that are located in each peak with the same number
            for ii in range(pks.size):
                shbad = np.zeros(edgearr.shape)
                wp = np.where((shft >= pedges[ii, 0]) & (shft <= pedges[ii, 1]))
                vals = np.unique(tedgearr[(www[0][wp], www[1][wp])])
                # Fit the edge detections in this edge and calculate the offsets
                strev = "np.where("
                for vv in vals:
                    strev += "(edgearr=={0:d})|".format(vv)
                strev = strev[:-1] + ")"
                widx = eval(strev)
                if widx[0].size < 2*settings.argflag['trace']['slits']['polyorder']:
                    continue
                badmsk, fitcof = arutils.robust_polyfit(widx[0], widx[1],
                                                        settings.argflag['trace']['slits']['polyorder'],
                                                        function=settings.argflag['trace']['slits']['function'],
                                                        minv=0, maxv=binarr.shape[0]-1)
                shbad[widx] = badmsk
                smallhist = np.zeros(101, dtype=np.int)
                meddiff = np.zeros(vals.size)
                for vv in range(vals.size):
                    widx = np.where((edgearr == vals[vv]) & (shbad == 0))
                    if widx[0].size == 0:
                        # These pixels were deemed to be bad
                        continue
                    diff = widx[1] - arutils.func_val(fitcof, widx[0],
                                                      settings.argflag['trace']['slits']['function'],
                                                      minv=0, maxv=binarr.shape[0]-1)
                    diff = 50 + np.round(diff).astype(np.int)
                    np.add.at(smallhist, diff, 1)
                    meddiff[vv] = np.median(diff)
                # Find the peaks of this distribution
                wspk = np.where((smallhist[1:-1] >= smallhist[2:]) & (smallhist[1:-1] > smallhist[:-2]))[0]
                wspk += 1  # Add one here to account for peak finding
                if msgs._debug['trace'] and False:
                    plt.clf()
                    plt.plot(smallhist, 'k-', drawstyle='steps')
                    plt.show()

                for pp in range(wspk.size):  # For all small peaks identified
                    for vv in range(vals.size):
                        if lor == -1 and vals[vv] > -2*ednum:
                            continue
                        elif lor == 1 and vals[vv] < 2*ednum:
                            continue
                        # Make sure this value is within 1 pixel of the peak
                        if meddiff[vv] < wspk[pp]-1:
                            continue
                        if meddiff[vv] > wspk[pp]+1:
                            continue
                        edgearr[np.where(edgearr == vals[vv])] = labnum
                        meddiff[vv] = -1  # Flag this val as done
                    labnum += lor*1
                # Find any vals that weren't applied
                for vv in range(vals.size):
                    if meddiff[vv] == -1:
                        continue
                    edgearr[np.where(edgearr == vals[vv])] = 0
            nslit += pks.size
            msgs.prindent("  Inner loop, Iteration {0:d}, {1:d} {2:s} edges assigned ({3:d} total)".format(itnm, pks.size, lortxt, nslit))
            firstpass = False
        outitnm += 1
        if lor == -1:
            edgearr[np.where(edgearr <= -2*ednum)] = 0
        else:
            edgearr[np.where(edgearr >= 2*ednum)] = 0
        if np.array_equal(edgearr, oldedgearr) or np.array_equal(edgearr, prevedgearr):
            break
        elif outitnm > 10:
            msgs.warn("Edge assignment may not have converged")
            msgs.info("Please check the slit edge traces")
            #debugger.set_trace()
            break
        else:
            oldedgearr = prevedgearr.copy()
            prevedgearr = edgearr.copy()
            if lor == -1:
                edgearr[np.where(edgearr <= -ednum)] -= ednum
            else:
                edgearr[np.where(edgearr >= ednum)] += ednum
    # Ignore any order detections that weren't identified in the loop
    if lor == -1:
        edgearr[np.where(edgearr <= -2*ednum)] = 0
    else:
        edgearr[np.where(edgearr >= 2*ednum)] = 0
    # Sort vals by increasing spatial position on the detector
    # First, determine the model for the most common slit edge
    if lor == -1:
        wcm = np.where(edgearr <= -ednum)
    else:
        wcm = np.where(edgearr >= ednum)
    if wcm[0].size != 0:
        cntr = Counter(edg for edg in edgearr[wcm])
        commn = cntr.most_common(1)
        wedx, wedy = np.where(edgearr == commn[0][0])
        msk, cf = arutils.robust_polyfit(wedx, wedy,
                                         settings.argflag['trace']['slits']['polyorder'],
                                         function=settings.argflag['trace']['slits']['function'],
                                         minv=0, maxv=binarr.shape[0]-1)
        cenmodl = arutils.func_val(cf, np.arange(binarr.shape[0]),
                                   settings.argflag['trace']['slits']['function'],
                                   minv=0, maxv=binarr.shape[0]-1)
        if lor == -1:
            vals = np.unique(edgearr[np.where(edgearr < 0)])
        else:
            vals = np.unique(edgearr[np.where(edgearr > 0)])
        diffarr = np.zeros(vals.size)
        diffstd = 0.0
        for jj in range(vals.size):
            wedx, wedy = np.where(edgearr == vals[jj])
            diffarr[jj] = np.mean(wedy-cenmodl[wedx])
            diffstd += np.std(wedy-cenmodl[wedx])
        diffstd /= vals.size
        dasrt = np.argsort(diffarr)
        # Relabel the edges from left to right
        edgearr[wcm] += lor*ednum
        labnum = lor*ednum
        diffarrsrt = diffarr[dasrt]
        diffs = diffarrsrt[1:] - diffarrsrt[:-1]
        for jj in range(vals.size):
            wrplc = np.where(edgearr == lor*ednum + vals[dasrt[jj]])
            edgearr[wrplc] = labnum
            if jj != vals.size-1:
                if diffs[jj] > 3.0*diffstd:
                    # The next edge must be a different edge
                    labnum += lor*1
    return


def expand_slits(slf, mstrace, det, ordcen, extord):
    """
    This routine will traces the locations of the slit edges

    Parameters
    ----------
    slf : Class instance
      An instance of the Science Exposure class
    mstrace: numpy ndarray
      Calibration frame that will be used to identify slit edges
    det : int
      Index of the detector
    ordcen : ndarray
      An array providing the physical pixel locations corresponding to the slit centres
    extord : ndarray
      A boolean mask indicating if an order was extrapolated (True = extrapolated)

    Returns
    -------
    lordloc : ndarray
      Locations of the left slit edges (in physical pixel coordinates)
    rordloc : ndarray
      Locations of the right slit edges (in physical pixel coordinates)
    """

    # Calculate the pixel locations of th eorder edges
    pixcen = phys_to_pix(ordcen, slf._pixlocn[det - 1], 1)
    msgs.info("Expanding slit traces to slit edges")
#    exit()
    mordwid, pordwid = arcytrace.expand_slits(mstrace, pixcen, extord.astype(np.int))
    # Fit a function for the difference between left edge and the centre trace
    ldiff_coeff, ldiff_fit = arutils.polyfitter2d(mordwid, mask=-1,
                                                  order=settings.argflag['trace']['slits']['diffpolyorder'])
    # Fit a function for the difference between left edge and the centre trace
    rdiff_coeff, rdiff_fit = arutils.polyfitter2d(pordwid, mask=-1,
                                                  order=settings.argflag['trace']['slits']['diffpolyorder'])
    lordloc = ordcen - ldiff_fit.T
    rordloc = ordcen + rdiff_fit.T
    return lordloc, rordloc


def trace_objbg_image(slf, det, sciframe, slitn, objreg, bgreg, trim=2, triml=None, trimr=None):
    """ Creates an image with weights corresponding to object or background pixels.

    Each weight can take any floating point value from 0 to 1 (inclusive). For the
    rec_obj_img, a weight of 1 means that the pixel is fully contained within the
    object region, and 0 means that the pixel is fully contained within the
    background region. The opposite is true for the rec_bg_img array. A pixel that
    is on the border of object/background is assigned a value between 0 and 1, based
    on the percentage overlap with the object/background regions.

    Parameters
    ----------
    slf : Class instance
      An instance of the Science Exposure class
    det : int
      Index of the detector
    sciframe: numpy ndarray
      Science frame
    slitn : int
      Slit (or order) number
    objreg : list
      A two element list containing arrays that indicate the left and right
      pixels of the object locations for each object.
    bgreg : list
      A two element list containing arrays that indicate the background regions
      around each object (i.e. [bgleft, bgright]). Each array is 2D and contains
      a list of pixels for each object. The size of each array is [npix, nobj].
    trim : int (optional)
      Number of pixels to trim from the left and right slit edges.
      To separately specify how many pixels to trim from the left
      and right slit edges, use triml and trimr.
    triml : int (optional)
      Number of pixels to trim from the left slit edge
    trimr : int (optional)
      Number of pixels to trim from the right slit edge

    Returns
    -------
    rec_obj_img : ndarray
      An image containing weights to be used for the object
    rec_bg_img : ndarray
      An image containing weights to be used for the background
    """
    # Get the number of objects in the slit
    nobj = len(objreg[0])
    if triml is None:
        triml = trim
    if trimr is None:
        trimr = trim
    npix = int(slf._pixwid[det-1][slitn] - triml - trimr)
    # Make an image of pixel weights for each object
    xint = np.linspace(0.0, 1.0, sciframe.shape[0])
    yint = np.linspace(0.0, 1.0, npix)
    yint = np.append(-yint[1], np.append(yint, 2.0-yint[-2]))
    msgs.info("Creating an image weighted by object pixels")
    rec_obj_img = np.zeros((sciframe.shape[0], sciframe.shape[1], nobj))
    for o in range(nobj):
        msgs.info("obj {:d}".format(o))
        obj = np.zeros(npix)
        obj[objreg[0][o]:objreg[1][o]+1] = 1
        scitmp = np.append(0.0, np.append(obj, 0.0))
        objframe = scitmp.reshape(1, -1).repeat(sciframe.shape[0], axis=0)
        objspl = interp.RectBivariateSpline(xint, yint, objframe, bbox=[0.0, 1.0, yint.min(), yint.max()], kx=1, ky=1, s=0)
        xx, yy = np.meshgrid(np.linspace(0, 1.0, sciframe.shape[0]), np.arange(0, sciframe.shape[1]), indexing='ij')
        lo = (slf._lordloc[det-1][:, slitn]+triml).reshape((-1, 1))
        vv = ((yy-lo)/(npix-1.0)).flatten()
        xx = xx.flatten()
        wf = np.where((vv >= yint[0]) & (vv <= yint[-1]))
        rec_obj_arr = objspl.ev(xx[wf], vv[wf])
        idxarr = np.zeros(sciframe.shape).flatten()
        idxarr[wf] = 1
        idxarr = idxarr.reshape(sciframe.shape)
        rec_img = np.zeros_like(sciframe)
        rec_img[np.where(idxarr == 1)] = rec_obj_arr
        rec_obj_img[:, :, o] = rec_img.copy()
    # Make an image of pixel weights for the background region of each object
    msgs.info("Creating an image weighted by background pixels")
    rec_bg_img = np.zeros((sciframe.shape[0], sciframe.shape[1], nobj))
    for o in range(nobj):
        msgs.info("bkg {:d}".format(o))
        backtmp = np.append(0.0, np.append(bgreg[0][:, o] + bgreg[1][:, o], 0.0))
        bckframe = backtmp.reshape(1, -1).repeat(sciframe.shape[0], axis=0)
        bckspl = interp.RectBivariateSpline(xint, yint, bckframe, bbox=[0.0, 1.0, yint.min(), yint.max()], kx=1, ky=1, s=0)
        xx, yy = np.meshgrid(np.linspace(0, 1.0, sciframe.shape[0]), np.arange(0, sciframe.shape[1]), indexing='ij')
        lo = (slf._lordloc[det-1][:, slitn]+triml).reshape((-1, 1))
        vv = ((yy-lo)/(npix-1.0)).flatten()
        xx = xx.flatten()
        wf = np.where((vv >= yint[0]) & (vv <= yint[-1]))
        rec_bg_arr = bckspl.ev(xx[wf], vv[wf])
        idxarr = np.zeros(sciframe.shape).flatten()
        idxarr[wf] = 1
        idxarr = idxarr.reshape(sciframe.shape)
        rec_img = np.zeros_like(sciframe)
        rec_img[np.where(idxarr == 1)] = rec_bg_arr
        rec_bg_img[:, :, o] = rec_img.copy()
    return rec_obj_img, rec_bg_img


def trace_object_dict(nobj, traces, object=None, background=None, params=None, tracelist=None):
    """ Creates a list of dictionaries, which contain the object traces in each slit

    Parameters
    ----------
    nobj : int
      Number of objects in this slit
    traces : numpy ndarray
      the trace of each object in this slit
    object: numpy ndarray (optional)
      An image containing weights to be used for the object.
    background : numpy ndarray (optional)
      An image containing weights to be used for the background
    params : dict
      A dictionary containing some of the important parameters used in
      the object tracing.
    tracelist : list of dict
      A list containing a trace dictionary for each slit

    To save memory, the object and background images for multiple slits
    can be stored in a single object image and single background image.
    In this case, you must only set object and background for the zeroth
    slit (with 'None' set for all other slits). In this case, the object
    and background images must be set according to the slit locations
    assigned in the slf._slitpix variable.

    Returns
    -------
    tracelist : list of dict
      A list containing a trace dictionary for each slit
    """
    # Create a dictionary with all the properties of the object traces in this slit
    newdict = dict({})
    newdict['nobj'] = nobj
    newdict['traces'] = traces
    newdict['object'] = object
    newdict['params'] = params
    newdict['background'] = background
    if tracelist is None:
        tracelist = []
    tracelist.append(newdict)
    return tracelist


def trace_object(slf, det, sciframe, varframe, crmask, trim=2,
                 triml=None, trimr=None, sigmin=2.0, bgreg=None,
                 maskval=-999999.9, slitn=0, doqa=True,
                 xedge=0.03, tracedict=None, standard=False, debug=False):
    """ Finds objects, and traces their location on the detector

    Parameters
    ----------
    slf : Class instance
      An instance of the Science Exposure class
    det : int
      Index of the detector
    sciframe: numpy ndarray
      Science frame
    varframe: numpy ndarray
      Variance frame
    crmask: numpy ndarray
      Mask or cosmic rays
    slitn : int
      Slit (or order) number
    trim : int (optional)
      Number of pixels to trim from the left and right slit edges.
      To separately specify how many pixels to trim from the left
      and right slit edges, use triml and trimr.
    triml : int (optional)
      Number of pixels to trim from the left slit edge
    trimr : int (optional)
      Number of pixels to trim from the right slit edge
    sigmin : float
      Significance threshold to eliminate CRs
    bgreg : int
      Number of pixels to use in the background region
    maskval : float
      Placeholder value used to mask pixels
    xedge : float
      Trim objects within xedge % of the slit edge
    doqa : bool
      Should QA be output?
    tracedict : list of dict
      A list containing a trace dictionary for each slit

    Returns
    -------
    tracedict : dict
      A dictionary containing the object trace information
    """
    # Find the trace of each object
    tracefunc = settings.argflag['trace']['object']['function']
    traceorder = settings.argflag['trace']['object']['order']
    if triml is None:
        triml = trim
    if trimr is None:
        trimr = trim
    npix = int(slf._pixwid[det-1][slitn] - triml - trimr)
    if bgreg is None:
        bgreg = npix
    # Setup
    if 'xedge' in settings.argflag['trace']['object'].keys():
        xedge = settings.argflag['trace']['object']['xedge']
    # Store the trace parameters
    tracepar = dict(smthby=7, rejhilo=1, bgreg=bgreg, triml=triml, trimr=trimr,
                    tracefunc=tracefunc, traceorder=traceorder, xedge=xedge)
    # Interpolate the science array onto a new grid (with constant spatial slit length)
    msgs.info("Rectifying science frame")
    xint = np.linspace(0.0, 1.0, sciframe.shape[0])
    yint = np.linspace(0.0, 1.0, sciframe.shape[1])
    scispl = interp.RectBivariateSpline(xint, yint, sciframe, bbox=[0.0, 1.0, 0.0, 1.0], kx=1, ky=1, s=0)
    varspl = interp.RectBivariateSpline(xint, yint, varframe, bbox=[0.0, 1.0, 0.0, 1.0], kx=1, ky=1, s=0)
    crmspl = interp.RectBivariateSpline(xint, yint, crmask, bbox=[0.0, 1.0, 0.0, 1.0], kx=1, ky=1, s=0)
    xx, yy = np.meshgrid(np.linspace(0.0, 1.0, sciframe.shape[0]), np.linspace(0.0, 1.0, npix), indexing='ij')
    ro = (slf._rordloc[det-1][:, slitn] - trimr).reshape((-1, 1)) / (sciframe.shape[1] - 1.0)
    lo = (slf._lordloc[det-1][:, slitn] + triml).reshape((-1, 1)) / (sciframe.shape[1] - 1.0)
    vv = (lo+(ro-lo)*yy).flatten()
    xx = xx.flatten()
    recsh = (sciframe.shape[0], npix)
    rec_sciframe = scispl.ev(xx, vv).reshape(recsh)
    rec_varframe = varspl.ev(xx, vv).reshape(recsh)
    rec_crmask   = crmspl.ev(xx, vv).reshape(recsh)
    # Update the CR mask to ensure it only contains 1's and 0's
    rec_crmask[np.where(rec_crmask > 0.2)] = 1.0
    rec_crmask[np.where(rec_crmask <= 0.2)] = 0.0
    msgs.info("Estimating object profiles")
    # Avoid any 0's in varframe
    zero_var = rec_varframe == 0.
    if np.any(zero_var):
        rec_varframe[zero_var] = 1.
        rec_crmask[zero_var] = 1.
    # Smooth the S/N frame
    smthby, rejhilo = tracepar['smthby'], tracepar['rejhilo']
#    print('calling smooth_x')
#    t = time.clock()
#    _rec_sigframe_bin = arcyutils.smooth_x(rec_sciframe/np.sqrt(rec_varframe), 1.0-rec_crmask,
#                                           smthby, rejhilo, maskval)
#    print('Old smooth_x: {0} seconds'.format(time.clock() - t))
    tmp = np.ma.MaskedArray(rec_sciframe/np.sqrt(rec_varframe), mask=rec_crmask.astype(bool))
#    # TODO: Add rejection to BoxcarFilter?
#    t = time.clock()
    rec_sigframe_bin = BoxcarFilter(smthby).smooth(tmp.T).T
#    print('BoxcarFilter: {0} seconds'.format(time.clock() - t))
#    t = time.clock()
#    rec_sigframe_bin = new_smooth_x(rec_sciframe/np.sqrt(rec_varframe), 1.0-rec_crmask, smthby,
#                                    rejhilo, maskval)
#    print('New smooth_x: {0} seconds'.format(time.clock() - t))
    # TODO: BoxcarFilter and smooth_x will provide different results.
    # Need to assess their importance.
#    if np.sum(_rec_sigframe_bin != rec_sigframe_bin) != 0:
#
#        plt.plot(tmp[:,200])
#        plt.plot(rec_sigframe_bin[:,200])
#        plt.plot(_rec_sigframe_bin[:,200])
#        plt.show()
#
#        plt.imshow( np.ma.MaskedArray(_rec_sigframe_bin, mask=rec_crmask.astype(bool)),
#                   origin='lower', interpolation='nearest', aspect='auto')
#        plt.colorbar()
#        plt.show()
#        plt.imshow(np.ma.MaskedArray(rec_sigframe_bin, mask=rec_crmask.astype(bool)),
#                   origin='lower', interpolation='nearest', aspect='auto')
#        plt.colorbar()
#        plt.show()
#        plt.imshow(np.ma.MaskedArray(_rec_sigframe_bin-rec_sigframe_bin,
#                                     mask=rec_crmask.astype(bool)),
#                   origin='lower', interpolation='nearest', aspect='auto')
#        plt.colorbar()
#        plt.show()
#        t = np.ma.divide(_rec_sigframe_bin,rec_sigframe_bin)
#        t[rec_crmask.astype(bool)] = np.ma.masked
#        plt.imshow(t,
#                   origin='lower', interpolation='nearest', aspect='auto')
#        plt.colorbar()
#        plt.show()
#    assert np.sum(_rec_sigframe_bin != rec_sigframe_bin) == 0, \
#                    'Difference between old and new smooth_x'

    #rec_varframe_bin = arcyutils.smooth_x(rec_varframe, 1.0-rec_crmask, smthby, rejhilo, maskval)
    #rec_sigframe_bin = np.sqrt(rec_varframe_bin/(smthby-2.0*rejhilo))
    #sigframe = rec_sciframe_bin*(1.0-rec_crmask)/rec_sigframe_bin
    ww = np.where(rec_crmask == 0.0)
    med, mad = arutils.robust_meanstd(rec_sigframe_bin[ww])
    ww = np.where(rec_crmask == 1.0)
    rec_sigframe_bin[ww] = maskval
    srtsig = np.sort(rec_sigframe_bin,axis=1)
    ww = np.where(srtsig[:, -2] > med + sigmin*mad)
    mask_sigframe = np.ma.array(rec_sigframe_bin, mask=rec_crmask, fill_value=maskval)
    # Clip image along spatial dimension -- May eliminate bright emission lines
    clip_image = sigma_clip(mask_sigframe[ww[0], :], axis=0, sigma=4.)
    # Collapse along the spectral direction to get object profile
    #trcprof = np.ma.mean(mask_sigframe[ww[0],:], axis=0).filled(0.0)
    trcprof = np.ma.mean(clip_image, axis=0).filled(0.0)
    trcxrng = np.arange(npix)/(npix-1.0)
    msgs.info("Identifying objects that are significantly detected")
    # Find significantly detected objects
    mskpix, coeff = arutils.robust_polyfit(trcxrng, trcprof, 1+npix//40,
                                           function='legendre', sigma=2.0, minv=0.0, maxv=1.0)
    backg = arutils.func_val(coeff, trcxrng, 'legendre', minv=0.0, maxv=1.0)
    trcprof -= backg
    wm = np.where(mskpix == 0)
    if wm[0].size == 0:
        msgs.warn("No objects found")
        return trace_object_dict(0, None)
    med, mad = arutils.robust_meanstd(trcprof[wm])
    trcprof -= med
    # Gaussian smooth
    #from scipy.ndimage.filters import gaussian_filter1d
    #smth_prof = gaussian_filter1d(trcprof, fwhm/2.35)
    # Define all 5 sigma deviations as objects (should make the 5 user-defined)
    #objl, objr, bckl, bckr = arcytrace.find_objects(smth_prof, bgreg, mad)
    if settings.argflag['trace']['object']['find'] == 'nminima':
        nsmooth = settings.argflag['trace']['object']['nsmooth']
        trcprof2 = np.mean(rec_sciframe, axis=0)
        objl, objr, bckl, bckr = find_obj_minima(trcprof2, triml=triml, trimr=trimr, nsmooth=nsmooth)
    elif settings.argflag['trace']['object']['find'] == 'standard':
#        print('calling find_objects')
#        t = time.clock()
#        _objl, _objr, _bckl, _bckr = arcytrace.find_objects(trcprof, bgreg, mad)
#        print('Old find_objects: {0} seconds'.format(time.clock() - t))
#        t = time.clock()
        objl, objr, bckl, bckr = new_find_objects(trcprof, bgreg, mad)
#        print('New find_objects: {0} seconds'.format(time.clock() - t))
#        print('objl:', objl)
#        print('_objl:', _objl)
#        print('objr:', objr)
#        print('_objr:', _objr)
#        print(_objl.shape, objl.shape)
#        print(_objr.shape, objr.shape)
#        print(np.sum(_objl != objl))
#        print(np.sum(_objr != objr))
#        assert np.sum(_objl != objl) == 0, 'Difference between old and new find_objects, objl'
#        assert np.sum(_objr != objr) == 0, 'Difference between old and new find_objects, objr'
#        assert np.sum(_bckl != bckl) == 0, 'Difference between old and new find_objects, bckl'
#        assert np.sum(_bckr != bckr) == 0, 'Difference between old and new find_objects, bckr'
#        objl, objr, bckl, bckr = new_find_objects(trcprof, bgreg, mad)

    else:
        msgs.error("Bad object identification algorithm!!")
    if msgs._debug['trace_obj']:
        debugger.set_trace()
    # Remove objects within x percent of the slit edge
    xp = (objr+objl)/float(trcprof.size)/2.
    gdobj = (xp < (1-xedge)) * (xp > xedge)
    objl = objl[gdobj]
    objr = objr[gdobj]
    bckl = bckl[:, gdobj]
    bckr = bckr[:, gdobj]
    if np.sum(~gdobj) > 0:
        msgs.warn("Removed objects near the slit edges")
    #
    nobj = objl.size

    if settings.argflag['science']['extraction']['manual01']['params'] is not None and not standard:
        msgs.info('Manual extraction desired. Rejecting all automatically detected objects for now.')
        # Work on: Instead of rejecting all objects, prepend the manual extraction object?

        if settings.argflag['science']['extraction']['manual01']['params'][0] == det:
            nobj = 1
            cent_spatial_manual = settings.argflag['science']['extraction']['manual01']['params'][1]
            # Entered into .pypit file in this format: [det, x_pixel_location, y_pixel_location,[x_range, y_range]]
            # 1 or x_pixel_location is spatial pixel; 2 or y_pixel_location is dispersion/spectral pixel
            width_spatial_manual = settings.argflag['science']['extraction']['manual01']['params'][3][0]
            objl = np.array([int(cent_spatial_manual - slf._lordloc[det - 1][cent_spatial_manual]) - width_spatial_manual])
            objr = np.array([int(cent_spatial_manual - slf._lordloc[det - 1][cent_spatial_manual]) + width_spatial_manual])
            bckl = np.zeros((trcprof.shape[0], objl.shape[0]))
            bckr = np.zeros((trcprof.shape[0], objl.shape[0]))

            for o in range(nobj):
                for x in range(1, bgreg + 1):
                    if objl[o] - x >= 0:
                        bckl[objl[o] - x, o] = 1
                    if objr[o] + x <= trcprof.shape[0] - 1:
                        bckr[objr[o] + x, o] = 1
        else:
            nobj = 0

    if nobj == 1:
        msgs.info("Found {0:d} object".format(objl.size))
        msgs.info("Tracing {0:d} object".format(objl.size))
    else:
        msgs.info("Found {0:d} objects".format(objl.size))
        msgs.info("Tracing {0:d} objects".format(objl.size))
    # Max obj
    if nobj > settings.argflag['science']['extraction']['maxnumber']:
        nobj = settings.argflag['science']['extraction']['maxnumber']
        msgs.warn("Restricting to the brightest {:d} objects found".format(nobj))
    # Trace objects
    cval = np.zeros(nobj)
    allsfit = np.array([])
    allxfit = np.array([])
    clip_image2 = sigma_clip(mask_sigframe, axis=0, sigma=4.)
    for o in range(nobj):
        xfit = np.arange(objl[o], objr[o]).reshape((1, -1))/(npix-1.0)
        #cent = np.ma.sum(mask_sigframe[:,objl[o]:objr[o]]*xfit, axis=1)
        #wght = np.ma.sum(mask_sigframe[:,objl[o]:objr[o]], axis=1)
        cent = np.ma.sum(clip_image2[:, objl[o]:objr[o]]*xfit, axis=1)
        wght = np.ma.sum(clip_image2[:, objl[o]:objr[o]], axis=1)
        cent /= wght
        centfit = cent.filled(maskval)
        specfit = np.linspace(-1.0, 1.0, sciframe.shape[0])
        w = np.where(centfit != maskval)
        specfit = specfit[w]
        centfit = centfit[w]
        mskbad, coeffs = arutils.robust_polyfit(specfit, centfit, traceorder, function=tracefunc, minv=-1.0, maxv=1.0)
        cval[o] = arutils.func_val(coeffs, np.array([0.0]), tracefunc, minv=-1.0, maxv=1.0)[0]
        w = np.where(mskbad == 0.0)
        if w[0].size != 0:
            allxfit = np.append(allxfit, specfit[w])
            allsfit = np.append(allsfit, centfit[w]-cval[o])
    if nobj == 0:
        msgs.warn("No objects detected in slit")
        return trace_object_dict(0, None)
    # Tracing
    msgs.info("Performing global trace to all objects")
    mskbad, coeffs = arutils.robust_polyfit(allxfit, allsfit, traceorder, function=tracefunc, minv=-1.0, maxv=1.0)
    trcfunc = arutils.func_val(coeffs, np.linspace(-1.0, 1.0, sciframe.shape[0]), tracefunc, minv=-1.0, maxv=1.0)
    msgs.info("Constructing a trace for all objects")
    trcfunc = trcfunc.reshape((-1, 1)).repeat(nobj, axis=1)
    trccopy = trcfunc.copy()
    for o in range(nobj):
        trcfunc[:, o] += cval[o]
    if nobj == 1:
        msgs.info("Converting object trace to detector pixels")
    else:
        msgs.info("Converting object traces to detector pixels")
    ofst = slf._lordloc[det-1][:, slitn].reshape((-1, 1)).repeat(nobj, axis=1) + triml
    diff = (slf._rordloc[det-1][:, slitn].reshape((-1, 1)).repeat(nobj, axis=1)
            - slf._lordloc[det-1][:, slitn].reshape((-1, 1)).repeat(nobj, axis=1))
    # Convert central trace
    traces = ofst + (diff-triml-trimr)*trcfunc
    # Convert left object trace
    for o in range(nobj):
        trccopy[:, o] = trcfunc[:, o] - cval[o] + objl[o]/(npix-1.0)
    trobjl = ofst + (diff-triml-trimr)*trccopy
    # Convert right object trace
    for o in range(nobj):
        trccopy[:, o] = trcfunc[:, o] - cval[o] + objr[o]/(npix-1.0)
    trobjr = ofst + (diff-triml-trimr)*trccopy
    # Generate an image of pixel weights for each object
    rec_obj_img, rec_bg_img = trace_objbg_image(slf, det, sciframe, slitn,
                                                [objl, objr], [bckl, bckr],
                                                triml=triml, trimr=trimr)
    # Check object traces in ginga
    if msgs._debug['trace_obj']:
        viewer, ch = ginga.show_image(sciframe)
        for ii in range(nobj):
            ginga.show_trace(viewer, ch, traces[:, ii], '{:d}'.format(ii), clear=(ii == 0))
        debugger.set_trace()
    # Trace dict
    tracedict = trace_object_dict(nobj, traces, object=rec_obj_img, background=rec_bg_img,
                                  params=tracepar, tracelist=tracedict)

    # Save the quality control
    if doqa: # and (not msgs._debug['no_qa']):
        objids = []
        for ii in range(nobj):
            objid, xobj = arspecobj.get_objid(slf, det, slitn, ii, tracedict)
            objids.append(objid)
#        arqa.obj_trace_qa(slf, sciframe, trobjl, trobjr, objids, det,
#                          root="object_trace", normalize=False)
        obj_trace_qa(slf, sciframe, trobjl, trobjr, objids, det, root="object_trace",
                     normalize=False)
    # Return
    return tracedict


def obj_trace_qa(slf, frame, ltrace, rtrace, objids, det,
                 root='trace', normalize=True, desc=""):
    """ Generate a QA plot for the object trace

    Parameters
    ----------
    frame : ndarray
      image
    ltrace : ndarray
      Left edge traces
    rtrace : ndarray
      Right edge traces
    objids : list
    det : int
    desc : str, optional
      Title
    root : str, optional
      Root name for generating output file, e.g. msflat_01blue_000.fits
    normalize : bool, optional
      Normalize the flat?  If not, use zscale for output
    """

    plt.rcdefaults()

    # Grab the named of the method
    method = inspect.stack()[0][3]
    # Outfile name
    outfile = arqa.set_qa_filename(slf._basename, method, det=det)
    #
    ntrc = ltrace.shape[1]
    ycen = np.arange(frame.shape[0])
    # Normalize flux in the traces
    if normalize:
        nrm_frame = np.zeros_like(frame)
        for ii in range(ntrc):
            xtrc = (ltrace[:,ii] + rtrace[:,ii])/2.
            ixtrc = np.round(xtrc).astype(int)
            # Simple 'extraction'
            dumi = np.zeros( (frame.shape[0],3) )
            for jj in range(3):
                dumi[:,jj] = frame[ycen,ixtrc-1+jj]
            trc = np.median(dumi, axis=1)
            # Find portion of the image and normalize
            for yy in ycen:
                xi = max(0, int(ltrace[yy,ii])-3)
                xe = min(frame.shape[1],int(rtrace[yy,ii])+3)
                # Fill + normalize
                nrm_frame[yy, xi:xe] = frame[yy,xi:xe] / trc[yy]
        sclmin, sclmax = 0.4, 1.1
    else:
        nrm_frame = frame.copy()
        sclmin, sclmax = arplot.zscale(nrm_frame)

    # Plot
    plt.clf()
    fig = plt.figure(dpi=1200)

    plt.rcParams['font.family'] = 'times new roman'
    ticks_font = font_manager.FontProperties(family='times new roman', 
       style='normal', size=16, weight='normal', stretch='normal')
    ax = plt.gca()
    for label in ax.get_yticklabels() :
        label.set_fontproperties(ticks_font)
    for label in ax.get_xticklabels() :
        label.set_fontproperties(ticks_font)
    cmm = cm.Greys_r
    mplt = plt.imshow(nrm_frame, origin='lower', cmap=cmm, extent=(0., frame.shape[1], 0., frame.shape[0]))
    mplt.set_clim(vmin=sclmin, vmax=sclmax)

    # Axes
    plt.xlim(0., frame.shape[1])
    plt.ylim(0., frame.shape[0])
    plt.tick_params(axis='both', which='both', bottom='off', top='off', left='off', right='off', labelbottom='off', labelleft='off')

    # Traces
    iy_mid = int(frame.shape[0] / 2.)
    iy = np.linspace(iy_mid,frame.shape[0]*0.9,ntrc).astype(int)
    for ii in range(ntrc):
        # Left
        plt.plot(ltrace[:, ii]+0.5, ycen, 'r--', alpha=0.7)
        # Right
        plt.plot(rtrace[:, ii]+0.5, ycen, 'c--', alpha=0.7)
        if objids is not None:
            # Label
            # plt.text(ltrace[iy,ii], ycen[iy], '{:d}'.format(ii+1), color='red', ha='center')
            lbl = 'O{:03d}'.format(objids[ii])
            plt.text((ltrace[iy[ii], ii]+rtrace[iy[ii], ii])/2., ycen[iy[ii]],
                lbl, color='green', ha='center')
    # Title
    tstamp = arqa.gen_timestamp()
    if desc == "":
        plt.suptitle(tstamp)
    else:
        plt.suptitle(desc+'\n'+tstamp)

    plt.savefig(outfile, dpi=800)
    plt.close()

    plt.rcdefaults()


def plot_orderfits(slf, model, ydata, xdata=None, xmodl=None, textplt="Slit",
                   maxp=4, desc="", maskval=-999999.9):
    """ Generate a QA plot for the blaze function fit to each slit
    Or the arc line tilts

    Parameters
    ----------
    slf : class
      Science Exposure class
    model : ndarray
      (m x n) 2D array containing the model blaze function (m) of a flat frame for each slit (n)
    ydata : ndarray
      (m x n) 2D array containing the extracted 1D spectrum (m) of a flat frame for each slit (n)
    xdata : ndarray, optional
      x values of the data points
    xmodl : ndarry, optional
      x values of the model points
    textplt : str, optional
      A string printed above each panel
    maxp : int, (optional)
      Maximum number of panels per page
    desc : str, (optional)
      A description added to the top of each page
    maskval : float, (optional)
      Value used in arrays to indicate a masked value
    """

    plt.rcdefaults()
    plt.rcParams['font.family']= 'times new roman'
    
    # Outfil
    method = inspect.stack()[0][3]
    if 'Arc' in desc:
        method += '_Arc'
    elif 'Blaze' in desc:
        method += '_Blaze'
    else:
        msgs.bug("Unknown type of order fits.  Currently prepared for Arc and Blaze")
    outroot = arqa.set_qa_filename(slf.setup, method)
    #
    npix, nord = ydata.shape
    pages, npp = arqa.get_dimen(nord, maxp=maxp)
    if xdata is None: xdata = np.arange(npix).reshape((npix, 1)).repeat(nord, axis=1)
    if xmodl is None: xmodl = np.arange(model.shape[0])
    # Loop through all pages and plot the results
    ndone = 0
    axesIdx = True
    for i in range(len(pages)):
        f, axes = plt.subplots(pages[i][1], pages[i][0])
        ipx, ipy = 0, 0
        for j in range(npp[i]):
            if pages[i][0] == 1 and pages[i][1] == 1: axesIdx = False
            elif pages[i][1] == 1: ind = (ipx,)
            elif pages[i][0] == 1: ind = (ipy,)
            else: ind = (ipy, ipx)
            if axesIdx:
                axes[ind].plot(xdata[:,ndone+j], ydata[:,ndone+j], 'bx', drawstyle='steps')
                axes[ind].plot(xmodl, model[:,ndone+j], 'r-')
            else:
                axes.plot(xdata[:,ndone+j], ydata[:,ndone+j], 'bx', drawstyle='steps')
                axes.plot(xmodl, model[:,ndone+j], 'r-')
            ytmp = ydata[:,ndone+j]
            gdy = ytmp != maskval
            ytmp = ytmp[gdy]
            if ytmp.size != 0:
                amn = min(np.min(ytmp), np.min(model[gdy,ndone+j]))
            else:
                amn = np.min(model[:,ndone+j])
            if ytmp.size != 0:
                amx = max(np.max(ytmp), np.max(model[gdy,ndone+j]))
            else: amx = np.max(model[:,ndone+j])
            # Restrict to good pixels
            xtmp = xdata[:,ndone+j]
            gdx = xtmp != maskval
            xtmp = xtmp[gdx]
            if xtmp.size == 0:
                xmn = np.min(xmodl)
                xmx = np.max(xmodl)
            else:
                xmn = np.min(xtmp)
                xmx = np.max(xtmp)
                #xmn = min(np.min(xtmp), np.min(xmodl))
                #xmx = max(np.max(xtmp), np.max(xmodl))
            if axesIdx:
                axes[ind].axis([xmn, xmx, amn-1, amx+1])
                axes[ind].set_title("{0:s} {1:d}".format(textplt, ndone+j+1))
            else:
                axes.axis([xmn, xmx, amn, amx])
                axes.set_title("{0:s} {1:d}".format(textplt, ndone+j+1))
            ipx += 1
            if ipx == pages[i][0]:
                ipx = 0
                ipy += 1
        # Delete the unnecessary axes
        if axesIdx:
            for j in range(npp[i], axes.size):
                if pages[i][1] == 1: ind = (ipx,)
                elif pages[i][0] == 1: ind = (ipy,)
                else: ind = (ipy, ipx)
                f.delaxes(axes[ind])
                if ipx == pages[i][0]:
                    ipx = 0
                    ipy += 1
        ndone += npp[i]
        # Save the figure
        if axesIdx: axsz = axes.size
        else: axsz = 1.0
        if pages[i][1] == 1 or pages[i][0] == 1: ypngsiz = 11.0/axsz
        else: ypngsiz = 11.0*axes.shape[0]/axes.shape[1]
        f.set_size_inches(11.0, ypngsiz)
        if desc != "":
            pgtxt = ""
            if len(pages) != 1:
                pgtxt = ", page {0:d}/{1:d}".format(i+1, len(pages))
            f.suptitle(desc + pgtxt, y=1.02, size=16)
        f.tight_layout()
        outfile = outroot+'{:03d}.png'.format(i)
        plt.savefig(outfile, dpi=200)
        plt.close()
        f.clf()
    del f

    plt.rcdefaults()

    return


def new_find_between(edgdet, ledgem, ledgep, dirc):

    if len(edgdet.shape) != 2:
        msgs.error('Edge pixels array must be 2D.')
    if len(ledgem.shape) != 1 or len(ledgep.shape) !=1:
        msgs.error('Input must be 1D.')

    sz_x, sz_y = edgdet.shape

    # Setup the coefficient arrays
    edgbtwn = np.full(3, -1, dtype=int)

    for x in range(0,sz_x):
        rng = np.sort([ledgem[x],ledgep[x]])
        if not np.any(edgdet[x,slice(*rng)] > 0):
            continue
        e = edgdet[x,slice(*rng)][edgdet[x,slice(*rng)] > 0]
        if edgbtwn[0] == -1:
            edgbtwn[0] = e[0]
        indx = e != edgbtwn[0]
        if edgbtwn[1] == -1 and np.any(indx):
            edgbtwn[1] = e[indx][0]

    # If no right order edges were found between these two left order
    # edges, find the next right order edge
    if edgbtwn[0] == -1 and edgbtwn[1] == -1:
        for x in range(0,sz_x):
            ystrt = np.max([ledgem[x],ledgep[x]])
            if dirc == 1:
                emin = np.min(edgdet[x,ystrt:][edgdet[x,ystrt:] > 0])
                if edgbtwn[2] == -1 or emin < edgbtwn[2]:
                    edgbtwn[2] = emin
            else:
                emax = np.max(edgdet[x,:ystrt+1][edgdet[x,:ystrt+1] > 0])
                if edgbtwn[2] == -1 or emax > edgbtwn[2]:
                    edgbtwn[2] = emax

    # Now return the array
    return edgbtwn


def new_find_objects(profile, bgreg, stddev):
    """
    Find significantly detected objects in the profile array
    For all objects found, the background regions will be defined.
    """
    # Input profile must be a vector
    if len(profile.shape) != 1:
        raise ValueError('Input profile array must be 1D.')
    # Get the length of the array
    sz_x = profile.size
    # Copy it to a masked array for processing
    # TODO: Assumes input is NOT a masked array
    _profile = np.ma.MaskedArray(profile.copy())

    # Peaks are found as having flux at > 5 sigma and background is
    # where the flux is not greater than 3 sigma
    gt_5_sigma = profile > 5*stddev
    not_gt_3_sigma = np.invert(profile > 3*stddev)

    # Define the object centroids array
    objl = np.zeros(sz_x, dtype=int)
    objr = np.zeros(sz_x, dtype=int)
    has_obj = np.zeros(sz_x, dtype=bool)

    obj = 0
    while np.any(gt_5_sigma & np.invert(_profile.mask)):
        # Find next maximum flux point
        imax = np.ma.argmax(_profile)
        # Find the valid source pixels around the peak
        f = np.arange(sz_x)[np.roll(not_gt_3_sigma, -imax)]
        # TODO: the ifs below feel like kludges to match old
        # find_objects function.  In particular, should objr be treated
        # as exclusive or inclusive?
        objl[obj] = imax-sz_x+f[-1] if imax-sz_x+f[-1] > 0 else 1
        objr[obj] = f[0]+imax if f[0]+imax < sz_x else sz_x-1
#        print('object found: ', imax, f[-1], objl[obj], f[0], objr[obj], sz_x)
        # Mask source pixels and increment for next iteration
        has_obj[objl[obj]:objr[obj]+1] = True
        _profile[objl[obj]:objr[obj]+1] = np.ma.masked
        obj += 1

    # The background is the region away from sources up to the provided
    # region size.  Starting pixel for the left limit...
    s = objl[:obj]-bgreg
    s[s < 0] = 0
    # ... and ending pixel for the right limit.
    e = objr[:obj]+1+bgreg
    e[e > sz_x] = sz_x
    # Flag the possible background regions
    bgl = np.zeros((sz_x,obj), dtype=bool)
    bgr = np.zeros((sz_x,obj), dtype=bool)
    for i in range(obj):
        bgl[s[i]:objl[i],i] = True
        bgr[objl[i]+1:e[i],i] = True

    # Return source region limits and background regions that do not
    # have sources
    return objl[:obj], objr[:obj], (bgl & np.invert(has_obj)[:,None]).astype(int), \
                    (bgr & np.invert(has_obj)[:,None]).astype(int)


def new_find_peak_limits(hist, pks):
    """
    Find all values between the zeros of hist

    hist and pks are expected to be 1d vectors
    """
    if len(hist.shape) != 1 or len(pks.shape) != 1:
        msgs.error('Arrays provided to find_peak_limits must be vectors.')
    # Pixel indices in hist for each peak
    hn = np.arange(hist.shape[0])
    indx = np.ma.MaskedArray(np.array([hn]*pks.shape[0]))
    # Instantiate output
    edges = np.zeros((pks.shape[0],2), dtype=int)
    # Find the left edges
    indx.mask = (hist != 0)[None,:] | (hn[None,:] > pks[:,None])
    edges[:,0] = np.ma.amax(indx, axis=1)
    # Find the right edges
    indx.mask = (hist != 0)[None,:] | (hn[None,:] < pks[:,None])
    edges[:,1] = np.ma.amin(indx, axis=1)
    return edges


def new_find_shift(mstrace, minarr, lopos, diffarr, numsrch):

    sz_y = mstrace.shape[1]
    maxcnts = -999999.9
    shift = 0
    d = mstrace - minarr[:,None]

    for s in range(0,numsrch):
        cnts = 0.0

        ymin = lopos + s
        ymin[ymin < 0] = 0
        ymax = ymin + diffarr
        ymax[ymax > sz_y] = sz_y

        indx = ymax > ymin

        if np.sum(indx) == 0:
            continue

        cnts = np.sum([ np.sum(t[l:h]) for t,l,h in zip(d[indx], ymin[indx], ymax[indx]) ]) \
                    / np.sum(ymax[indx]-ymin[indx])
        if cnts > maxcnts:
            maxcnts = cnts
            shift = s

    return shift


def new_ignore_orders(edgdet, fracpix, lmin, lmax, rmin, rmax):
    """
    .. warning::

        edgdet is alted by the function.
    """
    sz_x, sz_y = edgdet.shape

    lsize = lmax-lmin+1
    larr = np.zeros((2,lsize), dtype=int)
    larr[0,:] = sz_x

    rsize = rmax-rmin+1
    rarr = np.zeros((2,rsize), dtype=int)
    rarr[0,:] = sz_x

    # TODO: Can I remove the loop?  Or maybe just iterate through the
    # smallest dimension of edgdet?
    for x in range(sz_x):
        indx = edgdet[x,:] < 0
        if np.any(indx):
            larr[0,-edgdet[x,indx]-lmin] = np.clip(larr[0,-edgdet[x,indx]-lmin], None, x)
            larr[1,-edgdet[x,indx]-lmin] = np.clip(larr[1,-edgdet[x,indx]-lmin], x, None)
        indx = edgdet[x,:] > 0
        if np.any(indx):
            rarr[0,edgdet[x,indx]-rmin] = np.clip(rarr[0,edgdet[x,indx]-rmin], None, x)
            rarr[1,edgdet[x,indx]-rmin] = np.clip(rarr[1,edgdet[x,indx]-rmin], x, None)

    # Go through the array once more to remove pixels that do not cover fracpix
    edgdet = edgdet.ravel()
    lt_zero = np.arange(edgdet.size)[edgdet < 0]
    if len(lt_zero) > 0:
        edgdet[lt_zero[larr[1,-edgdet[lt_zero]-lmin]-larr[0,-edgdet[lt_zero]-lmin] < fracpix]] = 0
    gt_zero = np.arange(edgdet.size)[edgdet > 0]
    if len(gt_zero) > 0:
        edgdet[gt_zero[rarr[1,edgdet[gt_zero]-rmin]-rarr[0,edgdet[gt_zero]-rmin] < fracpix]] = 0
    edgdet = edgdet.reshape(sz_x,sz_y)

    # Check if lmin, lmax, rmin, and rmax need to be changed
    lindx = np.arange(lsize)[larr[1,:]-larr[0,:] > fracpix]
    lnc = lindx[0]
    lxc = lsize-1-lindx[-1]

    rindx = np.arange(rsize)[rarr[1,:]-rarr[0,:] > fracpix]
    rnc = rindx[0]
    rxc = rsize-1-rindx[-1]

    return lnc, lxc, rnc, rxc, larr, rarr


def new_limit_yval(yc, maxv):
    yn = 0 if yc == 0 else (-yc if yc < 3 else -3)
    yx = maxv-yc if yc > maxv-4 and yc < maxv else 4
    return yn, yx


def new_match_edges(edgdet, ednum):
    """
    ednum is a large dummy number used for slit edge assignment. ednum
    should be larger than the number of edges detected

    This function alters edgdet!
    """
    # mr is the minimum number of acceptable pixels required to form the
    # detection of an order edge
    mr = 5
    mrxarr = np.zeros(mr, dtype=int)
    mryarr = np.zeros(mr, dtype=int)

    sz_x, sz_y = edgdet.shape

    lcnt = 2*ednum
    rcnt = 2*ednum
    for y in range(sz_y):
        for x in range(sz_x):
            if edgdet[x,y] != -1 and edgdet[x,y] != 1:
                continue

            anyt = 0
            left = edgdet[x,y] == -1

            # Search upwards from x,y
            xs = x + 1
            yt = y
            while xs <= sz_x-1:
                xr = 10 if xs + 10 < sz_x else sz_x - xs - 1
                yn, yx = new_limit_yval(yt, sz_y)

                suc = 0
                for s in range(xs, xs+xr):
                    suc = 0
                    for t in range(yt + yn, yt + yx):
                        if edgdet[s, t] == -1 and left:
                            edgdet[s, t] = -lcnt
                        elif edgdet[s, t] == 1 and not left:
                            edgdet[s, t] = rcnt
                        else:
                            continue

                        suc = 1
                        if anyt < mr:
                            mrxarr[anyt] = s
                            mryarr[anyt] = t
                        anyt += 1
                        yt = t
                        break

                    if suc == 1:
                        xs = s + 1
                        break
                if suc == 0: # The trace is lost!
                    break

            # Search downwards from x,y
            xs = x - 1
            yt = y
            while xs >= 0:
                xr = xs if xs-10 < 0 else 10
                yn, yx = new_limit_yval(yt, sz_y)

                suc = 0
                for s in range(0, xr):
                    suc = 0
                    for t in range(yt+yn, yt+yx):
                        if edgdet[xs-s, t] == -1 and left:
                            edgdet[xs-s, t] = -lcnt
                        elif edgdet[xs-s, t] == 1 and not left:
                            edgdet[xs-s, t] = rcnt
                        else:
                            continue

                        suc = 1
                        if anyt < mr:
                            mrxarr[anyt] = xs-s
                            mryarr[anyt] = t
                        anyt += 1
                        yt = t
                        break

                    if suc == 1:
                        xs = xs - s - 1
                        break
                if suc == 0: # The trace is lost!
                    break

            if anyt > mr and left:
                edgdet[x, y] = -lcnt
                lcnt = lcnt + 1
            elif anyt > mr and not left:
                edgdet[x, y] = rcnt
                rcnt = rcnt + 1
            else:
                edgdet[x, y] = 0
                for s in range(anyt):
                    if mrxarr[s] != 0 and mryarr[s] != 0:
                        edgdet[mrxarr[s], mryarr[s]] = 0
    return lcnt-2*ednum, rcnt-2*ednum


def new_mean_weight(array, weight, rejhilo, maskval):
    _a = array if rejhilo == 0 else np.sort(array)
    sumw = np.sum(weight[rejhilo:-rejhilo])
    sumwa = np.sum(weight[rejhilo:-rejhilo]*_a[rejhilo:-rejhilo])
    return maskval if sumw == 0.0 else sumwa/sumw


def new_minbetween(mstrace, loord, hiord):
    # TODO: Check shapes
    ymin = np.clip(loord, 0, mstrace.shape[1])
    ymax = np.clip(hiord, 0, mstrace.shape[1])
    minarr = np.zeros(mstrace.shape[0])
    indx = ymax > ymin
    minarr[indx] = np.array([ np.amin(t[l:h]) 
                                for t,l,h in zip(mstrace[indx], ymin[indx], ymax[indx]) ])
    return minarr


def new_phys_to_pix(array, diff):
    if len(array.shape) > 2:
        msgs.error('Input array must have two dimensions or less!')
    if len(diff.shape) != 1:
        msgs.error('Input difference array must be 1D!')
    _array = np.atleast_2d(array)
    doravel = len(array.shape) != 2
    pix = np.argmin(np.absolute(_array[:,:,None] - diff[None,None,:]), axis=2)
    return pix.ravel() if doravel else pix

    sz_a, sz_n = _array.shape
    sz_d = diff.size

    pix = np.zeros((sz_a,sz_n), dtype=int)
    for n in range(0,sz_n):
        for a in range(0,sz_a):
            mind = 0
            mindv = _array[a,n]-diff[0]

            for d in range(1,sz_d):
                test = _array[a,n]-diff[d]
                if test < 0.0: test *= -1.0
                if test < mindv:
                    mindv = test
                    mind = d
                if _array[a,n]-diff[d] < 0.0: break
            pix[a,n] = mind
    return pix.ravel() if doravel else pix

# Weighted boxcar smooothing with rejection
def new_smooth_x(array, weight, fact, rejhilo, maskval):
    hf = fact // 2

    sz_x, sz_y = array.shape

    smtarr = np.zeros((sz_x,sz_y), dtype=float)
    medarr = np.zeros((fact+1), dtype=float)
    wgtarr = np.zeros((fact+1), dtype=float)

    for y in range(sz_y):
        for x in range(sz_x):
            for b in range(fact+1):
                if (x+b-hf < 0) or (x+b-hf >= sz_x):
                    wgtarr[b] = 0.0
                else:
                    medarr[b] = array[x+b-hf,y]
                    wgtarr[b] = weight[x+b-hf,y]
            smtarr[x,y] = new_mean_weight(medarr, wgtarr, rejhilo, maskval)
    return smtarr


def new_tilts_image(tilts, lordloc, rordloc, pad, sz_y):
    """
    Using the tilt (assumed to be fit with a first order polynomial)
    generate an image of the tilts for each slit.

    Parameters
    ----------
    tilts : ndarray
      An (m x n) 2D array specifying the tilt (i.e. gradient) at each
      pixel along the spectral direction (m) for each slit (n).
    lordloc : ndarray
      Location of the left slit edges
    rordloc : ndarray
      Location of the right slit edges
    pad : int
      Set the tilts within each slit, and extend a number of pixels
      outside the slit edges (this number is set by pad).
    sz_y : int
      Number of detector pixels in the spatial direction.

    Returns
    -------
    tiltsimg : ndarray
      An image the same size as the science frame, containing values from 0-1.
      0/1 corresponds to the bottom/top of the detector (in the spectral direction),
      and constant wavelength is represented by a single value from 0-1.

    """
    sz_x, sz_o = tilts.shape
    dszx = (sz_x-1.0)

    tiltsimg = np.zeros((sz_x,sz_y), dtype=float)
    for o in range(sz_o):
        for x in range(sz_x):
            ow = (rordloc[x,o]-lordloc[x,o])/2.0
            oc = (rordloc[x,o]+lordloc[x,o])/2.0
            ymin = int(oc-ow) - pad
            ymax = int(oc+ow) + 1 + pad
            # Check we are in bounds
            if ymin < 0:
                ymin = 0
            elif ymax < 0:
                continue
            if ymax > sz_y-1:
                ymax = sz_y-1
            elif ymin > sz_y-1:
                continue
            # Set the tilt value at each pixel in this row
            for y in range(ymin, ymax):
                yv = (y-lordloc[x, o])/ow - 1.0
                tiltsimg[x,y] = (tilts[x,o]*yv + x)/dszx
    return tiltsimg
    

    sz_x, sz_o = tilts.shape
    dszx = (sz_x-1.0)

    ow = (rordloc-lordloc)/2.0
    oc = (rordloc+lordloc)/2.0
    
    ymin = (oc-ow).astype(int) - pad
    ymax = (oc+ow).astype(int) + 1 + pad

    indx = (ymax >= 0) & (ymin < sz_y)
    ymin[ymin < 0] = 0
    ymax[ymax > sz_y-1] = sz_y-1

    tiltsimg = np.zeros((sz_x,sz_y), dtype=float)

    xv = np.arange(sz_x).astype(int)
    for o in range(sz_o):
        if np.sum(indx[:,o]) == 0:
            continue
        for x in xv[indx[:,o]]:
            # Set the tilt value at each pixel in this row
            for y in range(ymin[x,o], ymax[x,o]):
                yv = (y-lordloc[x,o])/ow[x,o] - 1.0
                tiltsimg[x,y] = (tilts[x,o]*yv + x)/dszx

    return tiltsimg


def slit_trace_qa(slf, frame, ltrace, rtrace, extslit, desc="",
                  root='trace', normalize=True, use_slitid=None):
    """ Generate a QA plot for the slit traces

    Parameters
    ----------
    slf : class
      An instance of the Science Exposure Class
    frame : ndarray
      trace image
    ltrace : ndarray
      Left slit edge traces
    rtrace : ndarray
      Right slit edge traces
    extslit : ndarray
      Mask of extrapolated slits (True = extrapolated)
    desc : str, optional
      A description to be used as a title for the page
    root : str, optional
      Root name for generating output file, e.g. msflat_01blue_000.fits
    normalize: bool, optional
      Normalize the flat?  If not, use zscale for output
    """

    plt.rcdefaults()
    plt.rcParams['font.family']= 'times new roman'
    ticks_font = font_manager.FontProperties(family='times new roman', style='normal', size=16,
                                             weight='normal', stretch='normal')

    # Outfile
    method = inspect.stack()[0][3]
    outfile = arqa.set_qa_filename(slf.setup, method)
    # if outfil is None:
    #     if '.fits' in root: # Expecting name of msflat FITS file
    #         outfil = root.replace('.fits', '_trc.pdf')
    #         outfil = outfil.replace('MasterFrames', 'Plots')
    #     else:
    #         outfil = root+'.pdf'
    ntrc = ltrace.shape[1]
    ycen = np.arange(frame.shape[0])
    # Normalize flux in the traces
    if normalize:
        nrm_frame = np.zeros_like(frame)
        for ii in range(ntrc):
            xtrc = (ltrace[:, ii] + rtrace[:, ii])/2.
            ixtrc = np.round(xtrc).astype(int)
            # Simple 'extraction'
            dumi = np.zeros((frame.shape[0], 3))
            for jj in range(3):
                dumi[:, jj] = frame[ycen, ixtrc-1+jj]
            trc = np.median(dumi, axis=1)
            # Find portion of the image and normalize
            for yy in ycen:
                xi = max(0, int(ltrace[yy, ii])-3)
                xe = min(frame.shape[1], int(rtrace[yy, ii])+3)
                # Fill + normalize
                nrm_frame[yy, xi:xe] = frame[yy, xi:xe] / trc[yy]
        sclmin, sclmax = 0.4, 1.1
    else:
        nrm_frame = frame.copy()
        nrm_frame[frame > 0.0] = np.sqrt(nrm_frame[frame > 0.0])
        sclmin, sclmax = arplot.zscale(nrm_frame)

    # Plot
    plt.clf()

    ax = plt.gca()
#    set_fonts(ax)
    for label in ax.get_yticklabels():
        label.set_fontproperties(ticks_font)
    for label in ax.get_xticklabels():
        label.set_fontproperties(ticks_font)
    cmm = cm.Greys_r
    mplt = plt.imshow(nrm_frame, origin='lower', cmap=cmm, interpolation=None,
                      extent=(0., frame.shape[1], 0., frame.shape[0]))
    mplt.set_clim(vmin=sclmin, vmax=sclmax)

    # Axes
    plt.xlim(0., frame.shape[1])
    plt.ylim(0., frame.shape[0])
    plt.tick_params(axis='both', which='both', bottom='off', top='off', left='off', right='off',
                    labelbottom='off', labelleft='off')

    # Traces
    iy = int(frame.shape[0]/2.)
    for ii in range(ntrc):
        if extslit[ii] is True:
            ptyp = ':'
        else:
            ptyp = '--'
        # Left
        plt.plot(ltrace[:, ii]+0.5, ycen, 'r'+ptyp, linewidth=0.3, alpha=0.7)
        # Right
        plt.plot(rtrace[:, ii]+0.5, ycen, 'c'+ptyp, linewidth=0.3, alpha=0.7)
        # Label
        if use_slitid:
            slitid, _, _ = arspecobj.get_slitid(slf, use_slitid, ii, ypos=0.5)
            lbl = 'S{:04d}'.format(slitid)
        else:
            lbl = '{0:d}'.format(ii+1)
        plt.text(0.5*(ltrace[iy, ii]+rtrace[iy, ii]), ycen[iy], lbl, color='green', ha='center', size='small')
    # Title
    tstamp = arqa.gen_timestamp()
    if desc == "":
        plt.suptitle(tstamp)
    else:
        plt.suptitle(desc+'\n'+tstamp)

    # Write
    plt.savefig(outfile, dpi=800)
    plt.close()

    plt.rcdefaults()


def trace_slits(slf, mstrace, det, pcadesc="", maskBadRows=False, min_sqm=30.):
    """
    This routine traces the locations of the slit edges

    Parameters
    ----------
    slf : Class instance
      An instance of the Science Exposure class
    mstrace : numpy ndarray
      Calibration frame that will be used to identify slit traces (in most cases, the slit edge)
    det : int
      Index of the detector
    pcadesc : str, optional
      A descriptive string of text to be annotated as a title on the QA PCA plots
    maskBadRows : bool, optional
      Mostly useful for echelle data where the slit edges are bent relative to
      the pixel columns. Do not set this keyword to True if slit edges are
      almost aligned with the pixel columns.
    min_sqm : float, optional
      Minimum error used when detecting a slit edge

    Returns
    -------
    lcenint : ndarray
      Locations of the left slit edges (in physical pixel coordinates)
    rcenint : ndarray
      Locations of the right slit edges (in physical pixel coordinates)
    extrapord : ndarray
      A boolean mask indicating if an order was extrapolated (True = extrapolated)
    """
    dnum = settings.get_dnum(det)
    ednum = 100000  # A large dummy number used for slit edge assignment. ednum should be larger than the number of edges detected

    msgs.info("Preparing trace frame for slit detection")
    # Generate a binned (or smoothed) version of the trace frame
    binarr = ndimage.uniform_filter(mstrace, size=(3, 1),mode='mirror')
    binbpx = slf._bpix[det-1].copy()
    plxbin = slf._pixlocn[det-1][:, :, 0].copy()
    plybin = slf._pixlocn[det-1][:, :, 1].copy()
    if msgs._debug["trace"]:
        # Use this for debugging
        binbpx = np.zeros(mstrace.shape, dtype=np.int)
        xs = np.arange(mstrace.shape[0] * 1.0) * settings.spect[dnum]['xgap']
        xt = 0.5 + np.arange(mstrace.shape[0] * 1.0) + xs
        ys = np.arange(mstrace.shape[1]) * settings.spect[dnum]['ygap'] * settings.spect[dnum]['ysize']
        yt = settings.spect[dnum]['ysize'] * (0.5 + np.arange(mstrace.shape[1] * 1.0)) + ys
        xloc, yloc = np.meshgrid(xt, yt)
        plxbin, plybin = xloc.T, yloc.T
    #    binby = 5
#    binarr = arcyutils.bin_x(mstrace, binby, 0)
#    binbpx = arcyutils.bin_x(slf._bpix[det-1], binby, 0)
#    plxbin = arcyutils.bin_x(slf._pixlocn[det-1][:,:,0], binby, 1)
#    plybin = arcyutils.bin_x(slf._pixlocn[det-1][:,:,1], binby, 1)

    # Specify how many times to repeat the median filter
    medrep = 3
    if len(settings.argflag['trace']['slits']['single']) > 0:
        edgearr = np.zeros(binarr.shape, dtype=np.int)
        # Add a user-defined slit?
        # Syntax is a list of values, 2 per detector that define the slit
        # according to column values.  The 2nd value (for the right edge)
        # must be >0 to be applied.  Example for LRISr [-1, -1, 7, 295]
        # which means the code skips user-definition for the first detector
        # but adds one for the 2nd.
        ledge, redge = (det-1)*2, (det-1)*2+1
        if settings.argflag['trace']['slits']['single'][redge] > 0:
            msgs.warn("Using input slit edges on detector {:d}: [{:g},{:g}]".format(
                    det,
                    settings.argflag['trace']['slits']['single'][ledge],
                    settings.argflag['trace']['slits']['single'][redge]))
            msgs.warn("Better know what you are doing!")
            edgearr[:, settings.argflag['trace']['slits']['single'][ledge]] = -1
            edgearr[:, settings.argflag['trace']['slits']['single'][redge]] = +1
    else:
        # Even better would be to fit the filt/sqrt(abs(binarr)) array with a Gaussian near the maximum in each column
        msgs.info("Detecting slit edges")
        # Generate sigma image
        sqmstrace = np.sqrt(np.abs(binarr))
        for ii in range(medrep):
            sqmstrace = ndimage.median_filter(sqmstrace, size=(3, 7))
        # Make sure there are no spuriously low pixels
        sqmstrace[(sqmstrace < 1.0) & (sqmstrace >= 0.0)] = 1.0
        sqmstrace[(sqmstrace > -1.0) & (sqmstrace <= 0.0)] = -1.0
        # Apply a Sobel filter
        filt = ndimage.sobel(sqmstrace, axis=1, mode=settings.argflag['trace']['slits']['sobel']['mode'])
        msgs.info("Applying bad pixel mask")
        filt *= (1.0 - binbpx)  # Apply to the bad pixel mask
        siglev = np.sign(filt)*(filt**2)/np.maximum(sqmstrace, min_sqm)
        tedges = np.zeros(binarr.shape, dtype=np.float)
        wl = np.where(siglev > +settings.argflag['trace']['slits']['sigdetect'])  # A positive gradient is a left edge
        wr = np.where(siglev < -settings.argflag['trace']['slits']['sigdetect'])  # A negative gradient is a right edge
        tedges[wl] = -1.0
        tedges[wr] = +1.0
<<<<<<< HEAD
        if False:
            import astropy.io.fits as pyfits
            hdu = pyfits.PrimaryHDU(filt)
            hdu.writeto("filt_{0:02d}.fits".format(det), overwrite=True)
            hdu = pyfits.PrimaryHDU(sqmstrace)
            hdu.writeto("sqmstrace_{0:02d}.fits".format(det), overwrite=True)
            hdu = pyfits.PrimaryHDU(binarr)
            hdu.writeto("binarr_{0:02d}.fits".format(det), overwrite=True)
            hdu = pyfits.PrimaryHDU(siglev)
            hdu.writeto("siglev_{0:02d}.fits".format(det), overwrite=True)
=======
        hdu = fits.PrimaryHDU(filt)
        hdu.writeto("filt_{0:02d}.fits".format(det), overwrite=True)
        hdu = fits.PrimaryHDU(sqmstrace)
        hdu.writeto("sqmstrace_{0:02d}.fits".format(det), overwrite=True)
        hdu = fits.PrimaryHDU(binarr)
        hdu.writeto("binarr_{0:02d}.fits".format(det), overwrite=True)
        hdu = fits.PrimaryHDU(siglev)
        hdu.writeto("siglev_{0:02d}.fits".format(det), overwrite=True)
>>>>>>> 339e7205
        # Clean the edges
        wcl = np.where((ndimage.maximum_filter1d(siglev, 10, axis=1) == siglev) & (tedges == -1))
        wcr = np.where((ndimage.minimum_filter1d(siglev, 10, axis=1) == siglev) & (tedges == +1))
        nedgear = np.zeros(siglev.shape, dtype=np.int)
        nedgear[wcl] = -1
        nedgear[wcr] = +1
        #nedgear = arcytrace.clean_edges(siglev, tedges)
        if maskBadRows:
            msgs.info("Searching for bad pixel rows")
            edgsum = np.sum(nedgear, axis=0)
            sigma = 1.4826*np.median(np.abs(edgsum-np.median(edgsum)))
            w = np.where(np.abs(edgsum) >= 1.5*sigma)[0]
            maskcols = np.unique(np.append(w, np.append(w+1, w-1)))
            msgs.info("Masking {0:d} bad pixel rows".format(maskcols.size))
            for i in range(maskcols.size):
                if maskcols[i] < 0 or maskcols[i] >= nedgear.shape[1]:
                    continue
                nedgear[:, maskcols[i]] = 0
        ######
        msgs.info("Applying bad pixel mask")
        nedgear *= (1-binbpx.astype(np.int))  # Apply to the bad pixel mask
        # eroll = np.roll(binbpx, 1, axis=1)
        # eroll[:,0] = eroll[:,1]
        # nedgear *= (1.0-eroll)  # Apply to the new detection algorithm (with shift)
        # Now roll back
        # nedgear = np.roll(nedgear, -1, axis=1)
        # edgearr = np.zeros_like(nedgear)
        # edgearr[np.where((nedgear == +1) | (tedgear == +1))] = +1
        # edgearr[np.where((nedgear == -1) | (tedgear == -1))] = -1
        sigedg = np.copy(siglev)
        sigedg[np.where(nedgear == 0)] = 0
        sigedg[np.where(np.isinf(sigedg) | np.isnan(sigedg))] = 0
        if settings.argflag['trace']['slits']['number'] > 0:
            # Now identify the number of most significantly detected peaks (specified by the user)
            amnmx = np.argsort(sigedg, axis=1)
            edgearr = np.zeros(binarr.shape, dtype=np.int)
            xsm = np.arange(binarr.shape[0])
            for ii in range(0, settings.argflag['trace']['slits']['number']):
                wset = np.where(sigedg[(xsm, amnmx[:, ii])] != 0)
                edgearr[(wset[0], amnmx[wset[0], ii])] = 1
                wset = np.where(sigedg[(xsm, amnmx[:, amnmx.shape[1] - 1 - ii])] != 0)
                edgearr[(wset[0], amnmx[wset[0], amnmx.shape[1] - 1 - ii])] = -1
        else:
            edgearr = np.copy(nedgear)

    # Assign a number to each of the edges
#    _edgearr = edgearr.copy()
#    t = time.clock()
#    _lcnt, _rcnt = arcytrace.match_edges(_edgearr, ednum)
#    print('Old match_edges: {0} seconds'.format(time.clock() - t))
    __edgearr = edgearr.copy()
#    t = time.clock()
    lcnt, rcnt = new_match_edges(__edgearr, ednum)
#    print('New match_edges: {0} seconds'.format(time.clock() - t))
#    print(lcnt, _lcnt, rcnt, _rcnt)
#    print(np.sum(__edgearr != _edgearr))
#    plt.imshow(_edgearr, origin='lower', interpolation='nearest', aspect='auto')
#    plt.show()
#    plt.imshow(__edgearr, origin='lower', interpolation='nearest', aspect='auto')
#    plt.show()
#    assert np.sum(_lcnt != lcnt) == 0, 'Difference between old and new match_edges, lcnt'
#    assert np.sum(_rcnt != rcnt) == 0, 'Difference between old and new match_edges, rcnt'
#    assert np.sum(__edgearr != _edgearr) == 0, 'Difference between old and new match_edges, edgearr'
    edgearr = __edgearr

    if lcnt >= ednum or rcnt >= ednum:
        msgs.error("Found more edges than allowed by ednum. Set ednum to a larger number.")
    if lcnt == 1:
        letxt = "edge"
    else:
        letxt = "edges"
    if rcnt == 1:
        retxt = "edge"
    else:
        retxt = "edges"
    msgs.info("{0:d} left {1:s} and {2:d} right {3:s} were found in the trace".format(lcnt, letxt, rcnt, retxt))
    if (lcnt == 0) and (rcnt == 0):
        if np.median(binarr) > 500:
            msgs.warn("Found flux but no edges.  Assuming they go to the edge of the detector.")
            edgearr[:, -1] = 2*ednum
            rcnt = 1
            edgearr[:, 0] = -2*ednum
            lcnt = 1
        else:
            msgs.error("Unable to trace any edges"+msgs.newline()+"try a different method to trace the order edges")
    elif rcnt == 0:
        msgs.warn("Unable to find a right edge. Adding one in.")
        # Respecting the BPM (using first column where there is no mask)
        sum_bpm = np.sum(binbpx, axis=0)
        gdi1 = np.max(np.where(sum_bpm == 0)[0])
        # Apply
        edgearr[:, gdi1] = 2*ednum
        rcnt = 1
    elif lcnt == 0:
        msgs.warn("Unable to find a left edge. Adding one in.")
        # Respecting the BPM (using first column where there is no mask)
        sum_bpm = np.sum(binbpx, axis=0)
        gdi0 = np.min(np.where(sum_bpm == 0)[0])
        # Apply
        edgearr[:, gdi0] = -2*ednum
        lcnt = 1
    msgs.info("Assigning slit edge traces")
    # Find the most common set of edges
    minvf, maxvf = plxbin[0, 0], plxbin[-1, 0]
    edgearrcp = edgearr.copy()
    # If slits are set as "close" by the user, take the absolute value
    # of the detections and ignore the left/right edge detections
    if settings.argflag['trace']['slits']['maxgap'] is not None:
        edgearrcp[np.where(edgearrcp < 0)] += 1 + np.max(edgearrcp) - np.min(edgearrcp)
    # Assign left edges
    msgs.info("Assigning left slit edges")
    if lcnt == 1:
        edgearrcp[np.where(edgearrcp <= -2*ednum)] = -ednum
    else:
        assign_slits(binarr, edgearrcp, lor=-1)
    # Assign right edges
    msgs.info("Assigning right slit edges")
    if rcnt == 1:
        edgearrcp[np.where(edgearrcp >= 2*ednum)] = ednum
    else:
        assign_slits(binarr, edgearrcp, lor=+1)
    if settings.argflag['trace']['slits']['maxgap'] is not None:
        vals = np.sort(np.unique(edgearrcp[np.where(edgearrcp != 0)]))
#        print('calling close_edges')
#        exit()
        hasedge = arcytrace.close_edges(edgearrcp, vals, int(settings.argflag['trace']['slits']['maxgap']))
        # Find all duplicate edges
        edgedup = vals[np.where(hasedge == 1)]
        if edgedup.size > 0:
            for jj in range(edgedup.size):
                # Raise all remaining edges by one
                if jj != edgedup.size-1:
                    edgedup[jj+1:] += 1
                edgearrcp[np.where(edgearrcp > edgedup[jj])] += 1
                # Now investigate the duplicate
                wdup = np.where(edgearrcp == edgedup[jj])
                alldup = edgearr[wdup]
                alldupu = np.unique(alldup)
                cntr = Counter(edg for edg in alldup)
                commn = cntr.most_common(alldupu.size)
                shftsml = np.zeros(len(commn))
                shftarr = np.zeros(wdup[0].size, dtype=np.int)
                wghtarr = np.zeros(len(commn))
                duploc = [None for ii in range(len(commn))]
                for ii in range(len(commn)):
                    wghtarr[ii] = commn[ii][1]
                    duploc[ii] = np.where(edgearr[wdup] == commn[ii][0])
                changesmade = True
                while changesmade:
                    # Keep shifting pixels until the best match is found
                    changesmade = False
                    # First calculate the old model
                    cf = arutils.func_fit(wdup[0], wdup[1]+shftarr,
                                          settings.argflag['trace']['slits']['function'],
                                          settings.argflag['trace']['slits']['polyorder'],
                                          minv=0, maxv=binarr.shape[0]-1)
                    cenmodl = arutils.func_val(cf, np.arange(binarr.shape[0]),
                                               settings.argflag['trace']['slits']['function'],
                                               minv=0, maxv=binarr.shape[0]-1)
                    chisqold = np.abs(cenmodl[wdup[0]]-wdup[1]-shftarr).sum()
                    for ii in range(1, len(commn)):
                        # Shift by +1
                        adj = np.zeros(wdup[0].size)
                        adj[duploc[ii]] += 1
                        cf = arutils.func_fit(wdup[0], wdup[1]+shftarr+adj,
                                              settings.argflag['trace']['slits']['function'],
                                              settings.argflag['trace']['slits']['polyorder'],
                                              minv=0, maxv=binarr.shape[0]-1)
                        cenmodl = arutils.func_val(cf, np.arange(binarr.shape[0]),
                                                   settings.argflag['trace']['slits']['function'],
                                                   minv=0, maxv=binarr.shape[0]-1)
                        chisqp = np.abs(cenmodl[wdup[0]]-wdup[1]-shftarr-adj).sum()
                        # Shift by -1
                        adj = np.zeros(wdup[0].size)
                        adj[duploc[ii]] -= 1
                        cf = arutils.func_fit(wdup[0], wdup[1]+shftarr+adj,
                                              settings.argflag['trace']['slits']['function'],
                                              settings.argflag['trace']['slits']['polyorder'],
                                              minv=0, maxv=binarr.shape[0]-1)
                        cenmodl = arutils.func_val(cf, np.arange(binarr.shape[0]),
                                                   settings.argflag['trace']['slits']['function'],
                                                   minv=0, maxv=binarr.shape[0]-1)
                        chisqm = np.abs(cenmodl[wdup[0]]-wdup[1]-shftarr-adj).sum()
                        # Test which solution is best:
                        if chisqold < chisqp and chisqold < chisqm:
                            # No changes are needed
                            continue
                        else:
                            changesmade = True
                            if chisqp < chisqm:
                                shftarr[duploc[ii]] += 1
                                shftsml[ii] += 1
                            else:
                                shftarr[duploc[ii]] -= 1
                                shftsml[ii] -= 1
                # Find the two most common edges
                cntr = Counter(sarr for sarr in shftarr)
                commn = cntr.most_common(2)
                if commn[0][0] > commn[1][0]:  # Make sure that suffix 'a' is assigned the leftmost edge
                    wdda = np.where(shftarr == commn[0][0])
                    wddb = np.where(shftarr == commn[1][0])
                    shadj = commn[0][0] - commn[1][0]
                else:
                    wdda = np.where(shftarr == commn[1][0])
                    wddb = np.where(shftarr == commn[0][0])
                    shadj = commn[1][0] - commn[0][0]
                wvla = np.unique(edgearr[wdup][wdda])
                wvlb = np.unique(edgearr[wdup][wddb])
                # Now generate the dual edge
#                print('calling dual_edge')
#                exit()
                arcytrace.dual_edge(edgearr, edgearrcp, wdup[0], wdup[1], wvla, wvlb, shadj,
                                    int(settings.argflag['trace']['slits']['maxgap']), edgedup[jj])
        # Now introduce new edge locations
        vals = np.sort(np.unique(edgearrcp[np.where(edgearrcp != 0)]))
#        print('calling close_slits')
#        exit()
        edgearrcp = arcytrace.close_slits(binarr, edgearrcp, vals, int(settings.argflag['trace']['slits']['maxgap']))
    # Update edgearr
    edgearr = edgearrcp.copy()
    iterate = True
    # Get the final estimates of left and right edges
    eaunq = np.unique(edgearr)
    lcnt = np.where(eaunq < 0)[0].size
    rcnt = np.where(eaunq > 0)[0].size
    if lcnt == 0:
        msgs.warn("Unable to find a left edge. Adding one in.")
        edgearr[:, 0] = -2 * ednum
        lcnt = 1
    if rcnt == 0:
        msgs.warn("Unable to find a right edge. Adding one in.")
        edgearr[:, -1] = 2 * ednum
        rcnt = 1
    if (lcnt == 1) & (rcnt > 1):
        msgs.warn("Only one left edge, and multiple right edges.")
        msgs.info("Restricting right edge detection to the most significantly detected edge.")
        wtst = np.where(eaunq > 0)[0]
        bval, bidx = -np.median(siglev[np.where(edgearr == eaunq[wtst[0]])]), 0
        for r in range(1, rcnt):
            wed = np.where(edgearr == eaunq[wtst[r]])
            tstv = -np.median(siglev[wed])
            if tstv > bval:
                bval = tstv
                bidx = r
        edgearr[np.where((edgearr > 0) & (edgearr != eaunq[wtst[bidx]]))] = 0
        edgearr[np.where(edgearr > 0)] = +ednum  # Reset the edge value
        rcnt = 1
    if (lcnt > 1) & (rcnt == 1):
        msgs.warn("Only one right edge, and multiple left edges.")
        msgs.info("Restricting left edge detection to the most significantly detected edge.")
        wtst = np.where(eaunq < 0)[0]
        bval, bidx = np.median(siglev[np.where(edgearr == eaunq[wtst[0]])]), 0
        for r in range(1, lcnt):
            wed = np.where(edgearr == eaunq[wtst[r]])
            tstv = np.median(siglev[wed])
            if tstv > bval:
                bval = tstv
                bidx = r
        edgearr[np.where((edgearr < 0) & (edgearr != eaunq[wtst[bidx]]))] = 0
        edgearr[np.where(edgearr < 0)] = -ednum  # Reset the edge value
        lcnt = 1
    if lcnt == 1:
        letxt = "edge"
    else:
        letxt = "edges"
    if rcnt == 1:
        retxt = "edge"
    else:
        retxt = "edges"
    msgs.info("{0:d} left {1:s} and {2:d} right {3:s} were found in the trace".format(lcnt, letxt, rcnt, retxt))
    while iterate:
        # Calculate the minimum and maximum left/right edges
        ww = np.where(edgearr < 0)
        lmin, lmax = -np.max(edgearr[ww]), -np.min(edgearr[ww])  # min/max are switched because of the negative signs
        ww = np.where(edgearr > 0)
        rmin, rmax = np.min(edgearr[ww]), np.max(edgearr[ww])  # min/max are switched because of the negative signs
        #msgs.info("Ignoring any slit that spans < {0:3.2f}x{1:d} pixels on the detector".format(settings.argflag['trace']['slits']['fracignore'], int(edgearr.shape[0]*binby)))
        msgs.info("Ignoring any slit that spans < {0:3.2f}x{1:d} pixels on the detector".format(settings.argflag['trace']['slits']['fracignore'], int(edgearr.shape[0])))
        fracpix = int(settings.argflag['trace']['slits']['fracignore']*edgearr.shape[0])
#        print('calling ignore_orders')
#        t = time.clock()
#        _edgearr = edgearr.copy()
#        _lnc, _lxc, _rnc, _rxc, _ldarr, _rdarr = arcytrace.ignore_orders(_edgearr, fracpix, lmin, lmax, rmin, rmax)
#        print('Old ignore_orders: {0} seconds'.format(time.clock() - t))
#        t = time.clock()
        __edgearr = edgearr.copy()
        lnc, lxc, rnc, rxc, ldarr, rdarr = new_ignore_orders(__edgearr, fracpix, lmin, lmax, rmin,
                                                             rmax)
#        print('New ignore_orders: {0} seconds'.format(time.clock() - t))
#        assert np.sum(_lnc != lnc) == 0, 'Difference between old and new ignore_orders, lnc'
#        assert np.sum(_lxc != lxc) == 0, 'Difference between old and new ignore_orders, lxc'
#        assert np.sum(_rnc != rnc) == 0, 'Difference between old and new ignore_orders, rnc'
#        assert np.sum(_rxc != rxc) == 0, 'Difference between old and new ignore_orders, rxc'
#        assert np.sum(_ldarr != ldarr) == 0, 'Difference between old and new ignore_orders, ldarr'
#        assert np.sum(_rdarr != rdarr) == 0, 'Difference between old and new ignore_orders, rdarr'
#        assert np.sum(__edgearr != _edgearr) == 0, 'Difference between old and new ignore_orders, edgearr'

        edgearr = __edgearr

        lmin += lnc
        rmin += rnc
        lmax -= lxc
        rmax -= rxc
        iterate = False
        if settings.argflag['trace']['slits']['number'] == 1:  # Another check on slits for singleSlit
            if lmax < lmin:
                msgs.warn("Unable to find a left edge2. Adding one in.")
                iterate = True
                edgearr[:,0] = -2*ednum
                lcnt = 1
            if rmax < rmin:
                msgs.warn("Unable to find a right edge2. Adding one in.")
                iterate = True
                edgearr[:,-1] = 2*ednum
                rcnt = 1
    # Trace left slit edges
    # First, determine the model for the most common left slit edge
    wcm = np.where(edgearr < 0)
    cntr = Counter(edg for edg in edgearr[wcm])
    commn = cntr.most_common(1)
    wedx, wedy = np.where(edgearr == commn[0][0])
    msk, cf = arutils.robust_polyfit(wedx, wedy,
                                     settings.argflag['trace']['slits']['polyorder'],
                                     function=settings.argflag['trace']['slits']['function'],
                                     minv=0, maxv=binarr.shape[0]-1)
    cenmodl = arutils.func_val(cf, np.arange(binarr.shape[0]),
                               settings.argflag['trace']['slits']['function'],
                               minv=0, maxv=binarr.shape[0]-1)

    msgs.info("Fitting left slit traces")
    lcoeff = np.zeros((1+settings.argflag['trace']['slits']['polyorder'], lmax-lmin+1))
    ldiffarr = np.zeros(lmax-lmin+1)
    lwghtarr = np.zeros(lmax-lmin+1)
    lnmbrarr = np.zeros(lmax-lmin+1)
    offs = cenmodl[int(binarr.shape[0]/2)]
#    lfail = np.array([])
#    minvf, maxvf = slf._pixlocn[det-1][0, 0, 0], slf._pixlocn[det-1][-1, 0, 0]
    for i in range(lmin, lmax+1):
        w = np.where(edgearr == -i)
        if np.size(w[0]) <= settings.argflag['trace']['slits']['polyorder']+2:
            # lfail = np.append(lfail,i-lmin)
            continue
        tlfitx = plxbin[w]
        tlfity = plybin[w]
        ldiffarr[i-lmin] = np.mean(w[1]-cenmodl[w[0]]) + offs
        lwghtarr[i-lmin] = np.size(w[0])/float(binarr.shape[0])
        lnmbrarr[i-lmin] = -i
        #lcoeff[:, i-lmin] = arutils.func_fit(tlfitx, tlfity, settings.argflag['trace']['slits']['function'],
        #                                     settings.argflag['trace']['slits']['polyorder'], minv=minvf, maxv=maxvf)
        msk, lcoeff[:, i-lmin] = arutils.robust_polyfit(tlfitx, tlfity,
                                                        settings.argflag['trace']['slits']['polyorder'],
                                                        function=settings.argflag['trace']['slits']['function'],
                                                        minv=minvf, maxv=maxvf)
#		xv=np.linspace(0,edgearr.shape[0])
#		yv=np.polyval(coeffl[i-lmin,:],xv)
#		plt.plot(w[0],w[1],'ro')
#		plt.plot(xv,yv,'r-')
#		plt.show()
#		plt.clf()
    # Trace right slit edges
    # First, determine the model for the most common right slit edge
    wcm = np.where(edgearr > 0)
    cntr = Counter(edg for edg in edgearr[wcm])
    commn = cntr.most_common(1)
    wedx, wedy = np.where(edgearr == commn[0][0])
    msk, cf = arutils.robust_polyfit(wedx, wedy,
                                     settings.argflag['trace']['slits']['polyorder'],
                                     function=settings.argflag['trace']['slits']['function'],
                                     minv=0, maxv=binarr.shape[0]-1)
    cenmodl = arutils.func_val(cf, np.arange(binarr.shape[0]),
                               settings.argflag['trace']['slits']['function'],
                               minv=0, maxv=binarr.shape[0]-1)

    msgs.info("Fitting right slit traces")
    rcoeff = np.zeros((1+settings.argflag['trace']['slits']['polyorder'], rmax-rmin+1))
    rdiffarr = np.zeros(rmax-rmin+1)
    rwghtarr = np.zeros(rmax-rmin+1)
    rnmbrarr = np.zeros(rmax-rmin+1)
    offs = cenmodl[int(binarr.shape[0]/2)]
#	rfail = np.array([])
    for i in range(rmin, rmax+1):
        w = np.where(edgearr == i)
        if np.size(w[0]) <= settings.argflag['trace']['slits']['polyorder']+2:
#			rfail = np.append(rfail, i-rmin)
            continue
        tlfitx = plxbin[w]
        tlfity = plybin[w]
        #rcoeff[:, i-rmin] = arutils.func_fit(tlfitx, tlfity, settings.argflag['trace']['slits']['function'],
        #                                     settings.argflag['trace']['slits']['polyorder'], minv=minvf, maxv=maxvf)
        rdiffarr[i-rmin] = np.mean(w[1]-cenmodl[w[0]]) + offs
        rwghtarr[i-rmin] = np.size(w[0])/float(binarr.shape[0])
        rnmbrarr[i-rmin] = i
        msk, rcoeff[:, i-rmin] = arutils.robust_polyfit(tlfitx, tlfity,
                                                       settings.argflag['trace']['slits']['polyorder'],
                                                       function=settings.argflag['trace']['slits']['function'],
                                                       minv=minvf, maxv=maxvf)
    # Check if no further work is needed (i.e. there only exists one order)
    if (lmax+1-lmin == 1) and (rmax+1-rmin == 1):
        # Just a single order has been identified (i.e. probably longslit)
        msgs.info("Only one slit was identified. Should be a longslit.")
        xint = slf._pixlocn[det-1][:, 0, 0]
        lcenint = np.zeros((mstrace.shape[0], 1))
        rcenint = np.zeros((mstrace.shape[0], 1))
        lcenint[:, 0] = arutils.func_val(lcoeff[:, 0], xint, settings.argflag['trace']['slits']['function'],
                                         minv=minvf, maxv=maxvf)
        rcenint[:, 0] = arutils.func_val(rcoeff[:, 0], xint, settings.argflag['trace']['slits']['function'],
                                         minv=minvf, maxv=maxvf)
        return lcenint, rcenint, np.zeros(1, dtype=np.bool)
    msgs.info("Synchronizing left and right slit traces")
    # Define the array of pixel values along the dispersion direction
    xv = plxbin[:, 0]
    num = (lmax-lmin)//2
    lval = lmin + num  # Pick an order, somewhere in between lmin and lmax
    lv = (arutils.func_val(lcoeff[:, lval-lmin], xv, settings.argflag['trace']['slits']['function'], minv=minvf, maxv=maxvf)+0.5).astype(np.int)
    if np.any(lv < 0) or np.any(lv+1 >= binarr.shape[1]):
        msgs.warn("At least one slit is poorly traced")
        msgs.info("Refer to the manual, and adjust the input trace parameters")
        msgs.error("Cannot continue without a successful trace")
    mnvalp = np.median(binarr[:, lv+1])  # Go one row above and one row below an order edge,
    mnvalm = np.median(binarr[:, lv-1])  # then see which mean value is greater.

    """
    lvp = (arutils.func_val(lcoeff[:,lval+1-lmin],xv,settings.argflag['trace']['slits']['function'],min=minvf,max=maxvf)+0.5).astype(np.int)
    edgbtwn = arcytrace.find_between(edgearr,lv,lvp,1)
    print lval, edgbtwn
    # edgbtwn is a 3 element array that determines what is between two adjacent left edges
    # edgbtwn[0] is the next right order along, from left order lval
    # edgbtwn[1] is only !=-1 when there's an order overlap.
    # edgebtwn[2] is only used when a left order is found before a right order
    if edgbtwn[0] == -1 and edgbtwn[1] == -1:
        rsub = edgbtwn[2]-(lval) # There's an order overlap
    elif edgbtwn[1] == -1: # No overlap
        rsub = edgbtwn[0]-(lval)
    else: # There's an order overlap
        rsub = edgbtwn[1]-(lval)
    """
    if msgs._debug['trace']:
        debugger.set_trace()
    if mnvalp > mnvalm:
        lvp = (arutils.func_val(lcoeff[:, lval+1-lmin], xv, settings.argflag['trace']['slits']['function'],
                                minv=minvf, maxv=maxvf)+0.5).astype(np.int)
#        t = time.clock()
#        _edgbtwn = arcytrace.find_between(edgearr, lv, lvp, 1)
#        print('Old find_between: {0} seconds'.format(time.clock() - t))
#        t = time.clock()
        edgbtwn = new_find_between(edgearr, lv, lvp, 1)
#        print('New find_between: {0} seconds'.format(time.clock() - t))
#        assert np.sum(_edgbtwn != edgbtwn) == 0, 'Difference between old and new find_between'

        # edgbtwn is a 3 element array that determines what is between two adjacent left edges
        # edgbtwn[0] is the next right order along, from left order lval
        # edgbtwn[1] is only !=-1 when there's an order overlap.
        # edgebtwn[2] is only used when a left order is found before a right order
        if edgbtwn[0] == -1 and edgbtwn[1] == -1:
            rsub = edgbtwn[2]-lval  # There's an order overlap
        elif edgbtwn[1] == -1:  # No overlap
            rsub = edgbtwn[0]-lval
        else:  # There's an order overlap
            rsub = edgbtwn[1]-lval
    else:
        lvp = (arutils.func_val(lcoeff[:, lval-1-lmin], xv, settings.argflag['trace']['slits']['function'],
                                minv=minvf, maxv=maxvf)+0.5).astype(np.int)
#        t = time.clock()
#        _edgbtwn = arcytrace.find_between(edgearr, lvp, lv, -1)
#        print('Old find_between: {0} seconds'.format(time.clock() - t))
#        t = time.clock()
        edgbtwn = new_find_between(edgearr, lvp, lv, -1)
#        assert np.sum(_edgbtwn != edgbtwn) == 0, 'Difference between old and new find_between'
#        print('New find_between: {0} seconds'.format(time.clock() - t))

        if edgbtwn[0] == -1 and edgbtwn[1] == -1:
            rsub = edgbtwn[2]-(lval-1)  # There's an order overlap
        elif edgbtwn[1] == -1:  # No overlap
            rsub = edgbtwn[0]-(lval-1)
        else:  # There's an order overlap
            rsub = edgbtwn[1]-(lval-1)

#	rva = arutils.func_val(rcoeff[:,0],midval,settings.argflag['trace']['slits']['function'],min=xvmn,max=xvmx)
#	for i in range(1,rmax-rmin+1):
#		rvb = arutils.func_val(rcoeff[:,i],midval,settings.argflag['trace']['slits']['function'],min=xvmn,max=xvmx)
#		if rvb > lv and rva < lv:
#			lvp = arutils.func_val(lcoeff[:,500-lmin],midval*2.0,settings.argflag['trace']['slits']['function'],min=xvmn,max=xvmx)
#			lvm = arutils.func_val(lcoeff[:,500-lmin],0.0,settings.argflag['trace']['slits']['function'],min=xvmn,max=xvmx)
#			rvap = arutils.func_val(rcoeff[:,i-1],midval*2.0,settings.argflag['trace']['slits']['function'],min=xvmn,max=xvmx)
#			rvam = arutils.func_val(rcoeff[:,i-1],0.0,settings.argflag['trace']['slits']['function'],min=xvmn,max=xvmx)
#			rvbp = arutils.func_val(rcoeff[:,i],midval*2.0,settings.argflag['trace']['slits']['function'],min=xvmn,max=xvmx)
#			rvbm = arutils.func_val(rcoeff[:,i],0.0,settings.argflag['trace']['slits']['function'],min=xvmn,max=xvmx)
#			mina = np.min([lv-rva,lvp-rvap,lvm-rvam])
#			minb = np.min([rvb-lv,rvbp-lvp,rvbm-lvm])
#			if mina <= 1.0 or minb <= 0.0:
#				msgs.error("Orders are too close or the fitting quality is too poor")
#			yva = np.arange(0.0,mina)
#			yvb = np.arange(0.0,minb)
#			xmga, ymga = np.meshgrid(xv,yva)
#			xmgb, ymgb = np.meshgrid(xv,yvb)
#			ymga += np.array([arutils.func_val(rcoeff[:,i-1],xv,settings.argflag['trace']['slits']['function'],min=xvmn,max=xvmx)])
#			ymgb += np.array([arutils.func_val(rcoeff[:,i],xv,settings.argflag['trace']['slits']['function'],min=xvmn,max=xvmx)])
#			xmga = xmga.flatten().astype(np.int)
#			ymga = ymga.flatten().astype(np.int)
#			xmgb = xmgb.flatten().astype(np.int)
#			ymgb = ymgb.flatten().astype(np.int)
#			meda = np.median(binarr[xmga,ymga])
#			medb = np.median(binarr[xmgb,ymgb])
#			if meda > medb:
#				rsub = rmin+i-1-500
#			else:
#				rsub = rmin+i-500
#			break
#		else:
#			rva = rvb
    msgs.info("Relabelling slit edges")
    rsub = int(round(rsub))
    if lmin < rmin-rsub:
        esub = lmin - (settings.argflag['trace']['slits']['pca']['extrapolate']['neg']+1)
    else:
        esub = (rmin-rsub) - (settings.argflag['trace']['slits']['pca']['extrapolate']['neg']+1)

    wl = np.where(edgearr < 0)
    wr = np.where(edgearr > 0)
    edgearr[wl] += esub
    edgearr[wr] -= (esub+rsub)
    lnmbrarr += esub
    rnmbrarr -= (esub+rsub)

    # Insert new rows into coefficients arrays if rsub != 0 (if orders were not labelled correctly, there will be a mismatch for the lcoeff and rcoeff)
    almin, almax = -np.max(edgearr[wl]), -np.min(edgearr[wl]) # min and max switched because left edges have negative values
    armin, armax = np.min(edgearr[wr]), np.max(edgearr[wr])
    nmord = settings.argflag['trace']['slits']['polyorder']+1
    if armin != almin:
        if armin < almin:
            lcoeff = np.append(np.zeros((nmord, almin-armin)), lcoeff, axis=1)
            ldiffarr = np.append(np.zeros(almin-armin), ldiffarr)
            lnmbrarr = np.append(np.zeros(almin-armin), lnmbrarr)
            lwghtarr = np.append(np.zeros(almin-armin), lwghtarr)
        else:
            rcoeff = np.append(np.zeros((nmord, armin-almin)), rcoeff, axis=1)
            rdiffarr = np.append(np.zeros(armin-almin), rdiffarr)
            rnmbrarr = np.append(np.zeros(armin-almin), rnmbrarr)
            rwghtarr = np.append(np.zeros(armin-almin), rwghtarr)
    if armax != almax:
        if armax < almax:
            rcoeff = np.append(rcoeff, np.zeros((nmord, almax-armax)), axis=1)
            rdiffarr = np.append(rdiffarr, np.zeros(almax-armax))
            rnmbrarr = np.append(rnmbrarr, np.zeros(almax-armax))
            rwghtarr = np.append(rwghtarr, np.zeros(almax-armax))
        else:
            lcoeff = np.append(lcoeff, np.zeros((nmord, armax-almax)), axis=1)
            ldiffarr = np.append(ldiffarr, np.zeros(armax-almax))
            lnmbrarr = np.append(lnmbrarr, np.zeros(armax-almax))
            lwghtarr = np.append(lwghtarr, np.zeros(armax-almax))

    # import astropy.io.fits as pyfits
    # hdu = pyfits.PrimaryHDU(edgearr)
    # hdu.writeto("edgearr_{0:02d}.fits".format(det))

    # Now consider traces where both the left and right edges are detected
    ordunq = np.unique(edgearr)
    lunqt = ordunq[np.where(ordunq < 0)[0]]
    runqt = ordunq[np.where(ordunq > 0)[0]]
    lunq = np.arange(lunqt.min(), lunqt.max()+1)
    runq = np.arange(runqt.min(), runqt.max()+1)
    # Determine which orders are detected on both the left and right edge
    gord = np.intersect1d(-lunq, runq, assume_unique=True)
    # We need to ignore the orders labelled rfail and lfail.
    lg = np.where(np.in1d(-lunq, gord))[0]
    rg = np.where(np.in1d(runq, gord))[0]
    lgm = np.where(np.in1d(-lunq, gord, invert=True))[0]
    rgm = np.where(np.in1d(runq, gord, invert=True))[0]
    maxord = np.max(np.append(gord, np.append(-lunq[lgm], runq[rgm])))
    lcent = arutils.func_val(lcoeff[:,-lunq[lg][::-1]-1-settings.argflag['trace']['slits']['pca']['extrapolate']['neg']], xv,
                             settings.argflag['trace']['slits']['function'], minv=minvf, maxv=maxvf)
    rcent = arutils.func_val(rcoeff[:,runq[rg]-1-settings.argflag['trace']['slits']['pca']['extrapolate']['neg']], xv,
                             settings.argflag['trace']['slits']['function'], minv=minvf, maxv=maxvf)
    slitcen = 0.5*(lcent+rcent).T
    ##############
    if settings.argflag['trace']['slits']['pca']['type'] == 'order':
        #maskord = np.where((np.all(lcoeff[:,lg],axis=0)==False)|(np.all(rcoeff[:,rg],axis=0)==False))[0]
        maskord = np.where((np.all(lcoeff, axis=0) == False) | (np.all(rcoeff, axis=0) == False))[0]
        ordsnd = np.arange(min(almin, armin), max(almax, armax)+1)
        totord = ordsnd[-1]+settings.argflag['trace']['slits']['pca']['extrapolate']['pos']
        # Identify the orders to be extrapolated during reconstruction
        extrapord = (1.0-np.in1d(np.linspace(1.0, totord, totord), gord).astype(np.int)).astype(np.bool)
        msgs.info("Performing a PCA on the order edges")
        ofit = settings.argflag['trace']['slits']['pca']['params']
        lnpc = len(ofit)-1
        msgs.work("May need to do a check here to make sure ofit is reasonable")
        coeffs = arutils.func_fit(xv, slitcen, settings.argflag['trace']['slits']['function'],
                                  settings.argflag['trace']['slits']['polyorder'], minv=minvf, maxv=maxvf)
        for i in range(ordsnd.size):
            if i in maskord:
                coeffs = np.insert(coeffs, i, 0.0, axis=1)
                slitcen = np.insert(slitcen, i, 0.0, axis=1)
                lcent = np.insert(lcent, i, 0.0, axis=0)
                rcent = np.insert(rcent, i, 0.0, axis=0)
        xcen = xv[:, np.newaxis].repeat(ordsnd.size, axis=1)
        fitted, outpar = arpca.basis(xcen, slitcen, coeffs, lnpc, ofit, x0in=ordsnd, mask=maskord,
                                     skipx0=False, function=settings.argflag['trace']['slits']['function'])
        if not msgs._debug['no_qa']:
#            arqa.pca_plot(slf, outpar, ofit, "Slit_Trace", pcadesc=pcadesc)
            arpca.pca_plot(slf, outpar, ofit, "Slit_Trace", pcadesc=pcadesc)
        # Extrapolate the remaining orders requested
        orders = 1+np.arange(totord)
        extrap_cent, outpar = arpca.extrapolate(outpar, orders, function=settings.argflag['trace']['slits']['function'])
        # Fit a function for the difference between left and right edges.
        diff_coeff, diff_fit = arutils.polyfitter2d(rcent-lcent, mask=maskord,
                                                    order=settings.argflag['trace']['slits']['diffpolyorder'])
        # Now extrapolate the order difference
        ydet = np.linspace(0.0, 1.0, lcent.shape[0])
        ydetd = ydet[1]-ydet[0]
        lnum = ordsnd[0]-1.0
        ydet = np.append(-ydetd*np.arange(1.0, 1.0+lnum)[::-1], ydet)
        ydet = np.append(ydet, 1.0+ydetd*np.arange(1.0, 1.0+settings.argflag['trace']['slits']['pca']['extrapolate']['pos']))
        xde, yde = np.meshgrid(np.linspace(0.0, 1.0, lcent.shape[1]), ydet)
        extrap_diff = arutils.polyval2d(xde, yde, diff_coeff).T
        msgs.info("Refining the trace for reconstructed and predicted orders")
        # NOTE::  MIGHT NEED TO APPLY THE BAD PIXEL MASK HERE TO BINARR
        msgs.work("Should the bad pixel mask be applied to the frame here?")
        refine_cent, outpar = refine_traces(binarr, outpar, extrap_cent, extrap_diff,
                                            [gord[0]-orders[0], orders[-1]-gord[-1]], orders,
                                            ofit[0], slf._pixlocn[det-1],
                                            function=settings.argflag['trace']['slits']['function'])
        # Generate the left and right edges
        lcen = refine_cent - 0.5*extrap_diff
        rcen = refine_cent + 0.5*extrap_diff
        # lcen = extrap_cent - 0.5*extrap_diff
        # rcen = extrap_cent + 0.5*extrap_diff
    elif settings.argflag['trace']['slits']['pca']['type'] == 'pixel':
        maskord = np.where((np.all(lcoeff, axis=0) == False) | (np.all(rcoeff, axis=0) == False))[0]
        allord = np.arange(ldiffarr.shape[0])
        ww = np.where(np.in1d(allord, maskord) == False)[0]
        # Unmask where an order edge is located
        maskrows = np.ones(binarr.shape[1], dtype=np.int)
        ldiffarr = np.round(ldiffarr[ww]).astype(np.int)
        rdiffarr = np.round(rdiffarr[ww]).astype(np.int)
        maskrows[ldiffarr] = 0
        maskrows[rdiffarr] = 0
        # Extract the slit edge ID numbers associated with the acceptable traces
        lnmbrarr = lnmbrarr[ww]
        rnmbrarr = rnmbrarr[ww]
        # Fill in left/right coefficients
        tcoeff = np.ones((settings.argflag['trace']['slits']['polyorder']+1, binarr.shape[1]))
        tcoeff[:, ldiffarr] = lcoeff[:, ww]
        tcoeff[:, rdiffarr] = rcoeff[:, ww]
        # Weight the PCA fit by the number of detections in each slit edge
        pxwght = np.zeros(binarr.shape[1])
        pxwght[ldiffarr] = lwghtarr[ww]
        pxwght[rdiffarr] = rwghtarr[ww]
        maskrw = np.where(maskrows == 1)[0]
        maskrw.sort()
        extrap_row = maskrows.copy()
        xv = np.arange(binarr.shape[0])
        # trace values
        trcval = arutils.func_val(tcoeff, xv, settings.argflag['trace']['slits']['function'],
                                  minv=minvf, maxv=maxvf).T
        msgs.work("May need to do a check here to make sure ofit is reasonable")
        ofit = settings.argflag['trace']['slits']['pca']['params']
        lnpc = len(ofit)-1
        # Only do a PCA if there are enough good slits
        if np.sum(1.0-extrap_row) > ofit[0]+1:
            # Perform a PCA on the locations of the slits
            msgs.info("Performing a PCA on the slit traces")
            ordsnd = np.arange(binarr.shape[1])
            xcen = xv[:, np.newaxis].repeat(binarr.shape[1], axis=1)
            fitted, outpar = arpca.basis(xcen, trcval, tcoeff, lnpc, ofit, weights=pxwght,
                                         x0in=ordsnd, mask=maskrw, skipx0=False,
                                         function=settings.argflag['trace']['slits']['function'])
            if not msgs._debug['no_qa']:
#                arqa.pca_plot(slf, outpar, ofit, "Slit_Trace", pcadesc=pcadesc, addOne=False)
                arpca.pca_plot(slf, outpar, ofit, "Slit_Trace", pcadesc=pcadesc, addOne=False)
            # Now extrapolate to the whole detector
            pixpos = np.arange(binarr.shape[1])
            extrap_trc, outpar = arpca.extrapolate(outpar, pixpos,
                                                   function=settings.argflag['trace']['slits']['function'])
            # Extract the resulting edge traces
            lcen = extrap_trc[:, ldiffarr]
            rcen = extrap_trc[:, rdiffarr]
            # Perform a final shift fit to ensure the traces closely follow the edge detections
            for ii in range(lnmbrarr.size):
                wedx, wedy = np.where(edgearr == lnmbrarr[ii])
                shft = np.mean(lcen[wedx, ii]-wedy)
                lcen[:, ii] -= shft
            for ii in range(rnmbrarr.size):
                wedx, wedy = np.where(edgearr == rnmbrarr[ii])
                shft = np.mean(rcen[wedx, ii]-wedy)
                rcen[:, ii] -= shft
        else:
            allord = np.arange(lcent.shape[0])
            maskord = np.where((np.all(lcent, axis=1) == False) | (np.all(rcent, axis=1) == False))[0]
            ww = np.where(np.in1d(allord, maskord) == False)[0]
            lcen = lcent[ww, :].T.copy()
            rcen = rcent[ww, :].T.copy()
        extrapord = np.zeros(lcen.shape[1], dtype=np.bool)
    else:
        allord = np.arange(lcent.shape[0])
        maskord = np.where((np.all(lcent, axis=1) == False) | (np.all(rcent, axis=1) == False))[0]
        ww = np.where(np.in1d(allord, maskord) == False)[0]
        lcen = lcent[ww, :].T.copy()
        rcen = rcent[ww, :].T.copy()
        extrapord = np.zeros(lcen.shape[1], dtype=np.bool)

    # Remove any slits that are completely off the detector
    nslit = lcen.shape[1]
    mask = np.zeros(nslit)
    for o in range(nslit):
        if np.min(lcen[:, o]) > mstrace.shape[1]:
            mask[o] = 1
            msgs.info("Slit {0:d} is off the detector - ignoring this slit".format(o+1))
        elif np.max(rcen[:, o]) < 0:
            mask[o] = 1
            msgs.info("Slit {0:d} is off the detector - ignoring this slit".format(o + 1))
    wok = np.where(mask == 0)[0]
    lcen = lcen[:, wok]
    rcen = rcen[:, wok]

    # Interpolate the best solutions for all orders with a cubic spline
    #msgs.info("Interpolating the best solutions for all orders with a cubic spline")
    # zmin, zmax = arplot.zscale(binarr)
    # plt.clf()
    # extnt = (slf._pixlocn[0,0,1], slf._pixlocn[0,-1,1], slf._pixlocn[0,0,0], slf._pixlocn[-1,0,0])
    # implot = plt.imshow(binarr, extent=extnt, origin='lower', interpolation='none', aspect='auto')
    # implot.set_cmap("gray")
    # plt.colorbar()
    # implot.set_clim(zmin, zmax)
    #xint = slf._pixlocn[det-1][:,0,0]
    #lcenint = np.zeros((mstrace.shape[0], lcen.shape[1]))
    #rcenint = np.zeros((mstrace.shape[0], rcen.shape[1]))
    lcenint = lcen.copy()
    rcenint = rcen.copy()
    #for i in range(lcen.shape[1]):
        # if i+1 not in gord: pclr = '--'
        # else: pclr = '-'
        # plt.plot(xv_corr, lcen_corr[:,i], 'g'+pclr, linewidth=0.1)
        # plt.plot(xv_corr, rcen_corr[:,i], 'b'+pclr, linewidth=0.1)
        #lcenint[:,i] = arutils.spline_interp(xint, xv, lcen[:,i])
        #rcenint[:,i] = arutils.spline_interp(xint, xv, rcen[:,i])
#       plt.plot(xint,lcenint[:,i],'k.')
#       plt.plot(xint,rcenint[:,i],'k.')
#       plt.show()
    # if tracedesc != "":
    #     plt.title(tracedesc)
    # slf._qa.savefig(dpi=1200, orientation='portrait', bbox_inches='tight')
    # plt.close()

    # Illustrate where the orders fall on the detector (physical units)
    if msgs._debug['trace']:
        viewer, ch = ginga.show_image(mstrace)
        ginga.show_slits(viewer, ch, lcenint, rcenint)
        debugger.set_trace()
    if settings.argflag['run']['qa']:
        msgs.work("Not yet setup with ginga")
    return lcenint, rcenint, extrapord


def refine_traces(binarr, outpar, extrap_cent, extrap_diff, extord, orders,
                  fitord, locations, function='polynomial'):
    """
    Parameters
    ----------
    binarr
    outpar
    extrap_cent
    extrap_diff
    extord
    orders
    fitord
    locations
    function

    Returns
    -------

    """
    # Refine the orders in the positive direction
    i = extord[1]
    hiord = phys_to_pix(extrap_cent[:, -i-2], locations, 1)
    nxord = phys_to_pix(extrap_cent[:, -i-1], locations, 1)
    mask = np.ones(orders.size)
    mask[0:extord[0]] = 0.0
    mask[-extord[1]:] = 0.0
    extfit = extrap_cent.copy()
    outparcopy = copy.deepcopy(outpar)
    while i > 0:
        loord = hiord
        hiord = nxord
        nxord = phys_to_pix(extrap_cent[:,-i], locations, 1)

        # Minimum counts between loord and hiord
#        print('calling minbetween')
#        t = time.clock()
#        _minarrL = arcytrace.minbetween(binarr, loord, hiord)
#        _minarrR = arcytrace.minbetween(binarr, hiord, nxord)
#        print('Old minbetween: {0} seconds'.format(time.clock() - t))
#        t = time.clock()
        minarrL = new_minbetween(binarr, loord, hiord)
        minarrR = new_minbetween(binarr, hiord, nxord)
#        print('New minbetween: {0} seconds'.format(time.clock() - t))
#        assert np.sum(_minarrL != minarrL) == 0, \
#                'Difference between old and new minbetween, minarrL'
#        assert np.sum(_minarrR != minarrR) == 0, \
#                'Difference between old and new minbetween, minarrR'

        minarr = 0.5*(minarrL+minarrR)
        srchz = np.abs(extfit[:,-i]-extfit[:,-i-1])/3.0
        lopos = phys_to_pix(extfit[:,-i]-srchz, locations, 1)  # The pixel indices for the bottom of the search window
        numsrch = np.int(np.max(np.round(2.0*srchz-extrap_diff[:,-i])))
        diffarr = np.round(extrap_diff[:,-i]).astype(np.int)

#        print('calling find_shift')
#        t = time.clock()
#        _shift = arcytrace.find_shift(binarr, minarr, lopos, diffarr, numsrch)
#        print('Old find_shift: {0} seconds'.format(time.clock() - t))
#        t = time.clock()
        shift = new_find_shift(binarr, minarr, lopos, diffarr, numsrch)
#        print('New find_shift: {0} seconds'.format(time.clock() - t))
#        assert np.sum(_shift != shift) == 0, 'Difference between old and new find_shift, shift'

        relshift = np.mean(shift+extrap_diff[:,-i]/2-srchz)
        if shift == -1:
            msgs.info("  Refining order {0:d}: NO relative shift applied".format(int(orders[-i])))
            relshift = 0.0
        else:
            msgs.info("  Refining order {0:d}: relative shift = {1:+f}".format(int(orders[-i]), relshift))
        # Renew guess for the next order
        mask[-i] = 1.0
        extfit, outpar, fail = arpca.refine_iter(outpar, orders, mask, -i, relshift, fitord, function=function)
        if fail:
            msgs.warn("Order refinement has large residuals -- check order traces")
            return extrap_cent, outparcopy
        i -= 1
    # Refine the orders in the negative direction
    i = extord[0]
    loord = phys_to_pix(extrap_cent[:,i+1], locations, 1)
    extrap_cent = extfit.copy()
    outparcopy = copy.deepcopy(outpar)
    while i > 0:
        hiord = loord
        loord = phys_to_pix(extfit[:,i], locations, 1)

#        print('calling minbetween')
#        t = time.clock()
#        _minarr = arcytrace.minbetween(binarr,loord, hiord)
#        print('Old minbetween: {0} seconds'.format(time.clock() - t))
#        t = time.clock()
        minarr = new_minbetween(binarr,loord, hiord)
#        print('New minbetween: {0} seconds'.format(time.clock() - t))
#        assert np.sum(_minarr != minarr) == 0, 'Difference between old and new minbetween, minarr'

        srchz = np.abs(extfit[:,i]-extfit[:,i-1])/3.0
        lopos = phys_to_pix(extfit[:,i-1]-srchz, locations, 1)
        numsrch = np.int(np.max(np.round(2.0*srchz-extrap_diff[:,i-1])))
        diffarr = np.round(extrap_diff[:,i-1]).astype(np.int)

#        print('calling find_shift')
#        t = time.clock()
#        _shift = arcytrace.find_shift(binarr, minarr, lopos, diffarr, numsrch)
#        print('Old find_shift: {0} seconds'.format(time.clock() - t))
#        t = time.clock()
        shift = new_find_shift(binarr, minarr, lopos, diffarr, numsrch)
#        print('New find_shift: {0} seconds'.format(time.clock() - t))
#        assert np.sum(_shift != shift) == 0, 'Difference between old and new find_shift, shift'

        relshift = np.mean(shift+extrap_diff[:,i-1]/2-srchz)
        if shift == -1:
            msgs.info("  Refining order {0:d}: NO relative shift applied".format(int(orders[i-1])))
            relshift = 0.0
        else:
            msgs.info("  Refining order {0:d}: relative shift = {1:+f}".format(int(orders[i-1]),relshift))
        # Renew guess for the next order
        mask[i-1] = 1.0
        extfit, outpar, fail = arpca.refine_iter(outpar, orders, mask, i-1, relshift, fitord, function=function)
        if fail:
            msgs.warn("Order refinement has large residuals -- check order traces")
            return extrap_cent, outparcopy
        i -= 1
    return extfit, outpar


def trace_tilt(slf, det, msarc, slitnum, censpec=None, maskval=-999999.9,
               trthrsh=1000.0, nsmth=0, method = "fweight"):
    """
    This function performs a PCA analysis on the arc tilts for a single spectrum (or order)
               trthrsh=1000.0, nsmth=0):

    Parameters
    ----------
    slf
    det
    msarc
    slitnum
    censpec
    maskval
    trthrsh
    nsmth
    method : str (fweight or cc)

    Returns
    -------
    trcdict : dict

    """
    def pad_dict(indict):
        """ If an arc line is considered bad, fill the
        dictionary arrays with null values
        """
        indict["xtfit"].append(None)
        indict["ytfit"].append(None)
        indict["wmask"].append(None)
        return indict

    # from pypit import arcyutils
    dnum = settings.get_dnum(det)

    msgs.work("Detecting lines for slit {0:d}".format(slitnum+1))
    ordcen = slf._pixcen[det-1].copy()
    tampl, tcent, twid, w, satsnd, _ = ararc.detect_lines(slf, det, msarc, censpec=censpec)
    satval = settings.spect[dnum]['saturation']*settings.spect[dnum]['nonlinear']
    # Order of the polynomials to be used when fitting the tilts.
    arcdet = (tcent[w]+0.5).astype(np.int)
    ampl = tampl[w]

    # Determine the best lines to use to trace the tilts
    ncont = 15
    aduse = np.zeros(arcdet.size, dtype=np.bool)  # Which lines should be used to trace the tilts
    w = np.where(ampl >= trthrsh)
    aduse[w] = 1
    # Remove lines that are within ncont pixels
    nuse = np.sum(aduse)
    detuse = arcdet[aduse]
    idxuse = np.arange(arcdet.size)[aduse]
    olduse = aduse.copy()
    for s in range(nuse):
        w = np.where((np.abs(arcdet-detuse[s]) <= ncont) & (np.abs(arcdet-detuse[s]) >= 1.0))[0]
        for u in range(w.size):
            if ampl[w[u]] > ampl[olduse][s]:
                aduse[idxuse[s]] = False
                break
    # Restricted to ID lines? [introduced to avoid LRIS ghosts]
    if settings.argflag['trace']['slits']['tilts']['idsonly']:
        ids_pix = np.round(np.array(slf._wvcalib[det-1]['xfit'])*(msarc.shape[0]-1))
        idxuse = np.arange(arcdet.size)[aduse]
        for s in idxuse:
            if np.min(np.abs(arcdet[s]-ids_pix)) > 2:
                msgs.info("Ignoring line at row={:d}".format(arcdet[s]))
                aduse[s] = False

    # Divide the detector into Nseg segments,
    # and find the brightest lines in each segment.
    # The total number of lines used to trace the tilts will be  = Nseg*Nuse + Nadd
    # Nseg = 4
    # Nuse = 2
    # Nadd = 8
    # segsz = msarc.shape[0]/float(Nseg)
    # aduse = np.zeros(arcdet.size, dtype=np.bool)  # Which lines should be used to trace the tilts
    # for s in range(Nseg):
    #     w = np.where((arcdet > s*segsz) & (arcdet <= (s+1)*segsz))[0]
    #     segampl = tampl[w]
    #     asrt = np.argsort(segampl)[::-1]
    #     for u in range(Nuse):
    #         aduse[w[asrt[u]]] = True
    # # Now include some additional bright lines
    # asrt = np.argsort(tampl)[::-1]
    # s, u = 0, 0
    # while u < Nadd:
    #     if not aduse[asrt[s]]:
    #         aduse[asrt[s]] = True
    #         u += 1
    #     s += 1

    # Setup the trace dictionary
    trcdict = {"xtfit":[], "ytfit":[], "wmask":[], "arcdet":arcdet, "aduse":aduse, "badlines":0}

    msgs.info("Modelling arc line tilts with {0:d} arc lines".format(np.sum(aduse)))
    if np.sum(aduse) == 0:
        msgs.warn("No arc lines were deemed usable in slit {0:d} for spectral tilt".format(slitnum))
        return None
    # Go along each order and trace the tilts
    # Start by masking every row, then later unmask the rows with usable arc lines
    msgs.work("This next step could be multiprocessed to speed up the reduction")
    nspecfit = 3
    badlines = 0
    for j in range(arcdet.size):
        # For each detection in this order
        #msgs.info("Tracing tilt of arc line {0:d}/{1:d}".format(j+1, arcdet.size))
        # Check if this is a saturated line
        ysat = msarc[arcdet[j]-nspecfit:arcdet[j]+nspecfit+1, ordcen[arcdet[j], slitnum]-nsmth:ordcen[arcdet[j], slitnum]+nsmth+1]
        if np.where(ysat > satval)[0].size != 0:
            aduse[j] = False
            badlines += 1
            trcdict = pad_dict(trcdict)
            continue
        # Get the size of the slit
        sz = int(np.floor(np.abs(slf._rordloc[det-1][arcdet[j], slitnum]-slf._lordloc[det-1][arcdet[j], slitnum])/2.0)) - 2
        xtfit = np.zeros(2*sz+1)
        ytfit = np.ones(2*sz+1)*maskval  # Fitted centroid
        etfit = np.zeros(2*sz+1)  # Fitted centroid error
        mtfit = np.ones(2*sz+1, dtype=np.int)   # Mask of bad fits
        #apfit = np.zeros(2*sz+1)  # Fitted Amplitude
        xfit = np.arange(-nspecfit, nspecfit+1, 1.0)
        wfit = np.ones(xfit.size, dtype=np.float)
        tstcc = True  # A boolean to tell the loop once a good set of pixels has been found to cross-correlate with
        # Fit up
        pcen = arcdet[j]
        if (pcen < nspecfit) or (pcen > msarc.shape[0]-(nspecfit+1)):
            # Too close to the end of the spectrum
            aduse[j] = False
            badlines += 1
            trcdict = pad_dict(trcdict)
            continue
        offchip = False
        centv = None
        for k in range(0, sz+1-nsmth):
            if (pcen < nspecfit) or (pcen > msarc.shape[0]-(nspecfit+1)):
                offchip = True
                break
            if ordcen[pcen, slitnum]+k >= msarc.shape[1]:
                offchip = True
                break
            # yfit = msarc[pcen-nspecfit:pcen+nspecfit+1,ordcen[arcdet[j],0]+k]
            yfit = msarc[pcen-nspecfit:pcen+nspecfit+1, ordcen[arcdet[j], slitnum]+k-nsmth:ordcen[arcdet[j], slitnum]+k+nsmth+1]
            if np.size(yfit) == 0:
                offchip = True
                break
            if len(yfit.shape) == 2:
                yfit = np.median(yfit, axis=1)
            # wgd = np.where((yfit<satval)&(yfit!=maskval))
            wgd = np.where(yfit == maskval)
            if wgd[0].size != 0:
                continue
            if method == "fweight":
                if centv is None:
                    centv = np.sum(yfit * (pcen+xfit))/np.sum(yfit)
                wfit[0] = 0.5 + (pcen-centv)
                wfit[-1] = 0.5 - (pcen-centv)
                sumxw = yfit * (pcen+xfit) * wfit
                sumw = yfit * wfit
                centv = np.sum(sumxw)/np.sum(sumw)
                fail = False
            elif method == "cc":
                # Get a copy of the array that will be used to cross-correlate
                if tstcc:
                    # ccyfit = msarc[arcdet[j]-nspecfit:arcdet[j]+nspecfit+1,ordcen[arcdet[j],0]+k]
                    ccyfit = msarc[arcdet[j]-nspecfit:arcdet[j]+nspecfit+1,ordcen[arcdet[j],slitnum]+k-nsmth:ordcen[arcdet[j],slitnum]+k+nsmth+1]
                    if len(ccyfit.shape) == 2:
                        ccyfit = np.median(ccyfit, axis=1)
                    wgd = np.where(ccyfit == maskval)
                    if wgd[0].size != 0:
                        continue
                    ccval = arcdet[j] + np.sum(xfit*ccyfit)/np.sum(ccyfit)
                    tstcc = False  # Once we have an array, there's no need to keep looking
                cc = np.correlate(ccyfit, yfit, mode='same')
                params, fail = arutils.gauss_lsqfit(xfit, cc, 0.0)
                centv = ccval + pcen - arcdet[j] - params[1]
            xtfit[k+sz] = ordcen[arcdet[j], slitnum] + k
            ytfit[k+sz] = centv
            etfit[k+sz] = 0.02
            #apfit[k+sz] = params[0]
            if fail:
                mtfit[k+sz] = 1
            else:
                pcen = int(0.5 + centv)
                mtfit[k+sz] = 0
        if offchip:
            # Don't use lines that go off the chip (could lead to a bad trace)
            aduse[j] = False
            badlines += 1
            trcdict = pad_dict(trcdict)
            continue
        for k in range(sz+1-nsmth, sz+1):
            xtfit[k+sz] = ordcen[arcdet[j], slitnum]+k
        # Fit down
        pcen = arcdet[j]
        centv = None
        for k in range(1,sz+1-nsmth):
            if (pcen < nspecfit) or (pcen > msarc.shape[0]-(nspecfit+1)):
                offchip = True
                break
            if ordcen[pcen, slitnum]-k < 0:
                offchip = True
                break
            # yfit = msarc[pcen-nspecfit:pcen+nspecfit+1,ordcen[arcdet[j],0]-k]
            yfit = msarc[pcen - nspecfit:pcen + nspecfit + 1,
                   ordcen[arcdet[j], slitnum] - k - nsmth:ordcen[arcdet[j], slitnum] - k + nsmth + 1]
            if len(yfit.shape) == 2:
                yfit = np.median(yfit, axis=1)
            if np.size(yfit) == 0:
                offchip = True
                break
            wgd = np.where(yfit == maskval)
            if wgd[0].size != 0:
                continue
            if method == "fweight":
                if centv is None:
                    centv = np.sum(yfit * (pcen+xfit))/np.sum(yfit)
                wfit[0] = 0.5 + (pcen-centv)
                wfit[-1] = 0.5 - (pcen-centv)
                sumxw = yfit * (pcen+xfit) * wfit
                sumw = yfit * wfit
                centv = np.sum(sumxw)/np.sum(sumw)
                fail = False
            elif method == "cc":
                # Get a copy of the array that will be used to cross-correlate
                # (testcc is probably already False from the Fit Up part of the loop, but it's best to be sure)
                if tstcc:
                    # ccyfit = msarc[arcdet[j]-nspecfit:arcdet[j]+nspecfit+1,ordcen[arcdet[j],0]-k]
                    ccyfit = msarc[arcdet[j]-nspecfit:arcdet[j]+nspecfit+1,ordcen[arcdet[j],slitnum]-k-nsmth:ordcen[arcdet[j],slitnum]-k+nsmth+1]
                    if len(ccyfit.shape) == 2:
                        ccyfit = np.median(ccyfit, axis=1)
                    wgd = np.where(ccyfit == maskval)
                    if wgd[0].size != 0:
                        continue
                    ccval = arcdet[j] + np.sum(xfit*ccyfit)/np.sum(ccyfit)
                    tstcc = False  # Once we have an array, there's no need to keep looking
                cc = np.correlate(ccyfit, yfit, mode='same')
                params, fail = arutils.gauss_lsqfit(xfit, cc, 0.0)
                centv = ccval + pcen - arcdet[j] - params[1]
            xtfit[sz-k] = ordcen[arcdet[j], slitnum] - k
            ytfit[sz-k] = centv
            etfit[sz-k] = 0.02
            #apfit[sz-k] = params[0]
            if fail:
                mtfit[sz-k] = 1
            else:
                pcen = int(0.5 + centv)
                mtfit[sz-k] = 0
        '''
        jxp_fix = False
        if jxp_fix:
            from desispec.bootcalib import trace_crude_init
            from desispec.bootcalib import trace_fweight as dbtf
            from pypit import ginga
            pcen = arcdet[j]
            img = msarc[pcen-nspecfit:pcen+nspecfit+1, ordcen[arcdet[j], slitnum]-sz:ordcen[arcdet[j], slitnum]+sz+1]
            rot_img = np.rot90(img,3) - 980.  # Bias!
            #
            xcen = np.array([6.6]) # 8.5, 173
            ypass = 173
            # Tune-up first
            for ii in range(4):
                xcen, xsig = dbtf(rot_img, xcen, ycen=np.array([ypass]).astype(int), invvar=None, radius=2.)
            xset, xerr = trace_crude_init(rot_img, xcen, ypass, invvar=None, radius=3., maxshift0=0.5, maxshift=0.15, maxerr=0.2)
            #xcen, xsig = dbtf(rot_img, np.array([6.5,6.5]), ycen=np.array([173,173]).astype(int), invvar=None, radius=2.)
            # Convert back
            y0 = pcen+nspecfit
            ycrude = y0 - xset[:,0]
            #debugger.set_trace()
            #cytfit = ytfit.copy()
            #cytfit[np.where(ytfit < 0)] = np.median(cytfit)
            #debugger.xplot(np.arange(img.shape[1]), ycrude, cytfit)
            #
            #trcdict['save_yt'] = ytfit.copy()
            assert ycrude.size == ytfit.size
            ytfit = ycrude
            #debugger.set_trace()
        '''

        if offchip:
            # Don't use lines that go off the chip (could lead to a bad trace)
            aduse[j] = False
            badlines += 1
            trcdict = pad_dict(trcdict)
            continue
        for k in range(sz+1-nsmth, sz+1):
            xtfit[sz-k] = ordcen[arcdet[j], slitnum]-k

        wmask = np.where(mtfit == 0)
        ytfit[np.where(mtfit == 1)] = maskval

        # Append the trace information into the dictionary
        trcdict["xtfit"].append(xtfit.copy())
        trcdict["ytfit"].append(ytfit.copy())
        trcdict["wmask"].append(wmask[0].copy())
    trcdict["aduse"] = aduse
    trcdict["badlines"] = badlines
    msgs.info("Completed spectral tilt tracing".format(np.sum(aduse)))
    return trcdict


def trace_weighted(frame, ltrace, rtrace, mask=None, wght="flux"):
    """ Estimate the trace of an object in a single slit,
    weighted by the specified method.

    Parameters:
    -----------
    frame : 2D ndarray
      Image for tracing
    ltrace : ndarray
      Left slit edge trace
    rtrace : ndarray
      Right slit edge trace
    mask : ndarray, optional
      Mask of pixels to ignore while tracing
    wght : str
      Method that should be used to weight the tracing:
        wght="flux"  will weight the trace by the flux of each pixel
        wght="uniform"  will use uniform weights

    Returns:
    --------
    trace : ndarray
      array containing the trace of the object along the slit
    error : ndarray
      the associated error of the object trace
    """

    nspec, nspat = frame.shape
    lidx = int(np.ceil(np.min(ltrace)))-1
    ridx = int(np.floor(np.max(rtrace)))+1
    if lidx < 0:
        lidx = 0
    elif lidx >= nspat:
        msgs.info("Slit is off the detector - not tracing")
        return None, None
    if ridx >= nspat:
        ridx = nspat-1
    elif ridx <= 0:
        msgs.info("Slit is off the detector - not tracing")
        return None, None
    extfram = frame[:, lidx:ridx+1]
    if isinstance(wght, (str, ustr)):
        if wght == "flux":
            extwght = extfram.copy()
        elif wght == "uniform":
            extwght = np.ones(extfram.shape, dtype=np.float)
    else:
        # Assume extwght is a numpy array
        extwght = wght
    # Calculate the weights
    idxarr = np.outer(np.ones(nspec), np.arange(lidx, ridx+1))
    ldiff = idxarr - ltrace.reshape(nspec, 1)
    rdiff = idxarr - rtrace.reshape(nspec, 1) - 1.0
    msgs.work("Not sure why -1 is needed here, might be a bug about how ltrace and rtrace are defined")
    lwhr = np.where(ldiff <= -1.0)
    rwhr = np.where(rdiff >= +0.0)
    extwght[lwhr] = 0.0
    extwght[rwhr] = 0.0
    lwhr = np.where((-1.0 < ldiff) & (ldiff <= 0.0))
    rwhr = np.where((-1.0 <= rdiff) & (rdiff < 0.0))
    extwght[lwhr] *= 1.0+ldiff[lwhr]
    extwght[rwhr] *= -rdiff[rwhr]
    # Apply mask
    if mask is not None:
        extwght[np.where(mask[:, lidx:ridx+1] != 0)] *= 0.0
    # Determine the weighted trace
    wghtsum = np.sum(extwght, axis=1)
    wfact = 1.0/(wghtsum + (wghtsum == 0.0))
    trace = np.sum(idxarr*extwght, axis=1) * wfact * (wghtsum != 0)
    error = np.sqrt(np.sum((idxarr-trace.reshape(nspec, 1))**2 * extwght, axis=1) * wfact)
    return trace, error


def trace_fweight(fimage, xinit, ltrace=None, rtraceinvvar=None, radius=3.):
    """ Python port of trace_fweight.pro from IDLUTILS

    Parameters:
    -----------
    fimage: 2D ndarray
      Image for tracing
    xinit: ndarray
      Initial guesses for x-trace
    invvar: ndarray, optional
      Inverse variance array for the image
    radius: float, optional
      Radius for centroiding; default to 3.0
    """

    # Init
    nx = fimage.shape[1]
    ny = fimage.shape[0]
    ncen = len(xinit)
    xnew = copy.deepcopy(xinit)
    xerr = np.zeros(ncen) + 999.

    ycen = np.arange(ny, dtype=int)
    invvar = 0. * fimage + 1.
    x1 = xinit - radius + 0.5
    x2 = xinit + radius + 0.5
    ix1 = np.floor(x1).astype(int)
    ix2 = np.floor(x2).astype(int)

    fullpix = int(np.maximum(np.min(ix2-ix1)-1, 0))
    sumw = np.zeros(ny)
    sumxw = np.zeros(ny)
    sumwt = np.zeros(ny)
    sumsx1 = np.zeros(ny)
    sumsx2 = np.zeros(ny)
    qbad = np.array([False]*ny) 

    if invvar is None: 
        invvar = np.zeros_like(fimage) + 1. 

    # Compute
    for ii in range(0,fullpix+3):
        spot = ix1 - 1 + ii
        ih = np.clip(spot,0,nx-1)
        xdiff = spot - xinit
        #
        wt = np.clip(radius - np.abs(xdiff) + 0.5,0,1) * ((spot >= 0) & (spot < nx))
        sumw = sumw + fimage[ycen,ih] * wt
        sumwt = sumwt + wt
        sumxw = sumxw + fimage[ycen,ih] * xdiff * wt
        var_term = wt**2 / (invvar[ycen,ih] + (invvar[ycen,ih] == 0))
        sumsx2 = sumsx2 + var_term
        sumsx1 = sumsx1 + xdiff**2 * var_term
        #qbad = qbad or (invvar[ycen,ih] <= 0)
        qbad = np.any([qbad, invvar[ycen,ih] <= 0], axis=0)

    # Fill up
    good = (sumw > 0) & (~qbad)
    if np.sum(good) > 0:
        delta_x = sumxw[good]/sumw[good]
        xnew[good] = delta_x + xinit[good]
        xerr[good] = np.sqrt(sumsx1[good] + sumsx2[good]*delta_x**2)/sumw[good]

    bad = np.any([np.abs(xnew-xinit) > radius + 0.5, xinit < radius - 0.5, xinit > nx - 0.5 - radius], axis=0)
    if np.sum(bad) > 0:
        xnew[bad] = xinit[bad]
        xerr[bad] = 999.0

    # Return
    return xnew, xerr


def echelle_tilt(slf, msarc, det, pcadesc="PCA trace of the spectral tilts", maskval=-999999.9):
    """ Determine the spectral tilts in each echelle order

    Parameters
    ----------
    slf : Class instance
      An instance of the Science Exposure class
    msarc : numpy ndarray
      Wavelength calibration frame that will be used to trace constant wavelength
    det : int
      Index of the detector
    pcadesc : str (optional)
      A description of the tilts
    maskval : float (optional)
      Mask value used in numpy arrays

    Returns
    -------
    tilts : ndarray
      Locations of the left slit edges (in physical pixel coordinates)
    satmask : ndarray
      Locations of the right slit edges (in physical pixel coordinates)
    extrapord : ndarray
      A boolean mask indicating if an order was extrapolated (True = extrapolated)
    """
    arccen, maskslit, satmask = get_censpec(slf, msarc, det, gen_satmask=True)
    # If the user sets no tilts, return here
    if settings.argflag['trace']['slits']['tilts']['method'].lower() == "zero":
        # Assuming there is no spectral tilt
        tilts = np.outer(np.linspace(0.0, 1.0, msarc.shape[0]), np.ones(msarc.shape[1]))
        return tilts, satmask, None
    norders = maskslit.size

    # Now model the tilt for each slit
    tiltang, centval = None, None
    slitcnt = 0
    for o in range(norders):
        if maskslit[o] == 1:
            continue
        # Determine the tilts for this slit
        trcdict = trace_tilt(slf, det, msarc, o, censpec=arccen[:, slitcnt])
        slitcnt += 1
        if trcdict is None:
            # No arc lines were available to determine the spectral tilt
            continue
        aduse = trcdict["aduse"]
        arcdet = trcdict["arcdet"]
        if tiltang is None:
            tiltang = maskval * np.ones((aduse.size, norders))
            centval = maskval * np.ones((aduse.size, norders))
            totnum = aduse.size
        else:
            if aduse.size > totnum:
                tiltang = np.append(tiltang, maskval * np.ones((aduse.size-totnum, norders)), axis=0)
                centval = np.append(centval, maskval * np.ones((aduse.size-totnum, norders)), axis=0)
                totnum = aduse.size
        for j in range(aduse.size):
            if not aduse[j]:
                continue
            lrdiff = slf._rordloc[det-1][arcdet[j], o] - slf._lordloc[det-1][arcdet[j], o]
            xtfit = 2.0 * (trcdict["xtfit"][j]-slf._lordloc[det-1][arcdet[j], o])/lrdiff - 1.0
            ytfit = trcdict["ytfit"][j]
            wmask = trcdict["wmask"][j]
            if wmask.size < settings.argflag['trace']['slits']['tilts']['order']+2:
                maskslit[o] = 1
                continue
            null, tcoeff = arutils.robust_polyfit(xtfit[wmask], ytfit[wmask],
                                                  settings.argflag['trace']['slits']['tilts']['order'], sigma=2.0)
            # Save the tilt angle
            tiltang[j, o] = tcoeff[1]  # tan(tilt angle)
            centval[j, o] = tcoeff[0]  # centroid of arc line

    msgs.info("Fitting tilt angles")
    tcoeff = np.ones((settings.argflag['trace']['slits']['tilts']['disporder'] + 1, tiltang.shape[1]))
    maskord = np.where(maskslit == 1)[0]
    extrap_ord = np.zeros(norders)
    for o in range(norders):
        if o in maskord:
            extrap_ord[o] = 1
            continue
        w = np.where(tiltang[:, o] != maskval)
        if np.size(w[0]) <= settings.argflag['trace']['slits']['tilts']['disporder'] + 2:
            extrap_ord[o] = 1.0
            maskord = np.append(maskord, o)
        else:
            null, tempc = arutils.robust_polyfit(centval[:, o][w], tiltang[:, o][w],
                                                 settings.argflag['trace']['slits']['tilts']['disporder'],
                                                 function=settings.argflag['trace']['slits']['function'], sigma=2.0,
                                                 minv=0.0, maxv=msarc.shape[0] - 1)
            tcoeff[:, o] = tempc
    # Sort which orders are masked
    maskord.sort()
    xv = np.arange(msarc.shape[0])
    tiltval = arutils.func_val(tcoeff, xv, settings.argflag['trace']['slits']['function'],
                               minv=0.0, maxv=msarc.shape[0] - 1).T
    ofit = settings.argflag['trace']['slits']['tilts']['params']
    lnpc = len(ofit) - 1
    if np.sum(1.0 - extrap_ord) > ofit[0] + 1:  # Only do a PCA if there are enough good orders
        # Perform a PCA on the tilts
        msgs.info("Performing a PCA on the spectral tilts")
        ordsnd = np.arange(norders) + 1.0
        xcen = xv[:, np.newaxis].repeat(norders, axis=1)
        fitted, outpar = arpca.basis(xcen, tiltval, tcoeff, lnpc, ofit, x0in=ordsnd, mask=maskord, skipx0=False,
                                     function=settings.argflag['trace']['slits']['function'])
        if not msgs._debug['no_qa']:
            #pcadesc = "Spectral Tilt PCA"
#            arqa.pca_plot(slf, outpar, ofit, 'Arc', pcadesc=pcadesc, addOne=False)
            arpca.pca_plot(slf, outpar, ofit, 'Arc', pcadesc=pcadesc, addOne=False)
        # Extrapolate the remaining orders requested
        orders = 1.0 + np.arange(norders)
        extrap_tilt, outpar = arpca.extrapolate(outpar, orders, function=settings.argflag['trace']['slits']['function'])
        tilts = extrap_tilt
#        arqa.pca_arctilt(slf, tiltang, centval, tilts)
        arpca.pca_arctilt(slf, tiltang, centval, tilts)
    else:
        outpar = None
        msgs.warn("Could not perform a PCA when tracing the order tilts" + msgs.newline() +
                  "Not enough well-traced orders")
        msgs.info("Attempting to fit tilts by assuming the tilt is order-independent")
        xtiltfit = np.array([])
        ytiltfit = np.array([])
        for o in range(tiltang.shape[1]):
            w = np.where(tiltang[:, o] != -999999.9)
            if np.size(w[0]) != 0:
                xtiltfit = np.append(xtiltfit, centval[:, o][w])
                ytiltfit = np.append(ytiltfit, tiltang[:, o][w])
        if np.size(xtiltfit) > settings.argflag['trace']['slits']['tilts']['disporder'] + 2:
            tcoeff = arutils.func_fit(xtiltfit, ytiltfit, settings.argflag['trace']['slits']['function'],
                                      settings.argflag['trace']['slits']['tilts']['disporder'],
                                      minv=0.0, maxv=msarc.shape[0] - 1)
            tiltval = arutils.func_val(tcoeff, xv, settings.argflag['trace']['slits']['function'], minv=0.0,
                                       maxv=msarc.shape[0] - 1)
            tilts = tiltval[:, np.newaxis].repeat(tiltang.shape[1], axis=1)
        else:
            msgs.warn("There are still not enough detections to obtain a reliable tilt trace")
            msgs.info("Assuming there is no tilt")
            tilts = np.zeros_like(slf._lordloc)

    # Generate tilts image
#    print('calling tilts_image')
#    t = time.clock()
#    _tiltsimg = arcytrace.tilts_image(tilts, slf._lordloc[det-1], slf._rordloc[det-1],
#                                     settings.argflag['trace']['slits']['pad'], msarc.shape[1])
#    print('Old tilts_image: {0} seconds'.format(time.clock() - t))
#    t = time.clock()
    tiltsimg = new_tilts_image(tilts, slf._lordloc[det-1], slf._rordloc[det-1],
                                settings.argflag['trace']['slits']['pad'], msarc.shape[1])
#    print('New tilts_image: {0} seconds'.format(time.clock() - t))
#    assert np.sum(_tiltsimg != tiltsimg) == 0, 'Difference between old and new tilts_image'

    return tiltsimg, satmask, outpar


def multislit_tilt(slf, msarc, det, maskval=-999999.9):
    """ Determine the spectral tilt of each slit in a multislit image

    Parameters
    ----------
    slf : Class instance
      An instance of the Science Exposure class
    msarc : numpy ndarray
      Wavelength calibration frame that will be used to trace constant wavelength
    det : int
      Index of the detector
    maskval : float (optional)
      Mask value used in numpy arrays

    Returns
    -------
    tilts : ndarray
      Locations of the left slit edges (in physical pixel coordinates)
    satmask : ndarray
      Locations of the right slit edges (in physical pixel coordinates)
    extrapord : ndarray
      A boolean mask indicating if an order was extrapolated (True = extrapolated)
    """
    arccen, maskslit = get_censpec(slf, msarc, det, gen_satmask=False)
    satmask = np.zeros_like(slf._pixcen)
    # If the user sets no tilts, return here
    if settings.argflag['trace']['slits']['tilts']['method'].lower() == "zero":
        # Assuming there is no spectral tilt
        tilts = np.outer(np.linspace(0.0, 1.0, msarc.shape[0]), np.ones(msarc.shape[1]))
        return tilts, satmask, None

    ordcen = slf._pixcen[det - 1].copy()
    fitxy = [settings.argflag['trace']['slits']['tilts']['order'], 1]

    # Now trace the tilt for each slit
    for o in range(arccen.shape[1]):
        # Determine the tilts for this slit
        trcdict = trace_tilt(slf, det, msarc, o, censpec=arccen[:, o], nsmth=3)
        if trcdict is None:
            # No arc lines were available to determine the spectral tilt
            continue
        if msgs._debug['tilts']:
            debugger.chk_arc_tilts(msarc, trcdict, sedges=(slf._lordloc[det-1][:,o], slf._rordloc[det-1][:,o]))
            debugger.set_trace()
        # Extract information from the trace dictionary
        aduse = trcdict["aduse"]
        arcdet = trcdict["arcdet"]
        xtfits = trcdict["xtfit"]
        ytfits = trcdict["ytfit"]
        wmasks = trcdict["wmask"]
        badlines = trcdict["badlines"]
        # Initialize some arrays
        maskrows = np.ones(msarc.shape[0], dtype=np.int)
        tcoeff = np.ones((settings.argflag['trace']['slits']['tilts']['order'] + 1, msarc.shape[0]))
        xtilt = np.ones((msarc.shape[1], arcdet.size)) * maskval
        ytilt = np.ones((msarc.shape[1], arcdet.size)) * maskval
        ztilt = np.ones((msarc.shape[1], arcdet.size)) * maskval
        mtilt = np.ones((msarc.shape[1], arcdet.size)) * maskval
        wtilt = np.ones((msarc.shape[1], arcdet.size)) * maskval
        # Analyze each spectral line
        for j in range(arcdet.size):
            if not aduse[j]:
                continue
            xtfit = xtfits[j]
            ytfit = ytfits[j]
            wmask = wmasks[j]
            xint = int(xtfit[0])
            sz = (xtfit.size-1)//2

            # Perform a scanning polynomial fit to the tilts
            # model = arcyutils.polyfit_scan_intext(xtfit, ytfit, np.ones(ytfit.size, dtype=np.float), mtfit,
            #                                       2, sz/6, 3, maskval)
            wmfit = np.where(ytfit != maskval)
            if wmfit[0].size > settings.argflag['trace']['slits']['tilts']['order'] + 1:
                cmfit = arutils.func_fit(xtfit[wmfit], ytfit[wmfit], settings.argflag['trace']['slits']['function'],
                                         settings.argflag['trace']['slits']['tilts']['order'],
                                         minv=0.0, maxv=msarc.shape[1] - 1.0)
                model = arutils.func_val(cmfit, xtfit, settings.argflag['trace']['slits']['function'],
                                         minv=0.0, maxv=msarc.shape[1] - 1.0)
            else:
                aduse[j] = False
                badlines += 1
                continue

            if maskval in model:
                # Model contains masked values
                aduse[j] = False
                badlines += 1
                continue

            # Perform a robust polynomial fit to the traces
            if settings.argflag['trace']['slits']['tilts']['method'].lower() == "spca":
                yfit = ytfit[wmask] / (msarc.shape[0] - 1.0)
            else:
                yfit = (2.0 * model[sz] - ytfit[wmask]) / (msarc.shape[0] - 1.0)
            wmsk, mcoeff = arutils.robust_polyfit(xtfit[wmask], yfit,
                                                  settings.argflag['trace']['slits']['tilts']['order'],
                                                  function=settings.argflag['trace']['slits']['function'],
                                                  sigma=2.0, minv=0.0, maxv=msarc.shape[1] - 1.0)
            # Update the mask
            wmask = wmask[np.where(wmsk == 0)]

            # Save the tilt angle, and unmask the row
            factr = (msarc.shape[0] - 1.0) * arutils.func_val(mcoeff, ordcen[arcdet[j], 0],
                                                              settings.argflag['trace']['slits']['function'],
                                                              minv=0.0, maxv=msarc.shape[1] - 1.0)
            idx = int(factr + 0.5)
            if (idx > 0) and (idx < msarc.shape[0]):
                maskrows[idx] = 0
                tcoeff[:, idx] = mcoeff.copy()
            # Restrict to good IDs?
            if settings.argflag['trace']['slits']['tilts']['idsonly']:
                if not aduse[j]:
                    maskrows[idx] = 1

            xtilt[xint:xint + 2 * sz + 1, j] = xtfit / (msarc.shape[1] - 1.0)
            ytilt[xint:xint + 2 * sz + 1, j] = arcdet[j] / (msarc.shape[0] - 1.0)
            ztilt[xint:xint + 2 * sz + 1, j] = ytfit / (msarc.shape[0] - 1.0)
            if settings.argflag['trace']['slits']['tilts']['method'].lower() == "spline":
                mtilt[xint:xint + 2 * sz + 1, j] = model / (msarc.shape[0] - 1.0)
            elif settings.argflag['trace']['slits']['tilts']['method'].lower() == "interp":
                mtilt[xint:xint + 2 * sz + 1, j] = (2.0 * model[sz] - model) / (msarc.shape[0] - 1.0)
            else:
                mtilt[xint:xint + 2 * sz + 1, j] = (2.0 * model[sz] - model) / (msarc.shape[0] - 1.0)
            wbad = np.where(ytfit == maskval)[0]
            ztilt[xint + wbad, j] = maskval
            if wmask.size != 0:
                sigg = max(1.4826 * np.median(np.abs(ytfit - model)[wmask]) / np.sqrt(2.0), 1.0)
                wtilt[xint:xint + 2 * sz + 1, j] = 1.0 / sigg
            # Extrapolate off the slit to the edges of the chip
            nfit = 6  # Number of pixels to fit a linear function to at the end of each trace
            xlof, xhif = np.arange(xint, xint + nfit), np.arange(xint + 2 * sz + 1 - nfit, xint + 2 * sz + 1)
            xlo, xhi = np.arange(xint), np.arange(xint + 2 * sz + 1, msarc.shape[1])
            glon = np.mean(xlof * mtilt[xint:xint + nfit, j]) - np.mean(xlof) * np.mean(mtilt[xint:xint + nfit, j])
            glod = np.mean(xlof ** 2) - np.mean(xlof) ** 2
            clo = np.mean(mtilt[xint:xint + nfit, j]) - (glon / glod) * np.mean(xlof)
            yhi = mtilt[xint + 2 * sz + 1 - nfit:xint + 2 * sz + 1, j]
            ghin = np.mean(xhif * yhi) - np.mean(xhif) * np.mean(yhi)
            ghid = np.mean(xhif ** 2) - np.mean(xhif) ** 2
            chi = np.mean(yhi) - (ghin / ghid) * np.mean(xhif)
            mtilt[0:xint, j] = (glon / glod) * xlo + clo
            mtilt[xint + 2 * sz + 1:, j] = (ghin / ghid) * xhi + chi
        if badlines != 0:
            msgs.warn("There were {0:d} additional arc lines that should have been traced".format(badlines) +
                      msgs.newline() + "(perhaps lines were saturated?). Check the spectral tilt solution")

        # Masking
        maskrw = np.where(maskrows == 1)[0]
        maskrw.sort()
        extrap_row = maskrows.copy()
        xv = np.arange(msarc.shape[1])
        # Tilt values
        tiltval = arutils.func_val(tcoeff, xv, settings.argflag['trace']['slits']['function'],
                                   minv=0.0, maxv=msarc.shape[1] - 1.0).T
        msgs.work("May need to do a check here to make sure ofit is reasonable")
        ofit = settings.argflag['trace']['slits']['tilts']['params']
        lnpc = len(ofit) - 1
        # Only do a PCA if there are enough good orders
        if np.sum(1.0 - extrap_row) > ofit[0] + 1:
            # Perform a PCA on the tilts
            msgs.info("Performing a PCA on the tilts")
            ordsnd = np.linspace(0.0, 1.0, msarc.shape[0])
            xcen = xv[:, np.newaxis].repeat(msarc.shape[0], axis=1)
            fitted, outpar = arpca.basis(xcen, tiltval, tcoeff, lnpc, ofit, weights=None,
                                         x0in=ordsnd, mask=maskrw, skipx0=False,
                                         function=settings.argflag['trace']['slits']['function'])
#            arqa.pca_plot(slf, outpar, ofit, 'Arc', pcadesc="Spectral Tilt PCA", addOne=False)
            arpca.pca_plot(slf, outpar, ofit, 'Arc', pcadesc="Spectral Tilt PCA", addOne=False)
            # Extrapolate the remaining orders requested
            orders = np.linspace(0.0, 1.0, msarc.shape[0])
            extrap_tilt, outpar = arpca.extrapolate(outpar, orders, function=settings.argflag['trace']['slits']['function'])
            polytilts = extrap_tilt.T
        else:
            # Fit the model with a 2D polynomial
            msgs.warn("Could not perform a PCA when tracing the spectral tilt" + msgs.newline() +
                      "Not enough well-traced arc lines")
            msgs.info("Fitting tilts with a low order, 2D polynomial")
            wgd = np.where(xtilt != maskval)
            coeff = arutils.polyfit2d_general(xtilt[wgd], ytilt[wgd], mtilt[wgd], fitxy)
            polytilts = arutils.polyval2d_general(coeff, np.linspace(0.0, 1.0, msarc.shape[1]),
                                                  np.linspace(0.0, 1.0, msarc.shape[0]))

        if settings.argflag['trace']['slits']['tilts']['method'].lower() == "interp":
            msgs.info("Interpolating and Extrapolating the tilts")
            xspl = np.linspace(0.0, 1.0, msarc.shape[1])
            # yspl = np.append(0.0, np.append(arcdet[np.where(aduse)]/(msarc.shape[0]-1.0), 1.0))
            # yspl = np.append(0.0, np.append(polytilts[arcdet[np.where(aduse)], msarc.shape[1]/2], 1.0))
            ycen = np.diag(polytilts[arcdet[np.where(aduse)], ordcen[arcdet[np.where(aduse)]]])
            yspl = np.append(0.0, np.append(ycen, 1.0))
            zspl = np.zeros((msarc.shape[1], np.sum(aduse) + 2))
            zspl[:, 1:-1] = mtilt[:, np.where(aduse)[0]]
            # zspl[:, 1:-1] = polytilts[arcdet[np.where(aduse)[0]], :].T
            zspl[:, 0] = zspl[:, 1] + polytilts[0, :] - polytilts[arcdet[np.where(aduse)[0][0]], :]
            zspl[:, -1] = zspl[:, -2] + polytilts[-1, :] - polytilts[arcdet[np.where(aduse)[0][-1]], :]
            # Make sure the endpoints are set to 0.0 and 1.0
            zspl[:, 0] -= zspl[ordcen[0, 0], 0]
            zspl[:, -1] = zspl[:, -1] - zspl[ordcen[-1, 0], -1] + 1.0
            # Prepare the spline variables
            # if False:
            #     pmin = 0
            #     pmax = -1
            # else:
            #     pmin = int(max(0, np.min(slf._lordloc[det-1])))
            #     pmax = int(min(msarc.shape[1], np.max(slf._rordloc[det-1])))
            # xsbs = np.outer(xspl, np.ones(yspl.size))
            # ysbs = np.outer(np.ones(xspl.size), yspl)
            # zsbs = zspl[wgd]
            # Restrict to good portion of the image
            tiltspl = interp.RectBivariateSpline(xspl, yspl, zspl, kx=3, ky=3)
            yval = np.linspace(0.0, 1.0, msarc.shape[0])
            tilts = tiltspl(xspl, yval, grid=True).T
        elif settings.argflag['trace']['slits']['tilts']['method'].lower() == "spline":
            msgs.info("Performing a spline fit to the tilts")
            wgd = np.where((ytilt != maskval) & (ztilt != maskval))
            txsbs = xtilt[wgd]
            tysbs = ytilt[wgd]
            tzsbs = ztilt[wgd]
            twsbs = wtilt[wgd]
            # Append the end points
            wlo = np.where((ytilt == np.min(tysbs)) & (ytilt != maskval) & (ztilt != maskval))
            whi = np.where((ytilt == np.max(tysbs)) & (ytilt != maskval) & (ztilt != maskval))
            xlo = (xtilt[wlo] * (msarc.shape[1] - 1.0)).astype(np.int)
            xhi = (xtilt[whi] * (msarc.shape[1] - 1.0)).astype(np.int)
            xsbs = np.append(xtilt[wlo], np.append(txsbs, xtilt[whi]))
            ysbs = np.append(np.zeros(wlo[0].size), np.append(tysbs, np.ones(whi[0].size)))
            zlo = ztilt[wlo] + polytilts[0, xlo] - polytilts[arcdet[np.where(aduse)[0][0]], xlo]
            zhi = ztilt[whi] + polytilts[-1, xhi] - polytilts[arcdet[np.where(aduse)[0][-1]], xhi]
            zsbs = np.append(zlo, np.append(tzsbs, zhi))
            wsbs = np.append(wtilt[wlo], np.append(twsbs, wtilt[whi]))
            # Generate the spline curve
            tiltspl = interp.SmoothBivariateSpline(xsbs, zsbs, ysbs, w=wsbs, kx=3, ky=3, s=xsbs.size,
                                                   bbox=[0.0, 1.0, min(zsbs.min(), 0.0), max(zsbs.max(), 1.0)])
            xspl = np.linspace(0.0, 1.0, msarc.shape[1])
            yspl = np.linspace(0.0, 1.0, msarc.shape[0])
            tilts = tiltspl(xspl, yspl, grid=True).T
            # QA
            if msgs._debug['tilts']:
                tiltqa = tiltspl(xsbs, zsbs, grid=False)
                plt.clf()
                # plt.imshow((zsbs-tiltqa)/zsbs, origin='lower')
                # plt.imshow((ysbs-tiltqa)/ysbs, origin='lower')
                plt.plot(xsbs, (ysbs - tiltqa) / ysbs, 'bx')
                plt.plot(xsbs, 1.0 / (wsbs * ysbs), 'r-')
                plt.ylim(-5e-2, 5e-2)
                # plt.colorbar()
                plt.show()
                debugger.set_trace()
        elif settings.argflag['trace']['slits']['tilts']['method'].lower() == "spca":
            # Slit position
            xspl = np.linspace(0.0, 1.0, msarc.shape[1])
            # Trace positions down center of the order
            ycen = np.diag(polytilts[arcdet[np.where(aduse)], ordcen[arcdet[np.where(aduse)]]])
            yspl = np.append(0.0, np.append(ycen, 1.0))
            # Trace positions as measured+modeled
            zspl = np.zeros((msarc.shape[1], np.sum(aduse) + 2))
            zspl[:, 1:-1] = polytilts[arcdet[np.where(aduse)[0]], :].T
            zspl[:, 0] = zspl[:, 1] + polytilts[0, :] - polytilts[arcdet[np.where(aduse)[0][0]], :]
            zspl[:, -1] = zspl[:, -2] + polytilts[-1, :] - polytilts[arcdet[np.where(aduse)[0][-1]], :]
            # Make sure the endpoints are set to 0.0 and 1.0
            zspl[:, 0] -= zspl[ordcen[0, 0], 0]
            zspl[:, -1] = zspl[:, -1] - zspl[ordcen[-1, 0], -1] + 1.0
            # Prepare the spline variables
            if False:
                pmin = 0
                pmax = -1
            else:
                pmin = int(max(0, np.min(slf._lordloc[det - 1])))
                pmax = int(min(msarc.shape[1], np.max(slf._rordloc[det - 1])))
            xsbs = np.outer(xspl, np.ones(yspl.size))[pmin:pmax, :]
            ysbs = np.outer(np.ones(xspl.size), yspl)[pmin:pmax, :]
            zsbs = zspl[pmin:pmax, :]
            # Spline
            msgs.work('Consider adding weights to SmoothBivariate in spca')
            tiltspl = interp.SmoothBivariateSpline(xsbs.flatten(),
                                                   zsbs.flatten(),
                                                   ysbs.flatten(), kx=3, ky=3, s=xsbs.size)
            # Finish
            yval = np.linspace(0.0, 1.0, msarc.shape[0])
            tilts = tiltspl(xspl, yval, grid=True).T
            if False:
                tiltqa = tiltspl(xsbs.flatten(), zsbs.flatten(), grid=False).reshape(xsbs.shape)
                plt.clf()
                # plt.imshow((zsbs-tiltqa)/zsbs, origin='lower')
                plt.imshow((ysbs - tiltqa) / ysbs, origin='lower')
                plt.colorbar()
                plt.show()
                debugger.set_trace()
        elif settings.argflag['trace']['slits']['tilts']['method'].lower() == "pca":
            tilts = polytilts.copy()

    # Now do the QA
    msgs.info("Preparing arc tilt QA data")
    tiltsplot = tilts[arcdet, :].T
    tiltsplot *= (msarc.shape[0] - 1.0)
    # Shift the plotted tilts about the centre of the slit
    ztilto = ztilt.copy()
    adj = np.diag(tilts[arcdet, ordcen[arcdet]])
    zmsk = np.where(ztilto == maskval)
    ztilto = 2.0 * np.outer(np.ones(ztilto.shape[0]), adj) - ztilto
    ztilto[zmsk] = maskval
    ztilto[np.where(ztilto != maskval)] *= (msarc.shape[0] - 1.0)
    for i in range(arcdet.size):
        w = np.where(ztilto[:, i] != maskval)
        if w[0].size != 0:
            twa = (xtilt[w[0], i] * (msarc.shape[1] - 1.0) + 0.5).astype(np.int)
            # fitcns = np.polyfit(w[0], ztilt[w[0], i] - tiltsplot[twa, i], 0)[0]
            fitcns = np.median(ztilto[w[0], i] - tiltsplot[twa, i])
            # if abs(fitcns) > 1.0:
            #     msgs.warn("The tilt of Arc Line {0:d} might be poorly traced".format(i+1))
            tiltsplot[:, i] += fitcns

    xdat = xtilt.copy()
    xdat[np.where(xdat != maskval)] *= (msarc.shape[1] - 1.0)

    msgs.info("Plotting arc tilt QA")
#    arqa.plot_orderfits(slf, tiltsplot, ztilto, xdata=xdat, xmodl=np.arange(msarc.shape[1]),
#                        textplt="Arc line", maxp=9, desc="Arc line spectral tilts", maskval=maskval)
    plot_orderfits(slf, tiltsplot, ztilto, xdata=xdat, xmodl=np.arange(msarc.shape[1]),
                   textplt="Arc line", maxp=9, desc="Arc line spectral tilts", maskval=maskval)
    return tilts, satmask, outpar


def get_censpec(slf, frame, det, gen_satmask=False):
    """
    The value of "tilts" returned by this function is of the form:
    tilts = tan(tilt angle), where "tilt angle" is the angle between
    (1) the line representing constant wavelength and
    (2) the column of pixels that is most closely parallel with the spatial direction of the slit.

    The angle is determined relative to the axis defined by ...

    In other words, tilts = y/x according to the docs/get_locations_orderlength.JPG file.

    """
    dnum = settings.get_dnum(det)

    ordcen = 0.5*(slf._lordloc[det-1]+slf._rordloc[det-1])
    ordwid = 0.5*np.abs(slf._lordloc[det-1]-slf._rordloc[det-1])
    if gen_satmask:
        msgs.info("Generating a mask of arc line saturation streaks")
#        t = time.clock()
#        _satmask = arcyarc.saturation_mask(frame,
#                            settings.spect[dnum]['saturation']*settings.spect[dnum]['nonlinear'])
#        print('Old saturation_mask: {0} seconds'.format(time.clock() - t))
        satmask = ararc.new_saturation_mask(frame,
                            settings.spect[dnum]['saturation']*settings.spect[dnum]['nonlinear'])
#        print('New saturation_mask: {0} seconds'.format(time.clock() - t))
#        # Allow for minor differences
#        if np.sum(_satmask != satmask) > 0.1*np.prod(satmask.shape):
#            plt.imshow(_satmask, origin='lower', interpolation='nearest', aspect='auto')
#            plt.colorbar()
#            plt.show()
#            plt.imshow(satmask, origin='lower', interpolation='nearest', aspect='auto')
#            plt.colorbar()
#            plt.show()
#            plt.imshow(_satmask-satmask, origin='lower', interpolation='nearest', aspect='auto')
#            plt.colorbar()
#            plt.show()
#
#        assert np.sum(_satmask != satmask) < 0.1*np.prod(satmask.shape), \
#                    'Old and new saturation_mask are too different'

#        print('calling order saturation')
#        t = time.clock()
#        _satsnd = arcyarc.order_saturation(satmask, (ordcen+0.5).astype(int),
#                                          (ordwid+0.5).astype(int))
#        print('Old order_saturation: {0} seconds'.format(time.clock() - t))
#        t = time.clock()
        satsnd = ararc.new_order_saturation(satmask, (ordcen+0.5).astype(int),
                                             (ordwid+0.5).astype(int))
#        print('New order_saturation: {0} seconds'.format(time.clock() - t))
#        assert np.sum(_satsnd != satsnd) == 0, \
#                    'Difference between old and new order_saturation, satsnd'

    # Extract a rough spectrum of the arc in each slit
    msgs.info("Extracting an approximate arc spectrum at the centre of each slit")
    tordcen = None
    maskslit = np.zeros(ordcen.shape[1], dtype=np.int)
    for i in range(ordcen.shape[1]):
        wl = np.size(np.where(ordcen[:, i] <= slf._pixlocn[det-1][0,0,1])[0])
        wh = np.size(np.where(ordcen[:, i] >= slf._pixlocn[det-1][0,-1,1])[0])
        if wl == 0 and wh == 0:
            # The center of the slit is always on the chip
            if tordcen is None:
                tordcen = np.zeros((ordcen.shape[0], 1), dtype=np.float)
                tordcen[:, 0] = ordcen[:, i]
            else:
                tordcen = np.append(tordcen, ordcen[:, i].reshape((ordcen.shape[0], 1)), axis=1)
        else:
            # A slit isn't always on the chip
            if tordcen is None:
                tordcen = np.zeros((ordcen.shape[0], 1), dtype=np.float)
            else:
                tordcen = np.append(tordcen, ordcen[:, i].reshape((ordcen.shape[0], 1)), axis=1)
            maskslit[i] = 1
    w = np.where(maskslit == 0)[0]
    if tordcen is None:
        msgs.warn("Could not determine which slits are fully on the detector")
        msgs.info("Assuming all slits are fully on the detector")
        ordcen = phys_to_pix(ordcen, slf._pixlocn[det-1], 1)
    else:
        ordcen = phys_to_pix(tordcen[:,w], slf._pixlocn[det-1], 1)

    pixcen = np.arange(frame.shape[0])
    temparr = pixcen.reshape(frame.shape[0], 1).repeat(ordcen.shape[1], axis=1)
    # Average over three pixels to remove some random fluctuations, and increase S/N
    op1 = ordcen+1
    op2 = ordcen+2
    om1 = ordcen-1
    om2 = ordcen-2
    w = np.where(om1 < 0)
    om1[w] += 1
    w = np.where(om2 == -1)
    om2[w] += 1
    w = np.where(om2 == -2)
    om2[w] += 2
    w = np.where(op1 >= frame.shape[1])
    op1[w] -= 1
    w = np.where(op2 == frame.shape[1])
    op2[w] -= 1
    w = np.where(op2 == frame.shape[1]+1)
    op2[w] -= 2
    arccen = (1.0/5.0) * (frame[temparr, ordcen] +
              frame[temparr, op1] + frame[temparr, op2] +
              frame[temparr, om1] + frame[temparr, om2])
    del temparr

    if gen_satmask:
        return arccen, maskslit, satsnd
    else:
        return arccen, maskslit


def gen_pixloc(frame, det, gen=True):
    """
    Generate an array of physical pixel coordinates

    Parameters
    ----------
    frame : ndarray
      uniformly illuminated and normalized flat field frame
    det : int
      Index of the detector

    Returns
    -------
    locations : ndarray
      A 3D array containing the x center, y center, x width and y width of each pixel.
      The returned array has a shape:   frame.shape + (4,)
    """
    dnum = settings.get_dnum(det)
    msgs.info("Deriving physical pixel locations on the detector")
    locations = np.zeros((frame.shape[0],frame.shape[1],4))
    if gen:
        msgs.info("Pixel gap in the dispersion direction = {0:4.3f}".format(settings.spect[dnum]['xgap']))
        msgs.info("Pixel size in the dispersion direction = {0:4.3f}".format(1.0))
        xs = np.arange(frame.shape[0]*1.0)*settings.spect[dnum]['xgap']
        xt = 0.5 + np.arange(frame.shape[0]*1.0) + xs
        msgs.info("Pixel gap in the spatial direction = {0:4.3f}".format(settings.spect[dnum]['ygap']))
        msgs.info("Pixel size in the spatial direction = {0:4.3f}".format(settings.spect[dnum]['ysize']))
        ys = np.arange(frame.shape[1])*settings.spect[dnum]['ygap']*settings.spect[dnum]['ysize']
        yt = settings.spect[dnum]['ysize']*(0.5 + np.arange(frame.shape[1]*1.0)) + ys
        xloc, yloc = np.meshgrid(xt, yt)
#		xwid, ywid = np.meshgrid(xs,ys)
        msgs.info("Saving pixel locations")
        locations[:,:,0] = xloc.T
        locations[:,:,1] = yloc.T
        locations[:,:,2] = 1.0
        locations[:,:,3] = settings.spect[dnum]['ysize']
    else:
        msgs.error("Have not yet included an algorithm to automatically generate pixel locations")
    return locations


def phys_to_pix(array, pixlocn, axis):
    """
    Generate an array of physical pixel coordinates

    Parameters
    ----------
    array : ndarray
      An array of physical pixel locations
    pixlocn : ndarray
      A 3D array containing the x center, y center, x width and y width of each pixel.
    axis : int
      The axis that the input array probes

    Returns
    -------
    pixarr : ndarray
      The pixel locations of the input array (as seen on a computer screen)
    """
    diff = pixlocn[:,0,0] if axis == 0 else pixlocn[0,:,1]

#    print('calling phys_to_pix')
#    t = time.clock()
#    _pixarr = arcytrace.phys_to_pix(np.array([array]).T, diff).flatten() \
#                if len(np.shape(array)) == 1 else arcytrace.phys_to_pix(array, diff)
#    print('Old phys_to_pix: {0} seconds'.format(time.clock() - t))
#    t = time.clock()
    pixarr = new_phys_to_pix(array, diff)
#    print('New phys_to_pix: {0} seconds'.format(time.clock() - t))
#    assert np.sum(_pixarr != pixarr) == 0, 'Difference between old and new phys_to_pix, pixarr'

    return pixarr


def prune_peaks(hist, pks, pkidx):
    """
    Identify the most well defined peaks

    Parameters
    ----------
    hist : ndarray
      Histogram of detections
    pks : ndarray
      Indices of candidate peak locations
    pkidx : int
      Index of highest peak

    Returns
    -------
    msk : ndarray
      An mask of good peaks (1) and bad peaks (0)
    """

    sz_i = pks.shape[0]

    msk = np.zeros(sz_i, dtype=np.int)

    lgd = 1  # Was the previously inspected peak a good one?
    for ii in range(0, sz_i-1):
        cnt = 0
        for jj in range(pks[ii], pks[ii+1]):
            if hist[jj] == 0:
                cnt += 1
        if cnt < 2:
            # If the difference is unacceptable, both peaks are bad
            msk[ii] = 0
            msk[ii+1] = 0
            lgd = 0
        else:
            # If the difference is acceptable, the right peak is acceptable,
            # the left peak is acceptable if it was not previously labelled as unacceptable
            if lgd == 1:
                msk[ii] = 1
            msk[ii+1] = 1
            lgd = 1
    # Now only consider the peaks closest to the highest peak
    lgd = 1
    for ii in range(pkidx, sz_i):
        if msk[ii] == 0:
            lgd = 0
        elif lgd == 0:
            msk[ii] = 0
    lgd = 1
    for ii in range(0, pkidx):
        if msk[pkidx-ii] == 0:
            lgd = 0
        elif lgd == 0:
            msk[pkidx-ii] = 0
    return msk


def slit_image(slf, det, scitrace, obj, tilts=None):
    """ Generate slit image for a given object
    Ignores changing plate scale (for now)
    The slit is approximated as a straight line in this calculation
    which should be reasonably accurate.  Better, the object profile
    generated from this approximation is applied in the same fashion
    so that the 'error' is compensated for.
    Parameters
    ----------
    slf
    det
    scitrace
    obj
    Returns
    -------
    slit_img : ndarray
    """
    # Setup
    if tilts is None:
        tilts = slf._tilts[det-1]
    ximg = np.outer(np.ones(tilts.shape[0]), np.arange(tilts.shape[1]))
    dypix = 1./tilts.shape[0]
    #  Trace
    xtrc = np.round(scitrace['traces'][:, obj]).astype(int)
    wch = np.where((xtrc >= 0) & (xtrc <= tilts.shape[1]-1))
    msgs.work("Use 2D spline to evaluate tilts")
    trc_tilt = np.zeros(tilts.shape[0], dtype=np.float)
    trc_tilt[wch] = tilts[np.arange(tilts.shape[0])[wch], xtrc[wch]]
    trc_tilt_img = np.outer(trc_tilt, np.ones(tilts.shape[1]))
    # Slit image
    msgs.work("Should worry about changing plate scale")
    dy = (tilts - trc_tilt_img)/dypix  # Pixels
    dx = ximg - np.outer(scitrace['traces'][:, obj], np.ones(tilts.shape[1]))
    slit_img = np.sqrt(dx**2 - dy**2)
    neg = dx < 0.
    slit_img[neg] *= -1
    # Return
    return slit_img


def find_obj_minima(trcprof, fwhm=3., nsmooth=3, nfind=8, xedge=0.03,
        sig_thresh=5., peakthresh=None, triml=2, trimr=2, debug=False):
    ''' Find objects using a ported version of nminima from IDL (idlutils)
    
    Parameters
    ----------
    trcprof : ndarray
      1D array of the slit profile including objects
    fwhm : float, optional
      FWHM estimate of the seeing
    nsmooth : int, optional
      Kernel in pixels for Gaussian smoothing of trcprof
    nfind : int, optional
      Number of sources to identify
    xedge : float, optional
      Fraction of the slit on each edge to ignore peaks within
    sig_thresh : float, optional
      Number of sigma to reject when fitting
    peakthresh : float, optional
      Include objects whose peak exceeds this fraction of the highest peak
    triml : int, optional
    trimr : int, optional
    debug : bool, optional

    Returns
    -------
    objl : ndarray  (npeak)
      Left edges for each peak found
    objr : ndarray  (npeak)
      Right edges for each peak found
    bckl : ndarray (npeak, npix)
      Background regions in the slit, left of the peak
    bckr : ndarray (npeak, npix)
      Background regions in the slit, right of the peak
    '''
    npix = trcprof.size
    # Smooth
    if nsmooth > 0:
        yflux = convolve(-1*trcprof, Gaussian1DKernel(nsmooth))
    else:
        yflux = -1*trcprof
    #
    xvec = np.arange(len(yflux))
    # Find peaks
    peaks, sigmas, ledges, redges = arutils.find_nminima(yflux, xvec, minsep=fwhm, nfind=nfind, width=int(fwhm))
    fint = interp.interp1d(xvec, yflux, bounds_error=False, fill_value=0.)
    ypeaks = -1.*fint(peaks)
    # Sky background (for significance)
    imask = xvec == xvec
    for ipeak in peaks:  # Mask out for sky determination
        ibad = np.abs(xvec-ipeak) < fwhm
        imask[ibad] = False
    clip_yflux = sigma_clip(yflux[imask], axis=0, sigma=2.5)
    sky_std = np.std(clip_yflux)
    # Toss out peaks near edges
    xp = peaks/float(npix)/2.
    gdobj = (xp < (1-xedge)) * (xp > xedge)
    # Keep those above the threshold
    if np.sum(gdobj) > 1:
        threshold = sig_thresh*sky_std
        if peakthresh is not None:
            threshold = max(threshold, peakthresh*max(ypeaks[gdobj]))
        # Parse again
        gdthresh = (ypeaks > threshold)
        if np.any(gdthresh):  # Parse if at least one is bright enough
            gdobj = gdobj & gdthresh
    # Setup for finish
    nobj = np.sum(gdobj)
    objl = ledges[gdobj]  # Might need to set these by threshold
    objr = redges[gdobj]
    bck_mask = np.ones_like(trcprof).astype(int)
    # Mask out objects
    for ledge, redge in zip(objl,objr):
        bck_mask[ledge:redge+1] = 0
    # Mask out edges
    bck_mask[0:triml] = 0
    bck_mask[-trimr:] = 0
    bckl = np.outer(bck_mask, np.ones(nobj))
    bckr = bckl.copy()
    idx = np.arange(npix).astype(int)
    for kk,iobjr in enumerate(objr):
        pos = idx > iobjr
        bckl[pos,kk] = 0
        neg = idx < objl[kk]
        bckr[neg,kk] = 0
    # Return
    return objl, objr, bckl, bckr<|MERGE_RESOLUTION|>--- conflicted
+++ resolved
@@ -29,7 +29,6 @@
 
 from pypit import arcyarc
 from pypit import arcytrace
-
 
 try:
     ustr = unicode
@@ -844,7 +843,7 @@
     fig = plt.figure(dpi=1200)
 
     plt.rcParams['font.family'] = 'times new roman'
-    ticks_font = font_manager.FontProperties(family='times new roman', 
+    ticks_font = font_manager.FontProperties(family='times new roman',
        style='normal', size=16, weight='normal', stretch='normal')
     ax = plt.gca()
     for label in ax.get_yticklabels() :
@@ -916,7 +915,7 @@
 
     plt.rcdefaults()
     plt.rcParams['font.family']= 'times new roman'
-    
+
     # Outfil
     method = inspect.stack()[0][3]
     if 'Arc' in desc:
@@ -1685,7 +1684,6 @@
         wr = np.where(siglev < -settings.argflag['trace']['slits']['sigdetect'])  # A negative gradient is a right edge
         tedges[wl] = -1.0
         tedges[wr] = +1.0
-<<<<<<< HEAD
         if False:
             import astropy.io.fits as pyfits
             hdu = pyfits.PrimaryHDU(filt)
@@ -1696,16 +1694,6 @@
             hdu.writeto("binarr_{0:02d}.fits".format(det), overwrite=True)
             hdu = pyfits.PrimaryHDU(siglev)
             hdu.writeto("siglev_{0:02d}.fits".format(det), overwrite=True)
-=======
-        hdu = fits.PrimaryHDU(filt)
-        hdu.writeto("filt_{0:02d}.fits".format(det), overwrite=True)
-        hdu = fits.PrimaryHDU(sqmstrace)
-        hdu.writeto("sqmstrace_{0:02d}.fits".format(det), overwrite=True)
-        hdu = fits.PrimaryHDU(binarr)
-        hdu.writeto("binarr_{0:02d}.fits".format(det), overwrite=True)
-        hdu = fits.PrimaryHDU(siglev)
-        hdu.writeto("siglev_{0:02d}.fits".format(det), overwrite=True)
->>>>>>> 339e7205
         # Clean the edges
         wcl = np.where((ndimage.maximum_filter1d(siglev, 10, axis=1) == siglev) & (tedges == -1))
         wcr = np.where((ndimage.minimum_filter1d(siglev, 10, axis=1) == siglev) & (tedges == +1))

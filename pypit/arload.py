--- conflicted
+++ resolved
@@ -41,8 +41,6 @@
     -------
     fitsdict : dict
       The relevant header information of all fits files
-    allhead : list
-      List of all headers
     """
     chks = settings.spect['check'].keys()
     keys = settings.spect['keyword'].keys()
@@ -163,12 +161,8 @@
         msgs.error("The headers could not be read from the input data files." + msgs.newline() +
                    "Please check that the settings file matches the data.")
     # Return
-<<<<<<< HEAD
-    return fitsdict, allhead
-=======
     fitsdict['headers'] = allhead
     return fitsdict
->>>>>>> b9264029
 
 
 def load_frames(fitsdict, ind, det, frametype='<None>', msbias=None, trim=True):

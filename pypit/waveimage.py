--- conflicted
+++ resolved
@@ -118,11 +118,7 @@
         return txt
 
 
-<<<<<<< HEAD
 '''
-=======
-# This is the old JXP version with 40 unnecessary arguments.
->>>>>>> e4c65b41
 def get_mswave(setup, tslits_dict, wvimg_settings, mstilts, wv_calib, maskslits):
     """
     Load/Generate the wavelength image
